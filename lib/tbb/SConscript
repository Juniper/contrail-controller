# -*- mode: python; -*-

import os
import re
import subprocess
import sys

vpath = '#/third_party/tbb40_20111130oss'

env = DefaultEnvironment()

#make =  env['ENV']['DEVELOPER_BIN_DIR'] + '/make'
if sys.platform.startswith('freebsd'):
    make = 'gmake'
else:
    make = 'make'

cmd = make + ' -f ' + '$SOURCE'

BUILD_ENV = {'PATH': env['ENV']['PATH'],
              'tbb_build_dir': Dir('.').abspath,
              'tbb_root': Dir(vpath).abspath,
#             'INCLUDES' :
#                 '-I' + env['ENV']['SDKROOT'] + '/usr/include ' +
#                 '-I' + env['ENV']['SDKROOT'] + '/usr/include/c++/4.2.1',
            }

proc = subprocess.Popen([make, '-f', Dir(vpath).abspath + '/Makefile', 'info'],
                        stdout = subprocess.PIPE,
                        env = BUILD_ENV)
(output, _) = proc.communicate()

for line in output.split('\n'):
    m = re.match('tbb_build_prefix=(.*)$', line)
    if m:
        tbb_build_prefix = m.group(1)

def MapPrefix(prefix, list):
    return map(lambda x: prefix + x, list)

targets = MapPrefix('#/' + Dir('.').path + '/' + tbb_build_prefix,
                    ['_debug/libtbb_debug' + env['SHLIBSUFFIX'],
                     '_release/libtbb' + env['SHLIBSUFFIX']])

<<<<<<< HEAD
if sys.platform != 'darwin' and not sys.platform.startswith('freebsd'):
=======
version = '2'

if sys.platform != 'darwin':
>>>>>>> 9697a21e
    impl = []
    for tgt in targets:
        dot2 = tgt + '.' + version
        impl.append(dot2)
        libname = tgt.rsplit('/', 1)[1]
        env.Depends('#/build/lib/' + libname,
                    '#/build/lib/' + libname + '.' + version)
    targets.extend(impl)

libtask = env.Command(targets,
                      vpath + '/Makefile',
                      cmd,
                      ENV = BUILD_ENV)

for tgt in targets:
    env.Install('#/build/lib', tgt)
    if tgt.endswith(env['SHLIBSUFFIX'] + '.' + version):
        env.Alias('install', env.Install(env['INSTALL_LIB'], tgt))

def Symlink(target, source):
    parent = os.path.dirname(target[0].abspath)
    if not os.path.exists(parent):
        os.makedirs(parent)

    if not os.path.exists(target[0].abspath):
        os.symlink(source[0].abspath, target[0].abspath)

libpath = Dir(vpath).abspath
if not os.path.exists(libpath):
    print '%s not present' % libpath
    sys.exit(1)

Symlink([Dir('#/build/include/tbb')], [Dir(vpath + '/include/tbb')])<|MERGE_RESOLUTION|>--- conflicted
+++ resolved
@@ -42,13 +42,9 @@
                     ['_debug/libtbb_debug' + env['SHLIBSUFFIX'],
                      '_release/libtbb' + env['SHLIBSUFFIX']])
 
-<<<<<<< HEAD
-if sys.platform != 'darwin' and not sys.platform.startswith('freebsd'):
-=======
 version = '2'
 
-if sys.platform != 'darwin':
->>>>>>> 9697a21e
+if sys.platform != 'darwin' and not sys.platform.startswith('freebsd'):
     impl = []
     for tgt in targets:
         dot2 = tgt + '.' + version
