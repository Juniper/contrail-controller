/*
 * Copyright (c) 2013 Juniper Networks, Inc. All rights reserved.
 */

#include <boost/uuid/uuid_io.hpp>
#include <cmn/agent_cmn.h>
#include "ifmap/ifmap_node.h"
#include <vnc_cfg_types.h>
#include "base/task_annotations.h"
#include <base/logging.h>
#include <oper/route_common.h>
#include <oper/interface_common.h>
#include <oper/nexthop.h>
#include <oper/mirror_table.h>
#include <oper/multicast.h>
#include <oper/tunnel_nh.h>
#include <oper/vrf.h>
#include <oper/agent_sandesh.h>

using namespace std;

NextHopTable *NextHopTable::nexthop_table_;

/////////////////////////////////////////////////////////////////////////////
// TunnelTyperoutines
/////////////////////////////////////////////////////////////////////////////
TunnelType::Type TunnelType::default_type_;
TunnelType::PriorityList TunnelType::priority_list_;

TunnelType::Type TunnelType::ComputeType(TunnelType::TypeBmap bmap) {
    for (PriorityList::const_iterator it = priority_list_.begin();
         it != priority_list_.end(); it++) {
        if (bmap & (1 << *it)) {
            return *it;
        }
    }

    return DefaultType();
}

// Confg triggers for change in encapsulation priority
bool TunnelType::EncapPrioritySync(const std::vector<std::string> &cfg_list) {
    PriorityList l;

    for (std::vector<std::string>::const_iterator it = cfg_list.begin();
         it != cfg_list.end(); it++) {
        if (*it == "MPLSoGRE")
            l.push_back(MPLS_GRE);
        if (*it == "MPLSoUDP")
            l.push_back(MPLS_UDP);
        if (*it == "VXLAN")
            l.push_back(VXLAN);
    }

    bool encap_changed = (priority_list_ != l);
    priority_list_ = l;

    return encap_changed;
}

void TunnelType::DeletePriorityList() {
    priority_list_.clear();
}

/////////////////////////////////////////////////////////////////////////////
// NextHop routines
/////////////////////////////////////////////////////////////////////////////
NextHopTable::NextHopTable(DB *db, const string &name) : AgentDBTable(db, name){
}

void NextHop::SendObjectLog(AgentLogEvent::type event) const {
    NextHopObjectLogInfo info;

    FillObjectLog(event, info);
    OPER_TRACE(NextHop, info);
}

void NextHop::FillObjectLog(AgentLogEvent::type event, 
                            NextHopObjectLogInfo &info) const {
    string type_str, policy_str("Disabled"), valid_str("Invalid"), str;
    switch (type_) {
        case NextHop::DISCARD:
            type_str.assign("DISCARD");
            break;

        case NextHop::RECEIVE:
            type_str.assign("RECEIVE");
            break;

        case NextHop::RESOLVE: 
            type_str.assign("RESOLVE");
            break;

        case NextHop::ARP:
            type_str.assign("ARP");
            break;

        case NextHop::INTERFACE:
            type_str.assign("INTERFACE");
            break;

        case NextHop::VRF:
            type_str.assign("VRF");
            break;

        case NextHop::TUNNEL:
            type_str.assign("TUNNEL");
            break;

        case NextHop::MIRROR:
            type_str.assign("MIRROR");
            break;

        case NextHop::VLAN:
            type_str.assign("VLAN");
            break;

        case NextHop::COMPOSITE:
            type_str.assign("COMPOSITE");
            break;

        default:
            type_str.assign("unknown");
    }
    if (policy_) {
        policy_str.assign("Enabled");
    }
    if (valid_) {
        valid_str.assign("Valid");
    }
    switch (event) {
        case AgentLogEvent::ADD:
            str.assign("Addition ");
            break;
        case AgentLogEvent::DELETE:
            str.assign("Deletion ");
            break;
        case AgentLogEvent::CHANGE:
            str.assign("Modification ");
            break;
        case AgentLogEvent::RESYNC:
            str.assign("Resync ");
            break;
        default:
            str.assign("unknown");
    }
    info.set_event(str);
    info.set_type(type_str);
    info.set_policy(policy_str);
    info.set_valid(valid_str);
}

void NextHop::FillObjectLogIntf(const Interface *intf, 
                                NextHopObjectLogInfo &info) {
    if (intf) {
        string if_type_str;
        switch(intf->type()) {
        case Interface::VM_INTERFACE:
            if_type_str.assign("VM_INTERFACE");
            break;
        case Interface::PHYSICAL:
            if_type_str.assign("ETH");
            break;
        case Interface::INET:
            if_type_str.assign("VIRTUAL_HOST");
            break;
        case Interface::PACKET:
            if_type_str.assign("PKT");
            break;
        default:
            if_type_str.assign("Invalid");
            break;
        }
        info.set_intf_type(if_type_str);
        info.set_intf_uuid(UuidToString(intf->GetUuid()));
        info.set_intf_name(intf->name());
    }
}

void NextHop::FillObjectLogMac(const unsigned char *m, 
                               NextHopObjectLogInfo &info) {
    char mstr[32];
    snprintf(mstr, 32, "%02x:%02x:%02x:%02x:%02x:%02x", 
             m[0], m[1], m[2], m[3], m[4], m[5]);
    string mac(mstr);
    info.set_mac(mac);
}

std::auto_ptr<DBEntry> NextHopTable::AllocEntry(const DBRequestKey *k) const {
    return std::auto_ptr<DBEntry>(static_cast<DBEntry *>(AllocWithKey(k)));
}

NextHop *NextHopTable::AllocWithKey(const DBRequestKey *k) const {
    const NextHopKey *key = static_cast<const NextHopKey *>(k);
    return key->AllocEntry();
}

std::auto_ptr<DBEntry> NextHopTable::GetEntry(const DBRequestKey *key) const {
    return std::auto_ptr<DBEntry>(AllocWithKey(key));
}

DBEntry *NextHopTable::Add(const DBRequest *req) {
    const NextHopKey *key = static_cast<const NextHopKey *>(req->key.get());
    NextHop *nh = AllocWithKey(key);

    if (nh->CanAdd() == false) {
        delete nh;
        return NULL;
    }
    nh->Change(req);
    nh->SendObjectLog(AgentLogEvent::ADD);
    return static_cast<DBEntry *>(nh);
}

DBTableBase *NextHopTable::CreateTable(DB *db, const std::string &name) {
    nexthop_table_ = new NextHopTable(db, name);
    nexthop_table_->Init();
    return nexthop_table_;
};

Interface *NextHopTable::FindInterface(const InterfaceKey &key) const {
    return static_cast<Interface *>
        (Agent::GetInstance()->GetInterfaceTable()->FindActiveEntry(&key));
}

VrfEntry *NextHopTable::FindVrfEntry(const VrfKey &key) const {
    return static_cast<VrfEntry *>(Agent::GetInstance()->GetVrfTable()->FindActiveEntry(&key));
}

void NextHopTable::Process(DBRequest &req) {
    CHECK_CONCURRENCY("db::DBTable");
    DBTablePartition *tpart = 
        static_cast<DBTablePartition *>(GetTablePartition(req.key.get()));
    tpart->Process(NULL, &req);
}

void NextHopTable::OnZeroRefcount(AgentDBEntry *e) {
    NextHop *nh = static_cast<NextHop *>(e);

    if (nh->DeleteOnZeroRefCount() == false) {
        return;
    }

    CHECK_CONCURRENCY("db::DBTable");
    nh->OnZeroRefCount();
    
    DBRequest req;
    req.oper = DBRequest::DB_ENTRY_DELETE;
    DBEntryBase::KeyPtr key = nh->GetDBRequestKey();
    req.key = key;
    req.data.reset(NULL);
    Process(req);
}

void NextHop::SetKey(const DBRequestKey *key) {
    const NextHopKey *nh_key = static_cast<const NextHopKey *>(key);
    type_ = nh_key->type_;
    policy_ = nh_key->policy_;
};

/////////////////////////////////////////////////////////////////////////////
// ARP NH routines
/////////////////////////////////////////////////////////////////////////////
NextHop *ArpNHKey::AllocEntry() const {
    VrfEntry *vrf = static_cast<VrfEntry *>
        (Agent::GetInstance()->GetVrfTable()->Find(&vrf_key_, true));
    return new ArpNH(vrf, dip_);
}

bool ArpNH::CanAdd() const {
    if (vrf_ == NULL) {
        LOG(ERROR, "Invalid VRF in ArpNH. Skip Add"); 
        return false;
    }

    return true;
}

bool ArpNH::NextHopIsLess(const DBEntry &rhs) const {
    const ArpNH &a = static_cast<const ArpNH &>(rhs);

    if (vrf_.get() != a.vrf_.get()) {
        return  vrf_.get() < a.vrf_.get();
    }
    
    return (ip_ < a.ip_);
}

void ArpNH::SetKey(const DBRequestKey *k) {
    const ArpNHKey *key = static_cast<const ArpNHKey *>(k);

    NextHop::SetKey(k);
    vrf_ = NextHopTable::GetInstance()->FindVrfEntry(key->vrf_key_);
    ip_ = key->dip_;
}

bool ArpNH::Change(const DBRequest *req) {
    bool ret= false;
    const ArpNHData *data = static_cast<const ArpNHData *>(req->data.get());

    if (!data->valid_) {
        return ret;
    }

    if (valid_ != data->resolved_) {
        valid_ = data->resolved_;
        ret =  true;
    }

    if (data->resolved_ != true) {
        // If ARP is not resolved, interface and mac will be invalid
        interface_ = NULL;
        return ret;
    }

    Interface *interface = NextHopTable::GetInstance()->FindInterface(*data->intf_key_.get());
    if (interface_.get() != interface) {
        interface_ = interface;
        ret = true;
    }

    if (memcmp(&mac_, &data->mac_, sizeof(mac_)) != 0) {
        mac_ = data->mac_;
        ret = true;
    }

    return ret;
}

const uint32_t ArpNH::vrf_id() const {
    return vrf_->vrf_id();
}

ArpNH::KeyPtr ArpNH::GetDBRequestKey() const {
    NextHopKey *key = new ArpNHKey(vrf_->GetName(), ip_);
    return DBEntryBase::KeyPtr(key);
}

const uuid &ArpNH::GetIfUuid() const {
    return interface_->GetUuid();
}

void ArpNH::SendObjectLog(AgentLogEvent::type event) const {
    NextHopObjectLogInfo info;

    FillObjectLog(event, info);

    const Interface *intf = GetInterface();
    FillObjectLogIntf(intf, info);

    const VrfEntry *vrf = GetVrf();
    if (vrf) {
        info.set_vrf(vrf->GetName());
    }
    const Ip4Address *ip = GetIp();
    info.set_dest_ip(ip->to_string());

//.de.byte.breaker
#if defined(__linux__)
    const unsigned char *m = GetMac()->ether_addr_octet;
#elif defined(__FreeBSD__)
    const unsigned char *m = GetMac()->octet;
#else
#error "Unsupported platform"
#endif
    FillObjectLogMac(m, info);

    OPER_TRACE(NextHop, info);
}

/////////////////////////////////////////////////////////////////////////////
// Interface NH routines
/////////////////////////////////////////////////////////////////////////////
NextHop *InterfaceNHKey::AllocEntry() const {
    Interface *intf = static_cast<Interface *>
        (Agent::GetInstance()->GetInterfaceTable()->Find(intf_key_.get(), true));
    if (intf && intf->IsDeleted() && intf->GetRefCount() == 0) {
        //Ignore interface which are  deleted, and there are no reference to it
        //taking reference on deleted interface with refcount 0, would result 
        //in DB state set on deleted interface entry
        intf = NULL;
    }
    return new InterfaceNH(intf, policy_, flags_);
}

bool InterfaceNH::CanAdd() const {
    if (interface_ == NULL) {
        LOG(ERROR, "Invalid Interface in InterfaceNH. Skip Add"); 
        return false;
    }

    return true;
}

bool InterfaceNH::NextHopIsLess(const DBEntry &rhs) const {
    const InterfaceNH &a = static_cast<const InterfaceNH &>(rhs);

    if (interface_.get() != a.interface_.get()) {
        return interface_.get() < a.interface_.get();
    }

    if (policy_ != a.policy_) {
        return policy_ < a.policy_;
    }

    return flags_ < a.flags_;
}

InterfaceNH::KeyPtr InterfaceNH::GetDBRequestKey() const {
    NextHopKey *key =
        new InterfaceNHKey(static_cast<InterfaceKey *>(
                          interface_->GetDBRequestKey().release()),
                           policy_, flags_);
    return DBEntryBase::KeyPtr(key);
}

void InterfaceNH::SetKey(const DBRequestKey *k) {
    const InterfaceNHKey *key = static_cast<const InterfaceNHKey *>(k);

    NextHop::SetKey(k);
    interface_ = NextHopTable::GetInstance()->FindInterface(*key->intf_key_.get());
    flags_ = key->flags_;
}

bool InterfaceNH::Change(const DBRequest *req) {
    const InterfaceNHData *data =
            static_cast<const InterfaceNHData *>(req->data.get());
    bool ret = false;

    VrfEntry *vrf = static_cast<VrfEntry *>
        (Agent::GetInstance()->GetVrfTable()->FindActiveEntry(&data->vrf_key_));
    if (vrf_.get() != vrf) {
        vrf_ = vrf;
        ret = true;
    }
    if (memcmp(&dmac_, &data->dmac_, sizeof(dmac_)) != 0) {
        dmac_ = data->dmac_;
        ret = true;
    }
    if (is_multicastNH()) {
//.de.byte.breaker
#if defined(__linux__)
        dmac_.ether_addr_octet[0] = 0xFF;
        dmac_.ether_addr_octet[1] = 0xFF;
        dmac_.ether_addr_octet[2] = 0xFF;
        dmac_.ether_addr_octet[3] = 0xFF;
        dmac_.ether_addr_octet[4] = 0xFF;
        dmac_.ether_addr_octet[5] = 0xFF;
#elif defined(__FreeBSD__)
        dmac_.octet[0] = 0xFF;
        dmac_.octet[1] = 0xFF;
        dmac_.octet[2] = 0xFF;
        dmac_.octet[3] = 0xFF;
        dmac_.octet[4] = 0xFF;
        dmac_.octet[5] = 0xFF;
#else
#error "Unsupported platform"
#endif
    }

    return ret;
}

const uuid &InterfaceNH::GetIfUuid() const {
    return interface_->GetUuid();
}

static void AddInterfaceNH(const uuid &intf_uuid, const struct ether_addr &dmac,
                          uint8_t flags, bool policy, const string vrf_name) {
    DBRequest req(DBRequest::DB_ENTRY_ADD_CHANGE);
    req.key.reset(new InterfaceNHKey
                  (new VmInterfaceKey(AgentKey::ADD_DEL_CHANGE, intf_uuid, ""),
                   policy, flags));
    req.data.reset(new InterfaceNHData(vrf_name, dmac));
    Agent::GetInstance()->GetNextHopTable()->Process(req);
}

// Create 3 InterfaceNH for every Vm interface. One with policy another without 
// policy, third one is for multicast.
void InterfaceNH::CreateL3VmInterfaceNH(const uuid &intf_uuid,
                                        const struct ether_addr &dmac, 
                                        const string &vrf_name) {
    AddInterfaceNH(intf_uuid, dmac, InterfaceNHFlags::INET4, true, vrf_name);
    AddInterfaceNH(intf_uuid, dmac, InterfaceNHFlags::INET4, false, vrf_name);
}

void InterfaceNH::CreateL2VmInterfaceNH(const uuid &intf_uuid,
                                        const struct ether_addr &dmac, 
                                        const string &vrf_name) {
    AddInterfaceNH(intf_uuid, dmac, InterfaceNHFlags::LAYER2, false, vrf_name);
    AddInterfaceNH(intf_uuid, dmac, InterfaceNHFlags::LAYER2, true, vrf_name);
}

void InterfaceNH::CreateMulticastVmInterfaceNH(const uuid &intf_uuid,
                                               const struct ether_addr &dmac, 
                                               const string &vrf_name) {
    AddInterfaceNH(intf_uuid, dmac, InterfaceNHFlags::MULTICAST, false, vrf_name);
}

static void DeleteNH(const uuid &intf_uuid, bool policy, 
                          uint8_t flags) {
    DBRequest req(DBRequest::DB_ENTRY_DELETE);
    req.key.reset(new InterfaceNHKey
                  (new VmInterfaceKey(AgentKey::ADD_DEL_CHANGE, intf_uuid, ""),
                   policy, flags));
    req.data.reset(NULL);
    NextHopTable::GetInstance()->Process(req);
}

// Delete the 2 InterfaceNH. One with policy another without policy
void InterfaceNH::DeleteVmInterfaceNHReq(const uuid &intf_uuid) {
    DeleteNH(intf_uuid, false, InterfaceNHFlags::LAYER2);
    DeleteNH(intf_uuid, true, InterfaceNHFlags::LAYER2);
    DeleteNH(intf_uuid, false, InterfaceNHFlags::INET4);
    DeleteNH(intf_uuid, true, InterfaceNHFlags::INET4);
    DeleteNH(intf_uuid, false, InterfaceNHFlags::MULTICAST);
}

void InterfaceNH::CreateInetInterfaceNextHop(const string &ifname,
                                             const string &vrf_name) {
    DBRequest req;
    req.oper = DBRequest::DB_ENTRY_ADD_CHANGE;

    NextHopKey *key = new InterfaceNHKey(new InetInterfaceKey(ifname),
                                         false, InterfaceNHFlags::INET4);
    req.key.reset(key);

    struct ether_addr mac;
    memset(&mac, 0, sizeof(mac));
//.de.byte.breaker
#if defined(__linux__)
    mac.ether_addr_octet[ETHER_ADDR_LEN-1] = 1;
<<<<<<< HEAD
#elif defined(__FreeBSD__)
    mac.octet[ETHER_ADDR_LEN-1] = 1;
#else
#error "Unsupported platform"
#endif
    InterfaceNHData *data = new InterfaceNHData(Agent::GetInstance()->GetDefaultVrf(), mac);
=======
    InterfaceNHData *data = new InterfaceNHData(vrf_name, mac);
>>>>>>> 9697a21e
    req.data.reset(data);
    NextHopTable::GetInstance()->Process(req);
}

void InterfaceNH::DeleteInetInterfaceNextHop(const string &ifname) {
    DBRequest req;
    req.oper = DBRequest::DB_ENTRY_DELETE;

    NextHopKey *key = new InterfaceNHKey
        (new InetInterfaceKey(ifname), false,
         InterfaceNHFlags::INET4);
    req.key.reset(key);

    req.data.reset(NULL);
    NextHopTable::GetInstance()->Process(req);
}

void InterfaceNH::CreatePacketInterfaceNhReq(const string &ifname) {
    DBRequest req;
    req.oper = DBRequest::DB_ENTRY_ADD_CHANGE;

    NextHopKey *key = new InterfaceNHKey(new PacketInterfaceKey(nil_uuid(), ifname),
                                         false, InterfaceNHFlags::INET4);
    req.key.reset(key);

    struct ether_addr mac;
    memset(&mac, 0, sizeof(mac));
//.de.byte.breaker
#if defined(__linux__)
    mac.ether_addr_octet[ETHER_ADDR_LEN-1] = 1;
#elif defined(__FreeBSD__)
    mac.octet[ETHER_ADDR_LEN-1] = 1;
#else
#error "Unsupported platform"
#endif
    InterfaceNHData *data = new InterfaceNHData(Agent::GetInstance()->GetDefaultVrf(), mac);
    req.data.reset(data);
    NextHopTable::GetInstance()->Enqueue(&req);
}

void InterfaceNH::DeleteHostPortReq(const string &ifname) {
    DBRequest req;
    req.oper = DBRequest::DB_ENTRY_DELETE;

    NextHopKey *key = new InterfaceNHKey(new PacketInterfaceKey(nil_uuid(), ifname),
                                         false, InterfaceNHFlags::INET4);
    req.key.reset(key);

    req.data.reset(NULL);
    NextHopTable::GetInstance()->Enqueue(&req);
}

void InterfaceNH::SendObjectLog(AgentLogEvent::type event) const {
    NextHopObjectLogInfo info;

    FillObjectLog(event, info);

    const Interface *intf = GetInterface();
    FillObjectLogIntf(intf, info);

//.de.byte.breaker
#if defined(__linux__)
    const unsigned char *m = GetDMac().ether_addr_octet;
#elif defined(__FreeBSD__)
    const unsigned char *m = GetDMac().octet;
#else
#error "Unsupported platform"
#endif
    FillObjectLogMac(m, info);

    OPER_TRACE(NextHop, info);
}

/////////////////////////////////////////////////////////////////////////////
// VRF NH routines
/////////////////////////////////////////////////////////////////////////////
bool VrfNH::CanAdd() const {
    if (vrf_ == NULL) {
        LOG(ERROR, "Invalid VRF in VrfNH. Skip Add"); 
        return false;
    }

    return true;
}

NextHop *VrfNHKey::AllocEntry() const {
    VrfEntry *vrf = static_cast<VrfEntry *>
        (Agent::GetInstance()->GetVrfTable()->Find(&vrf_key_, true));
    return new VrfNH(vrf, policy_);
}

bool VrfNH::NextHopIsLess(const DBEntry &rhs) const {
    const VrfNH &a = static_cast<const VrfNH &>(rhs);

    if (vrf_.get() != a.vrf_.get()) {
        return (vrf_.get() < a.vrf_.get());
    }

    return policy_ < a.policy_;
}

void VrfNH::SetKey(const DBRequestKey *k) {
    const VrfNHKey *key = static_cast<const VrfNHKey *>(k);
    NextHop::SetKey(k);
    vrf_ = NextHopTable::GetInstance()->FindVrfEntry(key->vrf_key_);
}

VrfNH::KeyPtr VrfNH::GetDBRequestKey() const {
    NextHopKey *key = new VrfNHKey(vrf_->GetName(), false);
    return DBEntryBase::KeyPtr(key);
}

void VrfNH::SendObjectLog(AgentLogEvent::type event) const {
    NextHopObjectLogInfo info;
    FillObjectLog(event, info);

    const VrfEntry *vrf = GetVrf();
    if (vrf) {
        info.set_vrf(vrf->GetName());
    }
    OPER_TRACE(NextHop, info);
}

/////////////////////////////////////////////////////////////////////////////
// Tunnel NH routines
/////////////////////////////////////////////////////////////////////////////
bool TunnelNH::CanAdd() const {
    if (vrf_ == NULL) {
        LOG(ERROR, "Invalid VRF in TunnelNH. Skip Add"); 
        return false;
    }

    return true;
}

NextHop *TunnelNHKey::AllocEntry() const {
    VrfEntry *vrf = static_cast<VrfEntry *>
        (Agent::GetInstance()->GetVrfTable()->Find(&vrf_key_, true));
    return new TunnelNH(vrf, sip_, dip_, policy_, tunnel_type_);
}

bool TunnelNH::NextHopIsLess(const DBEntry &rhs) const {
    const TunnelNH &a = static_cast<const TunnelNH &>(rhs);

    if (vrf_.get() != a.vrf_.get()) {
        return vrf_.get() < a.vrf_.get();
    }

    if (sip_ != a.sip_) {
        return sip_ < a.sip_;
    }

    if (dip_ != a.dip_) {
        return dip_ < a.dip_;
    }

    if (!tunnel_type_.Compare(a.tunnel_type_)) {
        return tunnel_type_.IsLess(a.tunnel_type_);
    }

    return policy_ < a.policy_;
}

void TunnelNH::SetKey(const DBRequestKey *k) {
    const TunnelNHKey *key = static_cast<const TunnelNHKey *>(k);
    NextHop::SetKey(k);
    vrf_ = NextHopTable::GetInstance()->FindVrfEntry(key->vrf_key_);
    sip_ = key->sip_;
    dip_ = key->dip_;
    tunnel_type_ = key->tunnel_type_;
    policy_ = key->policy_;
}

TunnelNH::KeyPtr TunnelNH::GetDBRequestKey() const {
    NextHopKey *key = new TunnelNHKey(vrf_->GetName(), sip_, dip_, policy_,
                                      tunnel_type_);
    return DBEntryBase::KeyPtr(key);
}

const uint32_t TunnelNH::vrf_id() const {
    return vrf_->vrf_id();
}

bool TunnelNH::Change(const DBRequest *req) {
    bool ret = false;
    bool valid = false;

    Inet4UnicastAgentRouteTable *rt_table = 
        static_cast<Inet4UnicastAgentRouteTable *>
        (GetVrf()->GetInet4UnicastRouteTable());
    Inet4UnicastRouteEntry *rt = rt_table->FindLPM(dip_);
    if (!rt) {
        //No route to reach destination, add to unresolved list
        valid = false;
        rt_table->AddUnresolvedNH(this);
    } else if (rt->GetActiveNextHop()->GetType() == NextHop::RESOLVE) {
        //Trigger ARP resolution
        valid = false;
        rt_table->AddUnresolvedNH(this);
        Inet4UnicastAgentRouteTable::AddArpReq(GetVrf()->GetName(), dip_);
        rt = NULL;
    } else {
        valid = rt->GetActiveNextHop()->IsValid();
    }

    if (valid != valid_) {
        valid_ = valid;
        ret = true;
    }

    arp_rt_.reset(rt);
    ret = true; 

    return ret;
}

void TunnelNH::Delete(const DBRequest *req) {
    Inet4UnicastAgentRouteTable *rt_table = 
        static_cast<Inet4UnicastAgentRouteTable *>
        (GetVrf()->GetInet4UnicastRouteTable());
    rt_table->RemoveUnresolvedNH(this);
}

void TunnelNH::SendObjectLog(AgentLogEvent::type event) const {
    NextHopObjectLogInfo info;
    FillObjectLog(event, info);

    const VrfEntry *vrf = GetVrf();
    if (vrf) {
        info.set_vrf(vrf->GetName());
    }
    const Ip4Address *sip = GetSip();
    info.set_source_ip(sip->to_string());
    const Ip4Address *dip = GetDip();
    info.set_dest_ip(dip->to_string());
    info.set_tunnel_type(tunnel_type_.ToString());
    OPER_TRACE(NextHop, info);
}

/////////////////////////////////////////////////////////////////////////////
// Mirror NH routines
/////////////////////////////////////////////////////////////////////////////
bool MirrorNH::CanAdd() const {
    return true;
}

NextHop *MirrorNHKey::AllocEntry() const {
    VrfEntry *vrf = static_cast<VrfEntry *>
        (Agent::GetInstance()->GetVrfTable()->Find(&vrf_key_, true));
    return new MirrorNH(vrf, sip_, sport_, dip_, dport_);
}

bool MirrorNH::NextHopIsLess(const DBEntry &rhs) const {
    const MirrorNH &a = static_cast<const MirrorNH &>(rhs);

    if ((vrf_.get() != a.vrf_.get())) {
        return vrf_.get() < a.vrf_.get();
    }

    if (dip_ != a.dip_) {
        return dip_ < a.dip_;
    }

    return (dport_ < a.dport_);
}

const uint32_t MirrorNH::vrf_id() const {
    return (vrf_ ? vrf_->vrf_id() : (uint32_t)-1);
}

void MirrorNH::SetKey(const DBRequestKey *k) {
    const MirrorNHKey *key = static_cast<const MirrorNHKey *>(k);
    NextHop::SetKey(k);
    vrf_ = NextHopTable::GetInstance()->FindVrfEntry(key->vrf_key_);
    sip_ = key->sip_;
    sport_ = key->sport_;
    dip_ = key->dip_;
    dport_ = key->dport_;
}

MirrorNH::KeyPtr MirrorNH::GetDBRequestKey() const {
    NextHopKey *key = new MirrorNHKey((vrf_ ? vrf_->GetName() : ""),
                                      sip_, sport_, dip_, dport_);
    return DBEntryBase::KeyPtr(key);
}

bool MirrorNH::Change(const DBRequest *req) {
    bool ret = false;
    bool valid = false;

    if (GetVrf() == NULL) {
        valid_ = true;
        return true;
    }
    Inet4UnicastAgentRouteTable *rt_table = 
        static_cast<Inet4UnicastAgentRouteTable *>
        (GetVrf()->GetInet4UnicastRouteTable());
    Inet4UnicastRouteEntry *rt = rt_table->FindLPM(dip_);
    if (!rt) {
        //No route to reach destination, add to unresolved list
        valid = false;
        rt_table->AddUnresolvedNH(this);
    } else if ((rt->GetActiveNextHop()->GetType() == NextHop::RESOLVE) &&
               (GetVrf()->GetName() == Agent::GetInstance()->GetDefaultVrf())) {
        //Trigger ARP resolution
        valid = false;
        rt_table->AddUnresolvedNH(this);
        Inet4UnicastAgentRouteTable::AddArpReq(GetVrf()->GetName(), dip_);
        rt = NULL;
    } else {
        valid = rt->GetActiveNextHop()->IsValid();
    }

    if (valid != valid_) {
        valid_ = valid;
        ret = true;
    }

    arp_rt_.reset(rt);
    ret = true; 

    return ret;
}

void MirrorNH::Delete(const DBRequest *req) {
    if (!GetVrf()) {
        return;
    }
    Inet4UnicastAgentRouteTable *rt_table = 
        static_cast<Inet4UnicastAgentRouteTable *>
        (GetVrf()->GetInet4UnicastRouteTable());
    rt_table->RemoveUnresolvedNH(this);
}

void MirrorNH::SendObjectLog(AgentLogEvent::type event) const {
    NextHopObjectLogInfo info;

    FillObjectLog(event, info);

    const VrfEntry *vrf = GetVrf();
    if (vrf) {
        info.set_vrf(vrf->GetName());
    }
    const Ip4Address *sip = GetSip();
    info.set_source_ip(sip->to_string());
    const Ip4Address *dip = GetDip();
    info.set_dest_ip(dip->to_string());
    info.set_source_port((short int)GetSPort());
    info.set_dest_port((short int)GetDPort());
    OPER_TRACE(NextHop, info);
}

/////////////////////////////////////////////////////////////////////////////
// ReceiveNH routines
/////////////////////////////////////////////////////////////////////////////
bool ReceiveNH::CanAdd() const {
    if (interface_ == NULL) {
        LOG(ERROR, "Invalid Interface in ReceiveNH. Skip Add"); 
        return false;
    }

    return true;
}

NextHop *ReceiveNHKey::AllocEntry() const {
    Interface *intf = static_cast<Interface *>
        (Agent::GetInstance()->GetInterfaceTable()->Find(intf_key_.get(), true));
    return new ReceiveNH(intf, policy_);
}

void ReceiveNH::SetKey(const DBRequestKey *key) {
    const ReceiveNHKey *nh_key = static_cast<const ReceiveNHKey *>(key);
    NextHop::SetKey(key);
    interface_ = NextHopTable::GetInstance()->FindInterface(*nh_key->intf_key_.get());
};

// Create 2 ReceiveNH for every VPort. One with policy another without 
// policy
void ReceiveNH::Create(NextHopTable *table, const string &interface) {
    DBRequest req(DBRequest::DB_ENTRY_ADD_CHANGE);
    InetInterfaceKey *intf_key = new InetInterfaceKey(interface);
    req.key.reset(new ReceiveNHKey(intf_key, false));
    req.data.reset(new ReceiveNHData());
    table->Process(req);

    intf_key = new InetInterfaceKey(interface);
    req.key.reset(new ReceiveNHKey(intf_key, true));
    table->Process(req);
}

void ReceiveNH::Delete(NextHopTable *table, const string &interface) {
    DBRequest req(DBRequest::DB_ENTRY_DELETE);
    InetInterfaceKey *intf_key = new InetInterfaceKey(interface);
    req.key.reset(new ReceiveNHKey(intf_key, false));
    req.data.reset(NULL);
    table->Process(req);

    intf_key = new InetInterfaceKey(interface);
    req.key.reset(new ReceiveNHKey(intf_key, true));
    table->Process(req);
}


void ReceiveNH::SendObjectLog(AgentLogEvent::type event) const {
    NextHopObjectLogInfo info;

    FillObjectLog(event, info);

    const Interface *intf = GetInterface();
    FillObjectLogIntf(intf, info);

    OPER_TRACE(NextHop, info);
}

/////////////////////////////////////////////////////////////////////////////
// ResolveNH routines
/////////////////////////////////////////////////////////////////////////////
NextHop *ResolveNHKey::AllocEntry() const {
    return new ResolveNH();
}

bool ResolveNH::CanAdd() const {
    return true;
}

void ResolveNH::Create( ) {
    DBRequest req(DBRequest::DB_ENTRY_ADD_CHANGE);
    req.key.reset(new ResolveNHKey());
    req.data.reset(new ResolveNHData());
    NextHopTable::GetInstance()->Process(req);
}

/////////////////////////////////////////////////////////////////////////////
// DiscardNH routines
/////////////////////////////////////////////////////////////////////////////
NextHop *DiscardNHKey::AllocEntry() const {
    return new DiscardNH();
}

bool DiscardNH::CanAdd() const {
    return true;
}

void DiscardNH::Create( ) {
    DBRequest req(DBRequest::DB_ENTRY_ADD_CHANGE);
    req.key.reset(new DiscardNHKey());
    req.data.reset(new DiscardNHData());
    NextHopTable::GetInstance()->Process(req);
}

/////////////////////////////////////////////////////////////////////////////
// VLAN NH routines
/////////////////////////////////////////////////////////////////////////////
bool VlanNH::CanAdd() const {
    if (interface_ == NULL) {
        LOG(ERROR, "Invalid Interface in VlanNH. Skip Add"); 
        return false;
    }

    return true;
}

NextHop *VlanNHKey::AllocEntry() const {
    Interface *intf = static_cast<Interface *>
        (Agent::GetInstance()->GetInterfaceTable()->Find(intf_key_.get(), true));
    return new VlanNH(intf, vlan_tag_);
}

bool VlanNH::NextHopIsLess(const DBEntry &rhs) const {
    const VlanNH &a = static_cast<const VlanNH &>(rhs);

    if (interface_.get() != a.interface_.get()) {
        return interface_.get() < a.interface_.get();
    }

    return vlan_tag_ < a.vlan_tag_;
}

VlanNH::KeyPtr VlanNH::GetDBRequestKey() const {
    VlanNHKey *key = new VlanNHKey(interface_->GetUuid(), vlan_tag_);
    return DBEntryBase::KeyPtr(key);
}

void VlanNH::SetKey(const DBRequestKey *k) {
    const VlanNHKey *key = static_cast<const VlanNHKey *>(k);

    NextHop::SetKey(k);
    interface_ = NextHopTable::GetInstance()->FindInterface(*key->intf_key_.get());
    vlan_tag_ = key->vlan_tag_;
}

bool VlanNH::Change(const DBRequest *req) {
    const VlanNHData *data = static_cast<const VlanNHData *>(req->data.get());
    bool ret = false;

    VrfEntry *vrf = static_cast<VrfEntry *>
        (Agent::GetInstance()->GetVrfTable()->FindActiveEntry(&data->vrf_key_));
    if (vrf_.get() != vrf) {
        vrf_ = vrf;
        ret = true;
    }

    if (memcmp(&smac_, &data->smac_, sizeof(smac_)) != 0) {
        smac_ = data->smac_;
        ret = true;
    }

    if (memcmp(&dmac_, &data->dmac_, sizeof(dmac_)) != 0) {
        dmac_ = data->dmac_;
        ret = true;
    }

    return ret;
}

const uuid &VlanNH::GetIfUuid() const {
    return interface_->GetUuid();
}

// Create VlanNH for a VPort
void VlanNH::Create(const uuid &intf_uuid, uint16_t vlan_tag, 
                    const string &vrf_name, const ether_addr &smac, 
                    const ether_addr &dmac) {
    DBRequest req;
    req.oper = DBRequest::DB_ENTRY_ADD_CHANGE;

    NextHopKey *key = new VlanNHKey(intf_uuid, vlan_tag);
    req.key.reset(key);

    VlanNHData *data = new VlanNHData(vrf_name, smac, dmac);
    req.data.reset(data);
    NextHopTable::GetInstance()->Process(req);
}

void VlanNH::Delete(const uuid &intf_uuid, uint16_t vlan_tag) {
    DBRequest req;
    req.oper = DBRequest::DB_ENTRY_DELETE;

    NextHopKey *key = new VlanNHKey(intf_uuid, vlan_tag);
    req.key.reset(key);

    req.data.reset(NULL);
    NextHopTable::GetInstance()->Process(req);
}

VlanNH *VlanNH::Find(const uuid &intf_uuid, uint16_t vlan_tag) {
    VlanNHKey key(intf_uuid, vlan_tag);
    return static_cast<VlanNH *>(NextHopTable::GetInstance()->FindActiveEntry(&key));
}

void VlanNH::SendObjectLog(AgentLogEvent::type event) const {
    NextHopObjectLogInfo info;

    FillObjectLog(event, info);

    const Interface *intf = GetInterface();
    FillObjectLogIntf(intf, info);

//.de.byte.breker
#if defined(__linux__)
    const unsigned char *m = GetDMac().ether_addr_octet;
#elif defined(__FreeBSD__)
    const unsigned char *m = GetDMac().octet;
#else
#error "Unsuppoprted platform"
#endif

    FillObjectLogMac(m, info);

    info.set_vlan_tag((short int)GetVlanTag());
    OPER_TRACE(NextHop, info);
}

/////////////////////////////////////////////////////////////////////////////
// CompositeNH routines
/////////////////////////////////////////////////////////////////////////////
bool CompositeNH::CanAdd() const {
    if (vrf_ == NULL || vrf_->IsDeleted()) {
        LOG(ERROR, "Invalid VRF in composite NH. Skip Add");
        return false;
    }
    return true;
}

NextHop *CompositeNHKey::AllocEntry() const {
    VrfEntry *vrf = static_cast<VrfEntry *>
        (Agent::GetInstance()->GetVrfTable()->Find(&vrf_key_, true));
    if (is_mcast_nh_) {
        return new CompositeNH(vrf, dip_, sip_, comp_type_);
    } else {
        return new CompositeNH(vrf, dip_, plen_, is_local_ecmp_nh_, comp_type_);
    }
}

void CompositeNH::SendObjectLog(AgentLogEvent::type event) const {
    NextHopObjectLogInfo info;
    FillObjectLog(event, info);

    const VrfEntry *vrf = GetVrf();
    if (vrf) {
        info.set_vrf(vrf->GetName());
    }
    const Ip4Address dip = GetGrpAddr();
    info.set_dest_ip(dip.to_string());

    std::vector<ComponentNHLogInfo> comp_nh_log_list;
    ComponentNHList::const_iterator component_nh_it = begin();
    for (;component_nh_it != end(); component_nh_it++) {
        ComponentNHLogInfo component_nh_info;
        ComponentNH *comp_nh = *component_nh_it;
        if (comp_nh == NULL) {
            continue;
        }
        const NextHop *nh = comp_nh->GetNH();
        switch(nh->GetType()) {
        case TUNNEL: {
            const TunnelNH *tun_nh = static_cast<const TunnelNH *>(nh);
            component_nh_info.set_type("Tunnel");
            component_nh_info.set_label(comp_nh->label());
            component_nh_info.set_server_ip(tun_nh->GetDip()->to_string());
            break;
        }    

        case INTERFACE: {
            const InterfaceNH *intf_nh = static_cast<const InterfaceNH *>(nh);
            component_nh_info.set_type("Interface");
            component_nh_info.set_label(comp_nh->label());
            const Interface *intf = 
                static_cast<const Interface *>(intf_nh->GetInterface());
            component_nh_info.set_intf_name(intf->name());
            break;
        }

        case VLAN: {
           const VlanNH *vlan_nh = static_cast<const VlanNH *>(nh);
            component_nh_info.set_type("Vlan");
            component_nh_info.set_label(comp_nh->label());
            const Interface *intf = 
                static_cast<const Interface *>(vlan_nh->GetInterface());
            component_nh_info.set_intf_name(intf->name());
            break;
        }

        case COMPOSITE: {
            const CompositeNH *cnh = static_cast<const CompositeNH *>(nh);
            std::stringstream str;
            str << "Composite; Type: " << cnh->CompositeType() << 
                " comp_nh_count" << cnh->ComponentNHCount();
            component_nh_info.set_type(str.str());
            break;            
        }           
        default:
            break;
        }
        comp_nh_log_list.push_back(component_nh_info);
    }

    info.set_nh_list(comp_nh_log_list);
    OPER_TRACE(NextHop, info);
}

void CompositeNH::SetKey(const DBRequestKey *k) {
    const CompositeNHKey *key = static_cast<const CompositeNHKey *>(k);
    NextHop::SetKey(k);
    vrf_ = NextHopTable::GetInstance()->FindVrfEntry(key->vrf_key_);
    src_addr_ = key->sip_;
    grp_addr_ = key->dip_;
    is_local_ecmp_nh_ = key->is_local_ecmp_nh_;
    comp_type_ = key->comp_type_;
}

bool CompositeNH::NextHopIsLess(const DBEntry &rhs) const {
    const CompositeNH &a = static_cast<const CompositeNH &>(rhs);

    if (vrf_.get() != a.vrf_.get()) {
        return vrf_.get() < a.vrf_.get();
    }

    if (grp_addr_ != a.grp_addr_) {
        return grp_addr_ < a.grp_addr_;
    }

    if (plen_ != a.plen_) {
        return plen_ < a.plen_;
    }

    if (is_local_ecmp_nh_ != a.is_local_ecmp_nh_) {
        return is_local_ecmp_nh_ < a.is_local_ecmp_nh_;
    }   

    return (comp_type_ < a.comp_type_);
}

void CompositeNH::Sync(bool deleted) {
    //Loop thru all the dependent composite NH
    CompositeNH::iterator iter = remote_comp_nh_list_.begin();
    while (iter != remote_comp_nh_list_.end()) {
        CompositeNH *remote_comp_nh = 
            static_cast<CompositeNH *>(iter.operator->());

        //Append newly added component NH to remote composite NH
        ComponentNHList::iterator it = begin();
        while (it != end()) {
            ComponentNH *component_nh = *it;
            if (component_nh && 
                    !remote_comp_nh->component_nh_list_.Find(*component_nh)) {
                remote_comp_nh->component_nh_list_.insert(*component_nh);
            }
            it++;
        }

        //Delete component NH not present in local composite NH
        it = remote_comp_nh->begin();
        while (it != remote_comp_nh->component_nh_list_.end()) {
            ComponentNH *component_nh = *it;
            it++;

            if (!component_nh || 
                    component_nh->GetNH()->GetType() == NextHop::TUNNEL) {
                continue;
            }
            if (!component_nh_list_.Find(*component_nh)) {
                remote_comp_nh->component_nh_list_.remove(*component_nh);
            }
        }

        iter++;
        //Reset the reference to local composite NH
        if (deleted) {
            remote_comp_nh->local_comp_nh_.reset(NULL);
        }
        DBTablePartBase *part = 
            Agent::GetInstance()->GetNextHopTable()->GetTablePartition(remote_comp_nh);
        part->Notify(remote_comp_nh);
    }
}

bool CompositeNH::GetOldNH(const CompositeNHData *data, 
                           ComponentNH &component_nh) {
    //In case of ECMP give preference to already existing nexthop
    //and make it first entry in composite NH, so that existing flow
    //can just migrate to same index
    Inet4UnicastAgentRouteTable *table = 
        static_cast<Inet4UnicastAgentRouteTable *>
        (vrf_->GetInet4UnicastRouteTable());
    Inet4UnicastRouteEntry *rt = table->FindRoute(grp_addr_);
    if (!rt || rt->IsDeleted()) {
        return false;
    }

    const NextHop *nh = rt->GetActiveNextHop();
    if (nh->GetType() == NextHop::COMPOSITE || 
        nh->GetType() == NextHop::DISCARD) {
        return false;
    }

    bool found = false;
    NextHop *list_nh = NULL;
    const std::vector<ComponentNHData> &key_list = data->data_;
    std::vector<ComponentNHData>::const_iterator it = key_list.begin();
    for (;it != key_list.end(); it++) {
        list_nh = static_cast<NextHop *>
            (table->agent()->GetNextHopTable()->FindActiveEntry(it->nh_key_));
        if (!list_nh) {
            continue;
        }
        if (list_nh == nh && it->label_ == rt->GetMplsLabel()) {
            found = true;
            break;
        }
    }

    if (found) {
        component_nh.nh_ = list_nh;
        component_nh.label_ = rt->GetMplsLabel();
        return true;
    } 

    return false;
}


bool CompositeNH::Change(const DBRequest* req) {
    const CompositeNHData *data = 
        static_cast<const CompositeNHData *>(req->data.get());
    const std::vector<ComponentNHData> &key_list = data->data_;
    std::vector<ComponentNH> component_nh_list;
    NextHop *nh;

    if (data->op_ == CompositeNHData::REBAKE) {
        return true;
    }

    if (comp_type_ == Composite::ECMP) {
        ComponentNH component_nh(0, NULL);
        if (GetOldNH(data, component_nh)) {
            component_nh_list.push_back(component_nh);
        }
    }

    //Add entries
    std::vector<ComponentNHData>::const_iterator it = key_list.begin();
    for (;it != key_list.end(); it++) {
        nh = static_cast<NextHop *>
            (Agent::GetInstance()->GetNextHopTable()->FindActiveEntry(it->nh_key_));
        if (!nh) {
            continue;
        }

        CompositeNH *comp_nh = static_cast<CompositeNH *>(nh);
        if ((nh->GetType() == NextHop::COMPOSITE) && comp_nh->IsEcmpNH()) {
            //Add all the members in composite NH
            ComponentNHList::iterator it = comp_nh->begin();
            for(;it != comp_nh->end(); it++) {
                ComponentNH *component_nh = *it;
                if (component_nh) {
                    component_nh_list.push_back(*component_nh);
                }
            }
            local_comp_nh_.reset(comp_nh);
        } else { 
            ComponentNH component_nh(it->label_, nh);
            component_nh_list.push_back(component_nh);
        }
    }

    if (IsMcastNH() == true) {
        component_nh_list_.clear();
    }

    if (data->op_ == CompositeNHData::ADD) {
        std::vector<ComponentNH>::iterator it = 
            component_nh_list.begin();
        while (it != component_nh_list.end()) {
            if (!component_nh_list_.Find(*it)) {
                component_nh_list_.insert(*it);
            }
            it++;
        }
    } else if (data->op_ == CompositeNHData::DELETE) {
        std::vector<ComponentNH>::iterator it = 
            component_nh_list.begin();
        while (it != component_nh_list.end()) {
            if (component_nh_list_.Find(*it)) {
                component_nh_list_.remove(*it);
            }
            it++;
        }
    } else if (data->op_ == CompositeNHData::REPLACE) {
        component_nh_list_.replace(component_nh_list);
    }

    if (is_local_ecmp_nh_ == true) {
        //Sync dependent remote NH
        Sync(false);
    }
    return true;
}

const NextHop* CompositeNH::GetLocalNextHop() const {
    const NextHop *nh = NULL;
    if ((nh = GetLocalCompositeNH()) == NULL) {
        //Get interface NH inside composite NH
        ComponentNHList::const_iterator component_nh_it = begin();
        while (component_nh_it != end()) {
            if (*component_nh_it &&
                ((*component_nh_it)->GetNH()->GetType() == NextHop::INTERFACE ||
                (*component_nh_it)->GetNH()->GetType() == NextHop::VLAN))  {
                nh = (*component_nh_it)->GetNH();
                break;
            }
            component_nh_it++;
        }
    }
    return nh;
}

CompositeNH::KeyPtr CompositeNH::GetDBRequestKey() const {
    NextHopKey *key = NULL;
    if (comp_type_ != Composite::ECMP) {
        key = new CompositeNHKey(vrf_->GetName(), grp_addr_, src_addr_, 
                                 false, comp_type_);
    } else {
        key = new CompositeNHKey(vrf_->GetName(), grp_addr_, plen_,
                                 is_local_ecmp_nh_);
    }
    return DBEntryBase::KeyPtr(key);
}

void CompositeNH::Delete(const DBRequest* req) {
    if (is_local_ecmp_nh_ == true) {
        component_nh_list_.clear();
        Sync(true);
    }
    local_comp_nh_.reset(NULL);
}

uint32_t CompositeNH::GetRemoteLabel(Ip4Address ip) const {
    ComponentNHList::const_iterator component_nh_it = begin();
    while(component_nh_it != end()) {
        if (*component_nh_it) {
            const NextHop *nh = (*component_nh_it)->GetNH();
            if (nh && nh->GetType() == NextHop::TUNNEL) {
                const TunnelNH *tun_nh = static_cast<const TunnelNH *>(nh);
                if (*(tun_nh->GetDip()) == ip) {
                    return (*component_nh_it)->label();
                }
            }
        }
        component_nh_it++;
    }
    return 0;
}

void CompositeNH::CreateComponentNH(std::vector<ComponentNHData> comp_nh_list) {
    //Go thru list of component NH, and if there a tunnel NH,
    //enqueue a request to create tunnel NH
    std::vector<ComponentNHData>::const_iterator it = comp_nh_list.begin();
    while (it != comp_nh_list.end()) {
        ComponentNHData nh_data = *it;
        if (nh_data.nh_key_->GetType() == NextHop::TUNNEL) {
            DBRequest req;
            // First enqueue request to add/change Interface NH
            req.oper = DBRequest::DB_ENTRY_ADD_CHANGE;

            req.key.reset(nh_data.nh_key_);
            nh_data.nh_key_ = NULL;

            TunnelNHData *data = new TunnelNHData();
            req.data.reset(data);
            Agent::GetInstance()->GetNextHopTable()->Enqueue(&req); 
        }
        it++;
    }
}

//Create composite NH of type ECMP
void CompositeNH::CreateCompositeNH(const string vrf_name,
                                    const Ip4Address ip,
                                    bool local_ecmp_nh,
                                    std::vector<ComponentNHData> comp_nh_list) {
    CreateComponentNH(comp_nh_list);
}

//Create composite NH of type ECMP
void CompositeNH::AppendComponentNH(const string vrf_name,
                                    const Ip4Address ip, uint8_t plen,
                                    bool local_ecmp_nh,
                                    ComponentNHData comp_nh_data) {
    std::vector<ComponentNHData> comp_nh_list;
    comp_nh_list.push_back(comp_nh_data);
    CreateComponentNH(comp_nh_list);
    DBRequest req;
    CompositeNHData *data;

    NextHopKey *key = new CompositeNHKey(vrf_name, ip, plen, local_ecmp_nh);
    key->sub_op_ = AgentKey::RESYNC;
    req.oper = DBRequest::DB_ENTRY_ADD_CHANGE;
    req.key.reset(key);
    data = new CompositeNHData(comp_nh_list, CompositeNHData::ADD);
    req.data.reset(data);
    Agent::GetInstance()->GetNextHopTable()->Process(req);
}

//Delete composite NH of type ECMP
void CompositeNH::DeleteComponentNH(const string vrf_name,
                                    const Ip4Address ip, uint8_t plen,
                                    bool local_ecmp_nh,
                                    ComponentNHData comp_nh_data) {
    std::vector<ComponentNHData> comp_nh_list;
    comp_nh_list.push_back(comp_nh_data);
    DBRequest req;
    CompositeNHData *data;
    NextHopKey *key = new CompositeNHKey(vrf_name, ip, plen, local_ecmp_nh);

    key->sub_op_ = AgentKey::RESYNC;
    req.oper = DBRequest::DB_ENTRY_ADD_CHANGE;
    req.key.reset(key);
    data = new CompositeNHData(comp_nh_list, CompositeNHData::DELETE);
    req.data.reset(data);
    Agent::GetInstance()->GetNextHopTable()->Process(req);
}

//Create composite NH of type multicast
void CompositeNH::CreateCompositeNH(const string vrf_name,
                                    const Ip4Address source_address,
                                    const Ip4Address group_address,
                                    COMPOSITETYPE type,
                                    std::vector<ComponentNHData> comp_nh_list) {
    CreateComponentNH(comp_nh_list);

    DBRequest req;
    NextHopKey *key = new CompositeNHKey(vrf_name, group_address,
                                         source_address, false, type);
    CompositeNHData *data;

    req.oper = DBRequest::DB_ENTRY_ADD_CHANGE;
    req.key.reset(key);
    data = new CompositeNHData(comp_nh_list, CompositeNHData::ADD);
    req.data.reset(data);
    Agent::GetInstance()->GetNextHopTable()->Enqueue(&req);
}

/////////////////////////////////////////////////////////////////////////////
// NextHop Sandesh routines
/////////////////////////////////////////////////////////////////////////////
static void FillComponentNextHop(const CompositeNH *comp_nh,
                                 std::vector<McastData> &list) 
{
    for (CompositeNH::ComponentNHList::const_iterator it =
         comp_nh->begin(); it != comp_nh->end(); it++) {
        ComponentNH *component_nh = *it;
        if ((component_nh == NULL) || (component_nh->GetNH() == NULL)) {
            continue;
        }
        McastData sdata;
        switch (component_nh->GetNH()->GetType()) {
        case NextHop::INTERFACE: {
            sdata.set_type("Interface");
            const InterfaceNH *sub_nh = 
                static_cast<const InterfaceNH *>(component_nh->GetNH());
            if (sub_nh && sub_nh->GetInterface())
                sdata.set_label(component_nh->label());
            sdata.set_itf(sub_nh->GetInterface()->name());
            break;
        }
        case NextHop::TUNNEL: {
            sdata.set_type("Tunnel");
            const TunnelNH *tnh = 
                static_cast<const TunnelNH *>(component_nh->GetNH());
            sdata.set_dip(tnh->GetDip()->to_string());
            sdata.set_sip(tnh->GetSip()->to_string());
            sdata.set_label(component_nh->label());
            break;
        }
        case NextHop::VLAN: {
            sdata.set_type("Vlan");
            const VlanNH *vlan_nh = 
                static_cast<const VlanNH *>(component_nh->GetNH());
            sdata.set_itf(vlan_nh->GetInterface()->name());
            sdata.set_vlan_tag(vlan_nh->GetVlanTag());
            break;
        }
        case NextHop::COMPOSITE: {
            continue;                         
            break;                         
        }                    
        default:
            std::stringstream s;
            s << "UNKNOWN<" << component_nh->GetNH()->GetType() 
                << ">";
            sdata.set_type(s.str());
            break;                      
        }
        list.push_back(sdata);
    }
}

static void FillFabricCompositeNextHop(const CompositeNH *comp_nh,
                                   FabricCompositeData &data) 
{
    std::stringstream str;
    str << "Fabric  Composite, subnh count : " 
        << comp_nh->ComponentNHCount();
    data.set_type(str.str());
    data.set_sip(comp_nh->GetSrcAddr().to_string());
    data.set_dip(comp_nh->GetGrpAddr().to_string());
    if (comp_nh->ComponentNHCount() == 0)
        return;
    std::vector<McastData> data_list;                      
    FillComponentNextHop(comp_nh, data_list);                          
    data.set_mc_list(data_list);
}

static void FillL2CompositeNextHop(const CompositeNH *comp_nh,
                                   L2CompositeData &data) 
{
    std::stringstream str;
    str << "L2 Composite, subnh count : " 
        << comp_nh->ComponentNHCount();
    data.set_type(str.str());
    data.set_sip(comp_nh->GetSrcAddr().to_string());
    data.set_dip(comp_nh->GetGrpAddr().to_string());
    if (comp_nh->ComponentNHCount() == 0)
        return;
    CompositeNH::ComponentNHList::const_iterator it = comp_nh->begin();
    ComponentNH *component_nh = *it;
    
    const CompositeNH *sub_cnh = 
        static_cast<const CompositeNH *>(component_nh->GetNH());
    FabricCompositeData fab_data;
    FillFabricCompositeNextHop(sub_cnh, fab_data);
    data.set_fabric_comp(fab_data); 
    std::vector<McastData> data_list;                      
    FillComponentNextHop(comp_nh, data_list);                          
    data.set_mc_list(data_list);
}

static void FillL3CompositeNextHop(const CompositeNH *comp_nh,
                                   L3CompositeData &data) 
{
    std::stringstream str;
    str << "L3 Composite, subnh count : " 
        << comp_nh->ComponentNHCount();
    data.set_type(str.str());
    data.set_sip(comp_nh->GetSrcAddr().to_string());
    data.set_dip(comp_nh->GetGrpAddr().to_string());
    if (comp_nh->ComponentNHCount() == 0)
        return;
    CompositeNH::ComponentNHList::const_iterator it = comp_nh->begin();
    ComponentNH *component_nh = *it;
    
    const CompositeNH *sub_cnh = 
        static_cast<const CompositeNH *>(component_nh->GetNH());
    FabricCompositeData fab_data;
    FillFabricCompositeNextHop(sub_cnh, fab_data);
    data.set_fabric_comp(fab_data); 
    std::vector<McastData> data_list;                      
    FillComponentNextHop(comp_nh, data_list);                          
    data.set_mc_list(data_list);
}

static void FillMultiProtoCompositeNextHop(const CompositeNH *comp_nh,
                                           NhSandeshData &data) 
{
    std::stringstream str;
    str << "Multi Proto Composite, subnh count : " 
        << comp_nh->ComponentNHCount();
    data.set_type(str.str());
    data.set_sip(comp_nh->GetSrcAddr().to_string());
    data.set_dip(comp_nh->GetGrpAddr().to_string());
    if (comp_nh->ComponentNHCount() == 0)
        return;
    for (CompositeNH::ComponentNHList::const_iterator it =
         comp_nh->begin(); it != comp_nh->end(); it++) {
        ComponentNH *component_nh = *it;
        if (component_nh == NULL) {
            continue;
        }
        const CompositeNH *sub_cnh = 
            static_cast<const CompositeNH *>(component_nh->GetNH());
        if (sub_cnh->CompositeType() == Composite::L2COMP) {
            L2CompositeData l2_data;
            FillL2CompositeNextHop(sub_cnh, l2_data);
            data.set_l2_comp(l2_data);
        }
        if (sub_cnh->CompositeType() == Composite::L3COMP) {
            L3CompositeData l3_data;
            FillL3CompositeNextHop(sub_cnh, l3_data);
            data.set_l3_comp(l3_data);
        }
    }
}

static void ExpandCompositeNextHop(const CompositeNH *comp_nh, 
                                   NhSandeshData &data) 
{
    stringstream comp_str;
    switch (comp_nh->CompositeType()) {
    case Composite::FABRIC: {
        comp_str << "fabric Composite"  << " sub nh count: " 
            << comp_nh->ComponentNHCount();
        data.set_type(comp_str.str());
        if (comp_nh->ComponentNHCount() == 0)
            break;
        FabricCompositeData fab_data;
        FillFabricCompositeNextHop(comp_nh, fab_data);
        data.set_fabric_comp(fab_data); 
        break;
    }    
    case Composite::L3COMP: {
        comp_str << "L3 Composite"  << " sub nh count: " 
            << comp_nh->ComponentNHCount();
        data.set_type(comp_str.str());
        if (comp_nh->ComponentNHCount() == 0)
            break;
        CompositeNH::ComponentNHList::const_iterator it = comp_nh->begin();
        ComponentNH *component_nh = *it;
    
        const CompositeNH *sub_cnh = 
            static_cast<const CompositeNH *>(component_nh->GetNH());
        FabricCompositeData fab_data;
        FillFabricCompositeNextHop(sub_cnh, fab_data);
        data.set_fabric_comp(fab_data); 
        std::vector<McastData> data_list;                      
        FillComponentNextHop(comp_nh, data_list);                          
        data.set_mc_list(data_list);
        break;
    }    
    case Composite::L2COMP: {
        comp_str << "L2 Composite"  << " sub nh count: " 
            << comp_nh->ComponentNHCount();
        data.set_type(comp_str.str());
        if (comp_nh->ComponentNHCount() == 0)
            break;
        CompositeNH::ComponentNHList::const_iterator it = comp_nh->begin();
        ComponentNH *component_nh = *it;
    
        const CompositeNH *sub_cnh = 
            static_cast<const CompositeNH *>(component_nh->GetNH());
        FabricCompositeData fab_data;
        FillFabricCompositeNextHop(sub_cnh, fab_data);
        data.set_fabric_comp(fab_data); 
        std::vector<McastData> data_list;                      
        FillComponentNextHop(comp_nh, data_list);                          
        data.set_mc_list(data_list);
        break;
    }    
    case Composite::MULTIPROTO: {
        comp_str << "Multiproto Composite"  << " sub nh count: " 
            << comp_nh->ComponentNHCount();
        data.set_type(comp_str.str());
        FillMultiProtoCompositeNextHop(comp_nh, data);
        break;
    }    
    case Composite::ECMP: {
        comp_str << "ECMP Composite"  << " sub nh count: " 
            << comp_nh->ComponentNHCount();
        data.set_type(comp_str.str());
        std::vector<McastData> data_list;                      
        FillComponentNextHop(comp_nh, data_list);                          
        data.set_mc_list(data_list);
        break;
    }    
    default: {
        comp_str << "UNKNOWN<" << comp_nh->CompositeType() 
            << ">";
        data.set_type(comp_str.str());
        break;
    }                 
    }
}

void NextHop::SetNHSandeshData(NhSandeshData &data) const {
    switch (type_) {
        case DISCARD:
            data.set_type("discard");
            break;
        case RECEIVE: {
            data.set_type("receive");
            const ReceiveNH *nh = static_cast<const ReceiveNH *>(this);
            if (nh->GetInterface()) {
                data.set_itf(nh->GetInterface()->name());
            } else {
                data.set_itf("<NULL>");
            }
            break;
        }
        case RESOLVE:
            data.set_type("resolve");
            break;
        case ARP: {
            data.set_type("arp");
            const ArpNH *arp = static_cast<const ArpNH *>(this);
            data.set_sip(arp->GetIp()->to_string()); 
            data.set_vrf(arp->GetVrf()->GetName());
            if (valid_ == false) {
                break;
            }
            data.set_itf(arp->GetInterface()->name());
//.de.byte.breaker
#if defined(__linux__)
            const unsigned char *m = arp->GetMac()->ether_addr_octet;
#elif defined(__FreeBSD__)
            const unsigned char *m = arp->GetMac()->octet;
#else
#error "Unsupported platform"
#endif
            char mstr[32];
            snprintf(mstr, 32, "%x:%x:%x:%x:%x:%x", 
                     m[0], m[1], m[2], m[3], m[4], m[5]);
            std::string mac(mstr);
            data.set_mac(mac);
            break;
        }
        case VRF: {
            data.set_type("vrf");
            const VrfNH *vrf = static_cast<const VrfNH *>(this);
            data.set_vrf(vrf->GetVrf()->GetName());
            break;
        }
        case INTERFACE: {
            data.set_type("interface");
            const InterfaceNH *itf = static_cast<const InterfaceNH *>(this);
            data.set_itf(itf->GetInterface()->name());
//de.byte.breaker
#if defined(__linux__)
            const unsigned char *m = itf->GetDMac().ether_addr_octet;
#elif defined(__FreeBSD__)
            const unsigned char *m = itf->GetDMac().octet;
#else
#error "Unsupported platform"
#endif
            char mstr[32];
            snprintf(mstr, 32, "%x:%x:%x:%x:%x:%x", 
                     m[0], m[1], m[2], m[3], m[4], m[5]);
            std::string mac(mstr);
            data.set_mac(mac);
            if (itf->is_multicastNH())
                data.set_mcast("enabled");
            else 
                data.set_mcast("disabled");
            break;
        }
        case TUNNEL: {
            data.set_type("tunnel");
            const TunnelNH *tun = static_cast<const TunnelNH *>(this);
            data.set_sip(tun->GetSip()->to_string());
            data.set_dip(tun->GetDip()->to_string());
            data.set_vrf(tun->GetVrf()->GetName());
            data.set_tunnel_type(tun->GetTunnelType().ToString());
            if (valid_) {
                const NextHop *nh = static_cast<const NextHop *>
                                  (tun->GetRt()->GetActiveNextHop());
                if (nh->GetType() == NextHop::ARP) {
                    const ArpNH *arp_nh = static_cast<const ArpNH *>(nh);
//.de.byte.breaker
#if defined(__linux__)
                    const unsigned char *m = arp_nh->GetMac()->ether_addr_octet;
#elif defined(__FreeBSD__)
                    const unsigned char *m = arp_nh->GetMac()->octet;
#else
#error "Unsupported platform"
#endif
                    char mstr[32];
                    snprintf(mstr, 32, "%x:%x:%x:%x:%x:%x", 
                            m[0], m[1], m[2], m[3], m[4], m[5]);
                    std::string mac(mstr);
                    data.set_mac(mac);
                }
            }
            break;
        }
        case MIRROR: {
            data.set_type("Mirror");
            const MirrorNH *mir_nh = static_cast<const MirrorNH *>(this);
            data.set_sip(mir_nh->GetSip()->to_string());
            data.set_dip(mir_nh->GetDip()->to_string());
            data.set_vrf(mir_nh->GetVrf() ? mir_nh->GetVrf()->GetName() : "");
            data.set_sport(mir_nh->GetSPort());
            data.set_dport(mir_nh->GetDPort());
            if (valid_ && mir_nh->GetVrf()) {
                const NextHop *nh = static_cast<const NextHop *>
                                  (mir_nh->GetRt()->GetActiveNextHop());
                if (nh->GetType() == NextHop::ARP) {
                    const ArpNH *arp_nh = static_cast<const ArpNH *>(nh);
                    (mir_nh->GetRt()->GetActiveNextHop());
//.de.byte.breaker
#if defined(__linux__)
                    const unsigned char *m = arp_nh->GetMac()->ether_addr_octet;
#elif defined(__FreeBSD__)
                    const unsigned char *m = arp_nh->GetMac()->octet;
#else
#error "Unsupported platform"
#endif
                    char mstr[32];
                    snprintf(mstr, 32, "%x:%x:%x:%x:%x:%x", 
                            m[0], m[1], m[2], m[3], m[4], m[5]);
                    std::string mac(mstr);
                    data.set_mac(mac);
                } else if (nh->GetType() == NextHop::RECEIVE) {
                    const ReceiveNH *rcv_nh = static_cast<const ReceiveNH*>(nh);
                    data.set_itf(rcv_nh->GetInterface()->name());
                }
            }
            break;
        }
        case COMPOSITE: {
            const CompositeNH *comp_nh = static_cast<const CompositeNH *>(this);
            const MulticastGroupObject *obj = MulticastHandler::GetInstance()->
                FindGroupObject(comp_nh->vrf_name(),
                                comp_nh->GetGrpAddr());
            if (obj != NULL) {
                data.set_label(obj->GetSourceMPLSLabel());
            }

            data.set_dip(comp_nh->GetGrpAddr().to_string());
            if (comp_nh->IsMcastNH()) {
                data.set_sip(comp_nh->GetSrcAddr().to_string());
            }
            data.set_vrf(comp_nh->GetVrf() ? comp_nh->GetVrf()->GetName() : "");
            if (comp_nh->IsLocal()) {
                data.set_local_ecmp("true");
            }
            ExpandCompositeNextHop(comp_nh, data);
            break;
        }

        case VLAN: {
            data.set_type("vlan");
            const VlanNH *itf = static_cast<const VlanNH *>(this);
            data.set_itf(itf->GetInterface()->name());
            data.set_vlan_tag(itf->GetVlanTag());
//.de.byte.breaker
#if defined(__linux__)
            const unsigned char *m = itf->GetDMac().ether_addr_octet;
#elif defined(__FreeBSD__)
            const unsigned char *m = itf->GetDMac().octet;
#else
#error "Unsupported platform"
#endif
            char mstr[32];
            snprintf(mstr, 32, "%x:%x:%x:%x:%x:%x",
                    m[0], m[1], m[2], m[3], m[4], m[5]);
            std::string mac(mstr);
            data.set_mac(mac);
            break;
        }
       
        case INVALID:
        default:
            data.set_type("invalid");
            break;
    }
    if (valid_) {
        data.set_valid("true");
    } else {
        data.set_valid("false");
    }

    if (policy_) {
        data.set_policy("enabled");
    } else {
        data.set_policy("disabled");
    }

    data.set_ref_count(GetRefCount());
}

bool NextHop::DBEntrySandesh(Sandesh *sresp, std::string &name) const {
    NhListResp *resp = static_cast<NhListResp *>(sresp);

    NhSandeshData data;
    SetNHSandeshData(data);
    std::vector<NhSandeshData> &list =
                const_cast<std::vector<NhSandeshData>&>(resp->get_nh_list());
    list.push_back(data);

    return true;
}

void NhListReq::HandleRequest() const {
    AgentNhSandesh *sand = new AgentNhSandesh(context());
    sand->DoSandesh();
}
<|MERGE_RESOLUTION|>--- conflicted
+++ resolved
@@ -530,16 +530,12 @@
 //.de.byte.breaker
 #if defined(__linux__)
     mac.ether_addr_octet[ETHER_ADDR_LEN-1] = 1;
-<<<<<<< HEAD
 #elif defined(__FreeBSD__)
     mac.octet[ETHER_ADDR_LEN-1] = 1;
 #else
 #error "Unsupported platform"
 #endif
-    InterfaceNHData *data = new InterfaceNHData(Agent::GetInstance()->GetDefaultVrf(), mac);
-=======
     InterfaceNHData *data = new InterfaceNHData(vrf_name, mac);
->>>>>>> 9697a21e
     req.data.reset(data);
     NextHopTable::GetInstance()->Process(req);
 }
