--- conflicted
+++ resolved
@@ -458,14 +458,10 @@
     FloatingIpList floating_ip_list_;
     ServiceVlanList service_vlan_list_;
     StaticRouteList static_route_list_;
-<<<<<<< HEAD
     VrfAssignRuleList vrf_assign_rule_list_;
     AclDBEntryRef vrf_assign_acl_;
-=======
-
     // Peer for interface routes
     std::auto_ptr<LocalVmPortPeer> peer_;
->>>>>>> eb9dca66
     DISALLOW_COPY_AND_ASSIGN(VmInterface);
 };
 
