--- conflicted
+++ resolved
@@ -153,17 +153,11 @@
     return ret;
 }
 
-bool AgentPath::UpdateNHPolicy() {
-    bool ret = false;
-<<<<<<< HEAD
-    bool unresolved = false;
-    Agent *agent = static_cast<AgentRouteTable *>
-        (sync_route->get_table())->agent();
-=======
+bool AgentPath::UpdateNHPolicy(Agent *agent) {
+    bool ret = false;
     if (nh_.get() == NULL || nh_->GetType() != NextHop::INTERFACE) {
         return ret;
     }
->>>>>>> 00ecb385
 
     const InterfaceNH *intf_nh = static_cast<const InterfaceNH *>(nh_.get());
     if (intf_nh->GetInterface()->type() != Interface::VM_INTERFACE) {
@@ -171,91 +165,58 @@
     }
 
     const VmInterface *vm_port =
-            static_cast<const VmInterface *>(intf_nh->GetInterface());
+        static_cast<const VmInterface *>(intf_nh->GetInterface());
 
     bool policy = vm_port->policy_enabled();
     if (force_policy_) {
         policy = true;
     }
 
-<<<<<<< HEAD
-        if (intf_nh->PolicyEnabled() != policy) {
-            //Make path point to policy enabled interface
-            InterfaceNHKey key(new VmInterfaceKey(AgentKey::ADD_DEL_CHANGE,
-                                                  vm_port->GetUuid(), ""),
-                                policy, intf_nh->GetFlags());
-            nh_ = static_cast<NextHop *>
-                (agent->nexthop_table()->FindActiveEntry(&key));
-            // If NH is not found, point route to discard NH
-            if (nh_ == NULL) {
-                LOG(DEBUG, "Interface NH for <" 
-                    << boost::lexical_cast<std::string>(vm_port->GetUuid())
-                    << " : policy = " << policy);
-                DiscardNHKey key;
-                nh_ = static_cast<NextHop *>
-                    (agent->nexthop_table()->FindActiveEntry(&key));
-            }
-        }
-=======
+    NextHop *nh = NULL;
     if (intf_nh->PolicyEnabled() != policy) {
         //Make path point to policy enabled interface
         InterfaceNHKey key(new VmInterfaceKey(AgentKey::ADD_DEL_CHANGE,
-                           vm_port->GetUuid(), ""), policy, intf_nh->GetFlags());
->>>>>>> 00ecb385
-
-        NextHop *nh = static_cast<NextHop *>(Agent::GetInstance()->
-                          GetNextHopTable()->FindActiveEntry(&key));
-        if (ChangeNH(nh) == true) {
+                                              vm_port->GetUuid(), ""),
+                           policy, intf_nh->GetFlags());
+        nh = static_cast<NextHop *>
+            (agent->nexthop_table()->FindActiveEntry(&key));
+        // If NH is not found, point route to discard NH
+        if (nh == NULL) {
+            LOG(DEBUG, "Interface NH for <" 
+                << boost::lexical_cast<std::string>(vm_port->GetUuid())
+                << " : policy = " << policy);
+            DiscardNHKey key;
+            nh = static_cast<NextHop *>
+                (agent->nexthop_table()->FindActiveEntry(&key));
+        }
+        if (ChangeNH(agent, nh) == true) {
             ret = true;
         }
     }
-    return ret;
-}
-
-bool AgentPath::UpdateTunnelType(const AgentRoute *sync_route) {
+
+    return ret;
+}
+
+bool AgentPath::UpdateTunnelType(Agent *agent, const AgentRoute *sync_route) {
     if (tunnel_type_ == TunnelType::ComputeType(tunnel_bmap_)) {
         return false;
     }
 
-<<<<<<< HEAD
-    if (remote_vm_nh_reevaluate) {
-        if (tunnel_type_ != TunnelType::ComputeType(tunnel_bmap_)) {
-            tunnel_type_ = TunnelType::ComputeType(tunnel_bmap_);
-            ret = true;
-
-            DBRequest nh_req(DBRequest::DB_ENTRY_ADD_CHANGE);
-            nh_req.key.reset(new TunnelNHKey(agent->GetDefaultVrf(),
-                                             agent->GetRouterId(), server_ip_,
-                                             false, tunnel_type_));
-            nh_req.data.reset(new TunnelNHData());
-            agent->nexthop_table()->Process(nh_req);
-
-            TunnelNHKey key(agent->GetDefaultVrf(), agent->GetRouterId(),
-                            server_ip_, false, tunnel_type_);
-            nh_ = static_cast<NextHop *>
-                  (agent->nexthop_table()->FindActiveEntry(&key));
-        }
-=======
     tunnel_type_ = TunnelType::ComputeType(tunnel_bmap_);
     if (nh_.get() && nh_->GetType() == NextHop::TUNNEL) {
+        DBRequest nh_req(DBRequest::DB_ENTRY_ADD_CHANGE);
         TunnelNHKey *tnh_key =
-            new TunnelNHKey(Agent::GetInstance()->GetDefaultVrf(),
-                    Agent::GetInstance()->GetRouterId(),
-                    server_ip_, false, tunnel_type_);
-        DBRequest nh_req;
-        nh_req.oper = DBRequest::DB_ENTRY_ADD_CHANGE;
+            new TunnelNHKey(agent->GetDefaultVrf(), agent->GetRouterId(),
+                            server_ip_, false, tunnel_type_);
         nh_req.key.reset(tnh_key);
-        TunnelNHData *nh_data = new TunnelNHData();
-        nh_req.data.reset(nh_data);
-        Agent::GetInstance()->GetNextHopTable()->Process(nh_req);
-
-        TunnelNHKey nh_key(Agent::GetInstance()->GetDefaultVrf(),
-                           Agent::GetInstance()->GetRouterId(),
+        nh_req.data.reset(new TunnelNHData());
+        agent->nexthop_table()->Process(nh_req);
+
+        TunnelNHKey nh_key(agent->GetDefaultVrf(), agent->GetRouterId(),
                            server_ip_, false, tunnel_type_);
-        NextHop *nh = static_cast<NextHop *>(Agent::GetInstance()->
-                GetNextHopTable()->FindActiveEntry(&nh_key));
-        ChangeNH(nh);
->>>>>>> 00ecb385
+        NextHop *nh = static_cast<NextHop *>
+            (agent->nexthop_table()->FindActiveEntry(&nh_key));
+        ChangeNH(agent, nh);
     }
 
     if (nh_.get() && nh_->GetType() == NextHop::COMPOSITE) {
@@ -268,36 +229,31 @@
     bool ret = false;
     bool unresolved = false;
 
-    //Check if there is change in policy on the interface
-    //If yes update the path to point to policy enabled NH
-   if (UpdateNHPolicy()) {
-       ret = true;
-   }
-
-   //Handle tunnel type change
-   if (UpdateTunnelType(sync_route)) {
-       ret = true;
-   }
-
-   if (vrf_name_ == Agent::GetInstance()->NullString()) {
-       return ret;
-   }
-
-<<<<<<< HEAD
+    Agent *agent = static_cast<AgentRouteTable *>
+        (sync_route->get_table())->agent();
+
+    // Check if there is change in policy on the interface
+    // If yes update the path to point to policy enabled NH
+    if (UpdateNHPolicy(agent)) {
+        ret = true;
+    }
+
+    //Handle tunnel type change
+    if (UpdateTunnelType(agent, sync_route)) {
+        ret = true;
+    }
+
     if (vrf_name_ == Agent::NullString()) {
         return ret;
     }
- 
+
     Inet4UnicastAgentRouteTable *table = NULL;
     Inet4UnicastRouteEntry *rt = NULL;
     table = static_cast<Inet4UnicastAgentRouteTable *>
         (agent->GetVrfTable()->GetInet4UnicastRouteTable(vrf_name_));
     if (table)
         rt = table->FindRoute(gw_ip_);
-=======
-    Inet4UnicastRouteEntry *rt = 
-        Inet4UnicastAgentRouteTable::FindRoute(vrf_name_, gw_ip_);
->>>>>>> 00ecb385
+
     if (rt == sync_route) {
         rt = NULL;
     }
@@ -315,7 +271,8 @@
         unresolved_ = unresolved;
         ret = true;
     }
-    //Reset to new gateway route, no nexthop for indirect route
+
+    // Reset to new gateway route, no nexthop for indirect route
     if (dependant_rt_.get() != rt) {
         dependant_rt_.reset(rt);
         ret = true;
