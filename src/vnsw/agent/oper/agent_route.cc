--- conflicted
+++ resolved
@@ -59,14 +59,8 @@
 }
 
 AgentRouteTable::AgentRouteTable(DB *db, const std::string &name) :
-<<<<<<< HEAD
-    RouteTable(db, name), walkid_(DBTableWalker::kInvalidWalkerId),
-    db_(db), deleter_(new DeleteActor(this)),
-    vrf_delete_ref_(this, NULL) { 
-=======
     RouteTable(db, name), agent_(NULL),
     deleter_(new DeleteActor(this)), vrf_delete_ref_(this, NULL) { 
->>>>>>> b020c69f
 }
 
 AgentRouteTable::~AgentRouteTable() {
@@ -486,44 +480,6 @@
         DBTableWalker::kInvalidWalkerId;
 }
 
-void AgentRouteTable::RebakeRouteEntryWalkDone(DBTableBase *part,
-                                               bool unicast_walk, 
-                                               bool multicast_walk) {
-    AGENT_DBWALK_TRACE(AgentDBWalkLog, "Done route rebake walk ", 
-                       GetTableName(), walkid_, "", "", 0);
-    walkid_ = DBTableWalker::kInvalidWalkerId;
-}
-
-bool AgentRouteTable::RebakeRouteEntryWalk(bool unicast_walk, 
-                                           bool multicast_walk,
-                                           DBTablePartBase *part, 
-                                           DBEntryBase *entry) {
-    AgentRoute *route = static_cast<AgentRoute *>(entry);
-    route->RouteResyncReq();
-    return true;
-}
-
-void AgentRouteTable::RouteTableWalkerRebake(VrfEntry *vrf,
-                                              bool unicast_walk,
-                                              bool multicast_walk) {
-    DBTableWalker *walker = Agent::GetInstance()->GetDB()->GetWalker();
-
-    if (walkid_ != DBTableWalker::kInvalidWalkerId) {
-        AGENT_DBWALK_TRACE(AgentDBWalkLog, "Cancel route rebake walk ", 
-                           GetTableName(), walkid_, "", "", 0);
-        walker->WalkCancel(walkid_);
-    }
-
-    AGENT_DBWALK_TRACE(AgentDBWalkLog, "Starting route rebake walk ", 
-                       GetTableName(), walkid_, "", "", 0);
-    walkid_ = walker->WalkTable(this, NULL, 
-                boost::bind(&AgentRouteTable::RebakeRouteEntryWalk, 
-                            this, unicast_walk, multicast_walk, 
-                            _1, _2),
-                boost::bind(&AgentRouteTable::RebakeRouteEntryWalkDone, 
-                            this, _1, unicast_walk, multicast_walk));
-}
-
 void AgentRouteTable::RouteTableWalkerNotify(VrfEntry *vrf,
                                             AgentXmppChannel *bgp_xmpp_peer,
                                             DBState *state,
