/*
 * Copyright (c) 2013 Juniper Networks, Inc. All rights reserved.
 */
#ifndef vnsw_agent_interface_hpp
#define vnsw_agent_interface_hpp

/////////////////////////////////////////////////////////////////////////////
// Agent supports multiple type of interface. Class Interface is defines
// common attributes of all interfaces. All interfaces derive from the base 
// Interface class
/////////////////////////////////////////////////////////////////////////////

struct InterfaceData;

class Interface : AgentRefCount<Interface>, public AgentDBEntry {
public:
    // Type of interfaces supported
    enum Type {
        INVALID,
        // Represents the physical ethernet port. Can be LAG interface also
        PHYSICAL,
        // Interface in the virtual machine
        VM_INTERFACE,
        // The virtual host interfaces created in host-os
        // Example interfaces:
        // vhost0 in case of KVM
        // xap0 in case of XEN
        // vgw in case of Simple Gateway
        VIRTUAL_HOST,
        // pkt0 interface used to exchange packets between vrouter and agent
        PACKET
    };

    enum Trace {
        ADD,
        DELETE,
        ACTIVATED,
        DEACTIVATED,
        FLOATING_IP_CHANGE,
        SERVICE_CHANGE,
    };

    enum MirrorDirection {
        MIRROR_RX_TX,
        MIRROR_RX,
        MIRROR_TX,
        UNKNOWN,
    };

    static const uint32_t kInvalidIndex = 0xFFFFFFFF;

    Interface(Type type, const boost::uuids::uuid &uuid,
              const std::string &name, VrfEntry *vrf);
    virtual ~Interface();

    // DBEntry virtual function. Must be implemented by derived interfaces
    virtual KeyPtr GetDBRequestKey() const = 0;
    //DBEntry virtual function. Implmeneted in base class since its common 
    //for all interfaces
    virtual void SetKey(const DBRequestKey *key);

    // virtual functions for specific interface types
    virtual bool CmpInterface(const DBEntry &rhs) const = 0;
    virtual void SendTrace(Trace event) const;

    // DBEntry comparator virtual function
    bool IsLess(const DBEntry &rhs) const {
        const Interface &intf = static_cast<const Interface &>(rhs);
        if (type_ != intf.type_) {
            return type_ < intf.type_;
        }

        return CmpInterface(rhs);
    }

    uint32_t GetVrfId() const;
    uint32_t GetRefCount() const {
        return AgentRefCount<Interface>::GetRefCount();
    }

    bool DBEntrySandesh(Sandesh *sresp, std::string &name) const;
    void GetOsParams();

    // Tunnelled packets are expected on PHYSICAL interfaces only
    bool IsTunnelEnabled() const { return (type_ == PHYSICAL);}

    // Accessor methods
    Type type() const {return type_;}
    const boost::uuids::uuid &GetUuid() const {return uuid_;}
    const std::string &name() const {return name_;}
    VrfEntry *vrf() const {return vrf_.get();}
    bool active() const {return active_;}
    const uint32_t id() const {return id_;}
    bool dhcp_enabled() const {return dhcp_enabled_;}
    bool dns_enabled() const {return dns_enabled_;}
    uint32_t label() const {return label_;}
    bool IsL2LabelValid(uint32_t label) const { return (label_ == label);}
    uint32_t os_index() const {return os_index_;}
    const ether_addr &mac() const {return mac_;}

    static bool test_mode() {return test_mode_;}
    static void set_test_mode(bool mode) {test_mode_ = mode;}
protected:
    void SetItfSandeshData(ItfSandeshData &data) const;

    Type type_;
    boost::uuids::uuid uuid_;
    std::string name_;
    VrfEntryRef vrf_;
    uint32_t label_;
    uint32_t l2_label_;
    bool active_;
    size_t id_;
    bool dhcp_enabled_;
    bool dns_enabled_;
    struct ether_addr mac_;
    size_t os_index_;
    static bool test_mode_;

private:
    friend class InterfaceTable;
    InterfaceTable *table_;
    DISALLOW_COPY_AND_ASSIGN(Interface);
};

// Common key for all interfaces. 
struct InterfaceKey : public AgentKey {
    InterfaceKey(const InterfaceKey &rhs) {
        type_ = rhs.type_;
        uuid_ = rhs.uuid_;
        name_ = rhs.name_;
    }

<<<<<<< HEAD
    InterfaceKey(Interface::Type type, const uuid &uuid, const string &name)
                  : AgentKey(), type_(type), uuid_(uuid), name_(name) { };

    InterfaceKey(AgentKey::DBSubOperation sub_op, Interface::Type type, 
                 const uuid &uuid, const string &name) : 
        AgentKey(sub_op), type_(type), uuid_(uuid), name_(name) { };

    void Init(Interface::Type type, const uuid &intf_uuid,
              const string &name) {
        type_ = type;
        uuid_ = intf_uuid;
        name_ = name;
    }

    void Init(Interface::Type type, const uuid &intf_uuid,
              const string &name) {
        type_ = type;
        uuid_ = intf_uuid;
        name_ = name;
=======
    InterfaceKey(Interface::Type type, const boost::uuids::uuid &uuid,
                 const std::string &name) : 
        AgentKey(), type_(type), uuid_(uuid), name_(name),
        is_mcast_nh_(false) { 
    }

    InterfaceKey(Interface::Type type, const boost::uuids::uuid &uuid,
                 const std::string &name, bool is_mcast) :
        AgentKey(), type_(type), uuid_(uuid), name_(name),
        is_mcast_nh_(is_mcast) {
    }

    InterfaceKey(AgentKey::DBSubOperation sub_op, Interface::Type type, 
                 const boost::uuids::uuid &uuid, const std::string &name) : 
        AgentKey(sub_op), type_(type), uuid_(uuid), name_(name) {
    }

    void Init(Interface::Type type, const boost::uuids::uuid &intf_uuid,
              const std::string &name) {
        type_ = type;
        uuid_ = intf_uuid;
        name_ = name;
        is_mcast_nh_ = false;
>>>>>>> 72eae018
    }

    bool Compare(const InterfaceKey &rhs) const {
        if (type_ != rhs.type_)
            return false;

        if (uuid_ != rhs.uuid_)
            return false;

        return (name_ == rhs.name_);

    }

    // Virtual methods for interface keys
    virtual Interface *AllocEntry() const = 0;
    virtual Interface *AllocEntry(const InterfaceData *data) const = 0;
    virtual InterfaceKey *Clone() const = 0;

    Interface::Type type_;
<<<<<<< HEAD
    uuid uuid_;
    string name_;
=======
    boost::uuids::uuid uuid_;
    std::string name_;
    bool is_mcast_nh_;
>>>>>>> 72eae018
};

// Common data for all interfaces. The data is further derived based on type
// of interfaces
struct InterfaceData : public AgentData {
    InterfaceData() : AgentData() { }

    void VmPortInit() { vrf_name_ = ""; }
    void EthInit(const std::string &vrf_name) { vrf_name_ = vrf_name; }
    void PktInit() { vrf_name_ = ""; }
    void VirtualHostInit(const std::string &vrf_name) { vrf_name_ = vrf_name; }

    // This is constant-data. Set only during create and not modified later
    std::string vrf_name_;
};

/////////////////////////////////////////////////////////////////////////////
// Interface Table
// Index for interface is maintained using an IndexVector.
/////////////////////////////////////////////////////////////////////////////
class InterfaceTable : public AgentDBTable {
public:
    InterfaceTable(DB *db, const std::string &name) :
        AgentDBTable(db, name), operdb_(NULL), agent_(NULL),
        walkid_(DBTableWalker::kInvalidWalkerId), index_table_() { 
    }
    virtual ~InterfaceTable() { }

    void Init(OperDB *oper);
    static DBTableBase *CreateTable(DB *db, const std::string &name);

    // DBTable virtual functions
    std::auto_ptr<DBEntry> AllocEntry(const DBRequestKey *k) const;
    size_t Hash(const DBEntry *entry) const { return 0; }
    size_t Hash(const DBRequestKey *key) const { return 0; }

    DBEntry *Add(const DBRequest *req);
    bool OnChange(DBEntry *entry, const DBRequest *req);
    void Delete(DBEntry *entry, const DBRequest *req);
    bool Resync(DBEntry *entry, DBRequest *req);

    // Config handlers
    bool IFNodeToReq(IFMapNode *node, DBRequest &req);
    // Handle change in config VRF for the interface
    static void VmInterfaceVrfSync(IFMapNode *node);
    // Handle change in VxLan Identifier mode from global-config
    void UpdateVxLanNetworkIdentifierMode();

    // Helper functions
    VrfEntry *FindVrfRef(const std::string &name) const;
    VnEntry *FindVnRef(const boost::uuids::uuid &uuid) const;
    VmEntry *FindVmRef(const boost::uuids::uuid &uuid) const;
    MirrorEntry *FindMirrorRef(const std::string &name) const;

    // Interface index managing routines
    void FreeInterfaceId(size_t index) { index_table_.Remove(index); }
    Interface *FindInterface(size_t index) { return index_table_.At(index); }
    Interface *FindInterfaceFromMetadataIp(const Ip4Address &ip);

    // Metadata address management routines
    bool FindVmUuidFromMetadataIp(const Ip4Address &ip, std::string *vm_ip,
                                  std::string *vm_uuid);
    void VmPortToMetaDataIp(uint16_t ifindex, uint32_t vrfid, Ip4Address *addr);

    // TODO : to remove this
    static InterfaceTable *GetInstance() { return interface_table_; }

private:
    bool VmInterfaceWalk(DBTablePartBase *partition, DBEntryBase *entry);
    void VmInterfaceWalkDone(DBTableBase *partition);

    static InterfaceTable *interface_table_;
    OperDB *operdb_;        // Cached entry
    Agent *agent_;          // Cached entry
    DBTableWalker::WalkId walkid_;
    IndexVector<Interface> index_table_;
    DISALLOW_COPY_AND_ASSIGN(InterfaceTable);
};

#endif // vnsw_agent_interface_hpp<|MERGE_RESOLUTION|>--- conflicted
+++ resolved
@@ -131,37 +131,9 @@
         name_ = rhs.name_;
     }
 
-<<<<<<< HEAD
-    InterfaceKey(Interface::Type type, const uuid &uuid, const string &name)
-                  : AgentKey(), type_(type), uuid_(uuid), name_(name) { };
-
-    InterfaceKey(AgentKey::DBSubOperation sub_op, Interface::Type type, 
-                 const uuid &uuid, const string &name) : 
-        AgentKey(sub_op), type_(type), uuid_(uuid), name_(name) { };
-
-    void Init(Interface::Type type, const uuid &intf_uuid,
-              const string &name) {
-        type_ = type;
-        uuid_ = intf_uuid;
-        name_ = name;
-    }
-
-    void Init(Interface::Type type, const uuid &intf_uuid,
-              const string &name) {
-        type_ = type;
-        uuid_ = intf_uuid;
-        name_ = name;
-=======
     InterfaceKey(Interface::Type type, const boost::uuids::uuid &uuid,
                  const std::string &name) : 
-        AgentKey(), type_(type), uuid_(uuid), name_(name),
-        is_mcast_nh_(false) { 
-    }
-
-    InterfaceKey(Interface::Type type, const boost::uuids::uuid &uuid,
-                 const std::string &name, bool is_mcast) :
-        AgentKey(), type_(type), uuid_(uuid), name_(name),
-        is_mcast_nh_(is_mcast) {
+        AgentKey(), type_(type), uuid_(uuid), name_(name) { 
     }
 
     InterfaceKey(AgentKey::DBSubOperation sub_op, Interface::Type type, 
@@ -174,8 +146,6 @@
         type_ = type;
         uuid_ = intf_uuid;
         name_ = name;
-        is_mcast_nh_ = false;
->>>>>>> 72eae018
     }
 
     bool Compare(const InterfaceKey &rhs) const {
@@ -195,14 +165,8 @@
     virtual InterfaceKey *Clone() const = 0;
 
     Interface::Type type_;
-<<<<<<< HEAD
-    uuid uuid_;
-    string name_;
-=======
     boost::uuids::uuid uuid_;
     std::string name_;
-    bool is_mcast_nh_;
->>>>>>> 72eae018
 };
 
 // Common data for all interfaces. The data is further derived based on type
