/*
 * Copyright (c) 2013 Juniper Networks, Inc. All rights reserved.
 */

#include <netinet/ether.h>
#include <boost/uuid/uuid_io.hpp>

#include "base/logging.h"
#include "db/db.h"
#include "db/db_entry.h"
#include "db/db_table.h"
#include "ifmap/ifmap_node.h"

#include <cfg/cfg_init.h>
#include <cfg/cfg_interface.h>
#include <cmn/agent.h>
#include <oper/operdb_init.h>
#include <oper/agent_route.h>
#include <oper/vm.h>
#include <oper/vn.h>
#include <oper/vrf.h>
#include <oper/nexthop.h>
#include <oper/mpls.h>
#include <oper/mirror_table.h>
#include <oper/interface_common.h>
#include <oper/vrf_assign.h>
#include <oper/vxlan.h>
#include <oper/route_types.h>

#include <vnc_cfg_types.h>
#include <oper/agent_sandesh.h>
#include <oper/sg.h>
#include <ksync/interface_ksync.h>
#include "sandesh/sandesh_trace.h"
#include "sandesh/common/vns_types.h"
#include "sandesh/common/vns_constants.h"

#include <services/dns_proto.h>

using namespace std;
using namespace boost::uuids;
using namespace autogen;

/////////////////////////////////////////////////////////////////////////////
// Template function to audit two lists. This is used to synchronize the
// operational and config list for Floating-IP, Service-Vlans, Static Routes
// and SG List
/////////////////////////////////////////////////////////////////////////////
template<class List, class Iterator>
bool AuditList(List &list, Iterator old_first, Iterator old_last,
               Iterator new_first, Iterator new_last) {
    bool ret = false;
    Iterator old_iterator = old_first;
    Iterator new_iterator = new_first;
    while (old_iterator != old_last && new_iterator != new_last) {
        if (old_iterator->IsLess(new_iterator.operator->())) {
            Iterator bkp = old_iterator++;
            list.Remove(bkp);
            ret = true;
        } else if (new_iterator->IsLess(old_iterator.operator->())) {
            Iterator bkp = new_iterator++;
            list.Insert(bkp.operator->());
            ret = true;
        } else {
            Iterator old_bkp = old_iterator++;
            Iterator new_bkp = new_iterator++;
            list.Update(old_bkp.operator->(), new_bkp.operator->());
            ret = true;
        }
    }

    while (old_iterator != old_last) {
        Iterator bkp = old_iterator++;
        list.Remove(bkp);
            ret = true;
    }

    while (new_iterator != new_last) {
        Iterator bkp = new_iterator++;
        list.Insert(bkp.operator->());
            ret = true;
    }

    return ret;
}

// Build one Floating IP entry for a virtual-machine-interface
static void BuildFloatingIpList(Agent *agent, VmInterfaceConfigData *data,
                                IFMapNode *node) {
    CfgListener *cfg_listener = agent->cfg_listener();
    if (cfg_listener->SkipNode(node)) {
        return;
    }

    // Find VRF for the floating-ip. Following path in graphs leads to VRF
    // virtual-machine-port <-> floating-ip <-> floating-ip-pool 
    // <-> virtual-network <-> routing-instance
    IFMapAgentTable *fip_table = static_cast<IFMapAgentTable *>(node->table());
    DBGraph *fip_graph = fip_table->GetGraph();

    // Iterate thru links for floating-ip looking for floating-ip-pool node
    for (DBGraphVertex::adjacency_iterator fip_iter = node->begin(fip_graph);
         fip_iter != node->end(fip_graph); ++fip_iter) {
        IFMapNode *pool_node = static_cast<IFMapNode *>(fip_iter.operator->());
        if (cfg_listener->SkipNode
            (pool_node, agent->cfg()->cfg_floatingip_pool_table())) {
            continue;
        }

        // Iterate thru links for floating-ip-pool looking for virtual-network
        IFMapAgentTable *pool_table = 
            static_cast<IFMapAgentTable *> (pool_node->table());
        DBGraph *pool_graph = pool_table->GetGraph();
        for (DBGraphVertex::adjacency_iterator pool_iter = 
             pool_node->begin(pool_graph);
             pool_iter != pool_node->end(pool_graph); ++pool_iter) {

            IFMapNode *vn_node = 
                static_cast<IFMapNode *>(pool_iter.operator->());
            if (cfg_listener->SkipNode
                (vn_node, agent->cfg()->cfg_vn_table())) {
                continue;
            }

            VirtualNetwork *cfg = static_cast <VirtualNetwork *> 
                (vn_node->GetObject());
            assert(cfg);
            autogen::IdPermsType id_perms = cfg->id_perms();
            boost::uuids::uuid vn_uuid;
            CfgUuidSet(id_perms.uuid.uuid_mslong, id_perms.uuid.uuid_lslong,
                       vn_uuid);

            IFMapAgentTable *vn_table = 
                static_cast<IFMapAgentTable *> (vn_node->table());
            DBGraph *vn_graph = vn_table->GetGraph();
            // Iterate thru links for virtual-network looking for 
            // routing-instance
            for (DBGraphVertex::adjacency_iterator vn_iter =
                 vn_node->begin(vn_graph);
                 vn_iter != vn_node->end(vn_graph); ++vn_iter) {

                IFMapNode *vrf_node = 
                    static_cast<IFMapNode *>(vn_iter.operator->());
                if (cfg_listener->SkipNode
                    (vrf_node, agent->cfg()->cfg_vrf_table())){
                    continue;
                }

                FloatingIp *fip = static_cast<FloatingIp *>(node->GetObject());
                assert(fip != NULL);
                LOG(DEBUG, "Add FloatingIP <" << fip->address() << ":" <<
                    vrf_node->name() << "> to interface " << node->name());

                boost::system::error_code ec;
                Ip4Address addr = Ip4Address::from_string(fip->address(), ec);
                if (ec.value() != 0) {
                    LOG(DEBUG, "Error decoding Floating IP address " 
                        << fip->address());
                } else {
                    data->floating_ip_list_.list_.insert
                        (VmInterface::FloatingIp(addr, vrf_node->name(),
                                                 vn_uuid));
                }
                break;
            }
            break;
        }
        break;
    }
    return;
}

// Build list of static-routes on virtual-machine-interface
static void BuildStaticRouteList(VmInterfaceConfigData *data, IFMapNode *node) {
    InterfaceRouteTable *entry = 
        static_cast<InterfaceRouteTable*>(node->GetObject());
    assert(entry);

    for (std::vector<RouteType>::const_iterator it = entry->routes().begin();
         it != entry->routes().end(); it++) {
        int plen;
        Ip4Address ip(0);
        boost::system::error_code ec;
        ec = Ip4PrefixParse(it->prefix, &ip, &plen);
        if (ec.value() == 0) {
            data->static_route_list_.list_.insert
                (VmInterface::StaticRoute(data->vrf_name_, ip, plen));
        } else {
            LOG(DEBUG, "Error decoding Static Route IP address " << ip);
        }
    }
}

// Build VM Interface VRF or one Service Vlan entry for VM Interface
static void BuildVrfAndServiceVlanInfo(Agent *agent,
                                       VmInterfaceConfigData *data,
                                       IFMapNode *node) {

    CfgListener *cfg_listener = agent->cfg_listener();
    VirtualMachineInterfaceRoutingInstance *entry = 
        static_cast<VirtualMachineInterfaceRoutingInstance*>(node->GetObject());
    assert(entry);

    // Ignore node if direction is not yet set. An update will come later
    const PolicyBasedForwardingRuleType &rule = entry->data();
    if (rule.direction == "") {
        return;
    }

    // Find VRF by looking for link
    // virtual-machine-interface-routing-instance <-> routing-instance 
    IFMapAgentTable *table = static_cast<IFMapAgentTable *>(node->table());
    DBGraph *graph = table->GetGraph();

    // Iterate thru links looking for routing-instance node
    for (DBGraphVertex::adjacency_iterator iter = node->begin(graph);
         iter != node->end(graph); ++iter) {

        IFMapNode *vrf_node = static_cast<IFMapNode *>(iter.operator->());
        if (cfg_listener->SkipNode
            (vrf_node, agent->cfg()->cfg_vrf_table())) {
            continue;
        }

        if (rule.vlan_tag == 0 && rule.protocol == "" 
            && rule.service_chain_address == "") {
            LOG(DEBUG, "VRF for interface " << data->cfg_name_ << " set to <" 
                << vrf_node->name() << ">");
            data->vrf_name_ = vrf_node->name();
        } else {
            boost::system::error_code ec;
            Ip4Address addr = Ip4Address::from_string
                (rule.service_chain_address, ec);
            if (ec.value() != 0) {
                LOG(DEBUG, "Error decoding Service VLAN IP address " 
                    << rule.service_chain_address);
                break;
            }

            if (rule.vlan_tag > 4093) {
                LOG(DEBUG, "Invalid VLAN Tag " << rule.vlan_tag);
                break;
            }

            LOG(DEBUG, "Add Service VLAN entry <" << rule.vlan_tag << " : "
                << rule.service_chain_address << " : " << vrf_node->name());

            ether_addr smac = *ether_aton(Agent::VrrpMac().c_str());
            ether_addr dmac = *ether_aton(Agent::BcastMac().c_str());
            if (rule.src_mac != Agent::NullString()) {
                smac = *ether_aton(rule.src_mac.c_str());
            }
            if (rule.src_mac != Agent::NullString()) {
                dmac = *ether_aton(rule.dst_mac.c_str());
            }
            data->service_vlan_list_.list_.insert
                (VmInterface::ServiceVlan(rule.vlan_tag, vrf_node->name(), addr,
                                          32, smac, dmac));
        }
        break;
    }

    return;
}

static void ReadInstanceIp(VmInterfaceConfigData *data, IFMapNode *node) {
    InstanceIp *ip = static_cast<InstanceIp *>(node->GetObject());
    boost::system::error_code err;
    LOG(DEBUG, "InstanceIp config for " << data->cfg_name_ << " "
        << ip->address());
    data->addr_ = Ip4Address::from_string(ip->address(), err);
}


// Get interface mirror configuration.
static void ReadAnalyzerNameAndCreate(Agent *agent,
                                      VirtualMachineInterface *cfg,
                                      VmInterfaceConfigData &data) {
    if (!cfg) {
        return;
    }
    MirrorActionType mirror_to = cfg->properties().interface_mirror.mirror_to;
    if (!mirror_to.analyzer_name.empty()) {
        boost::system::error_code ec;
        IpAddress dip = IpAddress::from_string(mirror_to.analyzer_ip_address,
                                              ec);
        if (ec.value() != 0) {
            return;
        }
        uint16_t dport;
        if (mirror_to.udp_port) {
            dport = mirror_to.udp_port;
        } else {
            dport = ContrailPorts::AnalyzerUdpPort;
        }
        agent->GetMirrorTable()->AddMirrorEntry
            (mirror_to.analyzer_name, std::string(), agent->GetRouterId(),
             agent->GetMirrorPort(), dip.to_v4(), dport);
        data.analyzer_name_ =  mirror_to.analyzer_name;
        string traffic_direction =
            cfg->properties().interface_mirror.traffic_direction;
        if (traffic_direction.compare("egress") == 0) {
            data.mirror_direction_ = Interface::MIRROR_TX;
        } else if (traffic_direction.compare("ingress") == 0) {
            data.mirror_direction_ = Interface::MIRROR_RX;
        } else {
            data.mirror_direction_ = Interface::MIRROR_RX_TX;
        }
    }
}


// Virtual Machine Interface is added or deleted into oper DB from Nova 
// messages. The Config notify is used only to change interface.
bool InterfaceTable::IFNodeToReq(IFMapNode *node, DBRequest &req) {
    // Get interface UUID
    VirtualMachineInterface *cfg = static_cast <VirtualMachineInterface *>
        (node->GetObject());
    assert(cfg);
    autogen::IdPermsType id_perms = cfg->id_perms();
    boost::uuids::uuid u;
    CfgUuidSet(id_perms.uuid.uuid_mslong, id_perms.uuid.uuid_lslong, u);

    CfgIntTable *cfg_table = agent_->GetIntfCfgTable();
    CfgIntKey cfg_key(u);
    CfgIntEntry *nova_entry = static_cast <CfgIntEntry *>
        (cfg_table->Find(&cfg_key));
    // If interface is not yet added to Config tree, return.
    // This API is invoked again when the interface is added to config tree.
    if (!nova_entry) {
        return false;
    }

    // Skip, if Nova has deleted the interface
    if (nova_entry->IsDeleted()) {
        return false;
    }

    // Skip config interface delete notification
    if (node->IsDeleted()) {
        req.oper = DBRequest::DB_ENTRY_ADD_CHANGE;
        req.key.reset(new VmInterfaceKey(AgentKey::RESYNC, u, ""));
        req.data.reset(new VmInterfaceConfigData());
        return true;
    }

    // Update interface configuration
    req.oper = DBRequest::DB_ENTRY_ADD_CHANGE;
    InterfaceKey *key = new VmInterfaceKey(AgentKey::RESYNC, u, "");

    VmInterfaceConfigData *data;
    data = new VmInterfaceConfigData();
    ReadAnalyzerNameAndCreate(agent_, cfg, *data);

    //Fill config data items
    data->cfg_name_= node->name();

    SgUuidList sg_list(0);
    // Walk Interface Graph to get VM, VN and FloatingIPList
    IFMapAgentTable *table = static_cast<IFMapAgentTable *>(node->table());
    for (DBGraphVertex::adjacency_iterator iter =
         node->begin(table->GetGraph()); 
         iter != node->end(table->GetGraph()); ++iter) {

        IFMapNode *adj_node = static_cast<IFMapNode *>(iter.operator->());
        if (agent_->cfg_listener()->SkipNode(adj_node)) {
            continue;
        }

        if (adj_node->table() == agent_->cfg()->cfg_sg_table()) {
            SecurityGroup *sg_cfg = static_cast<SecurityGroup *>
                    (adj_node->GetObject());
            assert(sg_cfg);
            autogen::IdPermsType id_perms = sg_cfg->id_perms();
            uuid sg_uuid = nil_uuid();
            CfgUuidSet(id_perms.uuid.uuid_mslong, id_perms.uuid.uuid_lslong,
                       sg_uuid);
            data->sg_list_.list_.insert
                (VmInterface::SecurityGroupEntry(sg_uuid));
        }

        if (adj_node->table() == agent_->cfg()->cfg_vn_table()) {
            VirtualNetwork *vn = static_cast<VirtualNetwork *>
                (adj_node->GetObject());
            assert(vn);
            autogen::IdPermsType id_perms = vn->id_perms();
            CfgUuidSet(id_perms.uuid.uuid_mslong,
                       id_perms.uuid.uuid_lslong, data->vn_uuid_);
            if (nova_entry->GetVnUuid() != data->vn_uuid_) {
                IFMAP_ERROR(InterfaceConfiguration, 
                            "Virtual-network UUID mismatch for interface:",
                            UuidToString(u),
                            "configuration VN uuid",
                            UuidToString(data->vn_uuid_),
                            "compute VN uuid",
                            UuidToString(nova_entry->GetVnUuid()));
            }
        }

        if (adj_node->table() == agent_->cfg()->cfg_vm_table()) {
            VirtualMachine *vm = static_cast<VirtualMachine *>
                (adj_node->GetObject());
            assert(vm);
            autogen::IdPermsType id_perms = vm->id_perms();
            CfgUuidSet(id_perms.uuid.uuid_mslong,
                       id_perms.uuid.uuid_lslong, data->vm_uuid_);
            if (nova_entry->GetVmUuid() != data->vm_uuid_) {
                IFMAP_ERROR(InterfaceConfiguration, 
                            "Virtual-machine UUID mismatch for interface:",
                            UuidToString(u),
                            "configuration VM UUID is",
                            UuidToString(data->vm_uuid_),
                            "compute VM uuid is",
                            UuidToString(nova_entry->GetVnUuid()));
            }
        }

        if (adj_node->table() == agent_->cfg()->cfg_instanceip_table()) {
            ReadInstanceIp(data, adj_node);
        }

        if (adj_node->table() == agent_->cfg()->cfg_floatingip_table()) {
            BuildFloatingIpList(agent_, data, adj_node);
        }

        if (adj_node->table() == agent_->cfg()->cfg_vm_port_vrf_table()) {
            BuildVrfAndServiceVlanInfo(agent_, data, adj_node);
        }

        if (adj_node->table() == agent_->cfg()->cfg_route_table()) {
            BuildStaticRouteList(data, adj_node);
        }
    }

    data->fabric_port_ = false;
    data->need_linklocal_ip_ = true;
    if (data->vrf_name_ == agent_->GetDefaultVrf() ||
        data->vrf_name_ == agent_->GetLinkLocalVrfName()) {
        data->fabric_port_ = true;
        data->need_linklocal_ip_ = false;
    } 

    if (agent_->isXenMode()) {
        data->need_linklocal_ip_ = false;
    }

    req.key.reset(key);
    req.data.reset(data);
    return true;
}

// Handle virtual-machine-interface-routing-instance config node
// Find the interface-node and enqueue RESYNC of service-vlans to interface
void InterfaceTable::VmInterfaceVrfSync(IFMapNode *node) {
    if (agent_->cfg_listener()->SkipNode(node)) {
        return;
    }
    // Walk the node to get neighbouring interface 
    IFMapAgentTable *table = static_cast<IFMapAgentTable *>(node->table());
    for (DBGraphVertex::adjacency_iterator iter =
         node->begin(table->GetGraph()); 
         iter != node->end(table->GetGraph()); ++iter) {

        IFMapNode *adj_node = static_cast<IFMapNode *>(iter.operator->());
        if (agent_->cfg_listener()->SkipNode(adj_node)) {
            continue;
        }

        if (adj_node->table() == agent_->cfg()->cfg_vm_interface_table()) {
            DBRequest req;
            if (IFNodeToReq(adj_node, req) == true) {
                LOG(DEBUG, "Service VLAN SYNC for Port " << adj_node->name());
                Enqueue(&req);
            }
        }
    }
}

/////////////////////////////////////////////////////////////////////////////
// VM Port Key routines
/////////////////////////////////////////////////////////////////////////////
VmInterfaceKey::VmInterfaceKey(AgentKey::DBSubOperation sub_op,
                   const boost::uuids::uuid &uuid, const std::string &name) :
    InterfaceKey(sub_op, Interface::VM_INTERFACE, uuid, name, false) {
}

Interface *VmInterfaceKey::AllocEntry(const InterfaceTable *table) const {
    return new VmInterface(uuid_);
}

Interface *VmInterfaceKey::AllocEntry(const InterfaceTable *table,
                                      const InterfaceData *data) const {
    const VmInterfaceAddData *vm_data =
        static_cast<const VmInterfaceAddData *>(data);
    // Add is only supported with ADD_DEL_CHANGE key and data
    assert(vm_data->type_ == VmInterfaceData::ADD_DEL_CHANGE);

    const VmInterfaceAddData *add_data =
        static_cast<const VmInterfaceAddData *>(data);

    Interface *parent = NULL;
    if (add_data->vlan_id_ != VmInterface::kInvalidVlanId &&
        add_data->parent_ != Agent::NullString()) {
        PhysicalInterfaceKey key(add_data->parent_);
        parent = static_cast<Interface *>
            (table->agent()->GetInterfaceTable()->FindActiveEntry(&key));
        assert(parent != NULL);
    }

    return new VmInterface(uuid_, name_, add_data->ip_addr_, add_data->vm_mac_,
                           add_data->vm_name_, add_data->vlan_id_, parent);
}

InterfaceKey *VmInterfaceKey::Clone() const {
    return new VmInterfaceKey(*this);
}

/////////////////////////////////////////////////////////////////////////////
// VM Port Entry routines
/////////////////////////////////////////////////////////////////////////////
string VmInterface::ToString() const {
    return "VM-PORT <" + name() + ">";
}

DBEntryBase::KeyPtr VmInterface::GetDBRequestKey() const {
    InterfaceKey *key = new VmInterfaceKey(AgentKey::ADD_DEL_CHANGE, uuid_,
                                           name_);
    return DBEntryBase::KeyPtr(key);
}

bool VmInterface::OnChange(VmInterfaceData *data) {
    return false;
}

// Handle RESYNC DB Request. Handles multiple sub-types,
// - CONFIG : RESYNC from config message
// - IP_ADDR: RESYNC due to learning IP from DHCP
// - MIRROR : RESYNC due to change in mirror config
bool VmInterface::Resync(VmInterfaceData *data) {
    bool ret = false;

    // Copy old values used to update config below
    bool old_active = active_;
    bool old_policy = policy_enabled_;
    VrfEntryRef old_vrf = vrf_;
    Ip4Address old_addr = ip_addr_;
    int old_vxlan_id = vxlan_id_;
    bool old_layer2_forwarding = layer2_forwarding_;
    bool old_ipv4_forwarding = ipv4_forwarding_;
    bool old_fabric_port = fabric_port_;
    bool old_need_linklocal_ip = need_linklocal_ip_;
    bool sg_changed = false;

    if (data) {
        if (data->type_ == VmInterfaceData::CONFIG) {
            VmInterfaceConfigData *cfg = static_cast<VmInterfaceConfigData *>
                (data);
            ret = CopyConfig(cfg, &sg_changed);
        } else if (data->type_ == VmInterfaceData::IP_ADDR) {
            VmInterfaceIpAddressData *addr =
                static_cast<VmInterfaceIpAddressData *> (data);
            ret = ResyncIpAddress(addr);
        } else if (data->type_ == VmInterfaceData::MIRROR) {
            VmInterfaceMirrorData *mirror = static_cast<VmInterfaceMirrorData *>
                (data);
            ret = ResyncMirror(mirror);
        } else {
            assert(0);
        }
    }

    active_ = IsActive();
    if (active_ != old_active) {
        ret = true;
    }

    policy_enabled_ = PolicyEnabled();
    if (policy_enabled_ != old_policy) {
        ret = true;
    }

    // Apply config based on old and new values
    ApplyConfig(old_active, old_policy, old_vrf.get(), old_addr, old_vxlan_id,
                old_layer2_forwarding, old_ipv4_forwarding, old_fabric_port,
                old_need_linklocal_ip, sg_changed);

    return ret;
}

void VmInterface::Delete() {
    bool old_active = active_;
    active_ = false;
    ApplyConfig(old_active, policy_enabled_, vrf_.get(), ip_addr_, vxlan_id_,
                layer2_forwarding_, ipv4_forwarding_, fabric_port_,
                need_linklocal_ip_, false);
    InterfaceNH::DeleteVportReq(GetUuid());
}

bool VmInterface::CopyIpAddress(Ip4Address &addr) {
    bool ret = false;

    dhcp_snoop_ip_ = false;
    if (addr.to_ulong() == 0) {
        dhcp_snoop_ip_ = IsDhcpSnoopIp(name_, &addr);
    }

<<<<<<< HEAD
    // Create InterfaceNH before MPLS is created
    InterfaceNH::CreateVport(GetUuid(), *addrp, vrf_->GetName());
    DeActivateServices();

    ipv4_forwarding_ = vn_->Ipv4Forwarding();
    if (ipv4_forwarding_) {
        // Allocate MPLS Label for non-fabric interfaces
        ActivateServices();
        AllocMPLSLabels();
        // Add route for the interface-ip
        if (ip_addr_.to_ulong() != 0) {
            AddRoute(vrf_->GetName(), ip_addr_, 32, policy_enabled_);
        }
        // Add route for Floating-IP
        FloatingIpList::iterator it = floating_iplist_.begin();
        while (it != floating_iplist_.end()) {
            const FloatingIp &ip = *it;
            assert(ip.vrf_.get() != NULL);
            AddRoute(ip.vrf_.get()->GetName(), ip.floating_ip_, 32, true);
            DnsProto *dns = Agent::GetInstance()->GetDnsProto();
            dns && dns->UpdateDnsEntry(this, ip.vn_.get(), ip.floating_ip_, false);
            it++;
        }
        StaticRouteList::iterator static_rt_it = static_route_list_.begin();
        while (static_rt_it != static_route_list_.end()) {
            const StaticRoute &rt = *static_rt_it;
            AddRoute(rt.vrf_, rt.addr_, rt.plen_, true);
            static_rt_it++;
        }
        // Allocate Link Local IP if ncessary
        if (need_linklocal_ip_) {
            Agent::GetInstance()->GetInterfaceTable()->
                VmPortToMetaDataIp(id(), vrf_->GetVrfId(), &mdata_addr_);
            Inet4UnicastAgentRouteTable::AddLocalVmRoute(
                 Agent::GetInstance()->GetLinkLocalPeer(), 
                 Agent::GetInstance()->GetDefaultVrf(),
                 mdata_addr_, 32, GetUuid(), vn_->GetName(), label_, true);
        }

    }
    // Add route for the interface-ip
    layer2_forwarding_ = vn_->layer2_forwarding();
    if (layer2_forwarding_) {
        AllocL2MPLSLabels();
        AddL2Route();
=======
    if (ip_addr_ != addr) {
        ip_addr_ = addr;
        ret = true;
>>>>>>> 6097a68d
    }

    return ret;
}

// Copies configuration from DB-Request data. The actual applying of 
// configuration, like adding/deleting routes must be done with ApplyConfig()
bool VmInterface::CopyConfig(VmInterfaceConfigData *data, bool *sg_changed) {
    bool ret = false;
    InterfaceTable *table = static_cast<InterfaceTable *>(get_table());

<<<<<<< HEAD
    if (need_linklocal_ip_) {
        // Delete the route for meta-data service
        Inet4UnicastAgentRouteTable::Delete(Agent::GetInstance()->GetLinkLocalPeer(), 
                                            Agent::GetInstance()->GetDefaultVrf(), 
                                            mdata_addr_, 32);
=======
    VmEntry *vm = table->FindVmRef(data->vm_uuid_);
    if (vm_.get() != vm) {
        vm_ = vm;
        ret = true;
>>>>>>> 6097a68d
    }

    VrfEntry *vrf = table->FindVrfRef(data->vrf_name_);
    if (vrf_.get() != vrf) {
        vrf_ = vrf;
        ret = true;
    }

    MirrorEntry *mirror = table->FindMirrorRef(data->analyzer_name_);
    if (mirror_entry_.get() != mirror) {
        mirror_entry_ = mirror;
        ret = true;
    }

    MirrorDirection mirror_direction = data->mirror_direction_;
    if (mirror_direction_ != mirror_direction) {
        mirror_direction_ = mirror_direction;
        ret = true;
    }

    string cfg_name = data->cfg_name_;
    if (cfg_name_ != cfg_name) {
        cfg_name_ = cfg_name;
        ret = true;
    }

    // Read ifindex for the interface
    if (os_index_ == kInvalidIndex) {
        GetOsParams();
        if (os_index_ != kInvalidIndex)
            ret = true;
    }

    VnEntry *vn = table->FindVnRef(data->vn_uuid_);
    if (vn_.get() != vn) {
        vn_ = vn;
        ret = true;
    }

    int vxlan_id = vn ? vn->vxlan_id() : 0;
    if (vxlan_id_ != vxlan_id) {
        vxlan_id_ = vxlan_id;
        ret = true;
    }

    bool val = vn ? vn_->layer2_forwarding() : false;
    if (layer2_forwarding_ != val) {
        layer2_forwarding_ = val;
        ret = true;
    }

    val = vn ? vn_->Ipv4Forwarding() : false;
    if (ipv4_forwarding_ != val) {
        ipv4_forwarding_ = val;
        ret = true;
    }

    val = ipv4_forwarding_ ? data->need_linklocal_ip_ : false;
    if (need_linklocal_ip_ != val) {
        need_linklocal_ip_ = val;
        ret = true;
    }

    val = ipv4_forwarding_ ? data->fabric_port_ : false;
    if (fabric_port_ != val) {
        fabric_port_ = val;
        ret = true;
    }

    Ip4Address ipaddr = ipv4_forwarding_ ? data->addr_ : Ip4Address(0);
    if (ipaddr.to_ulong() && CopyIpAddress(ipaddr)) {
        ret = true;
    }

    bool mac_set = true;
    struct ether_addr *addrp = ether_aton(vm_mac_.c_str());
    if (addrp == NULL) {
        mac_set = false;
    }
    if (mac_set_ != mac_set) {
        mac_set_ = mac_set;
        ret = true;
    }

    // Audit operational and config floating-ip list
    FloatingIpSet &old_fip_list = floating_ip_list_.list_;
    FloatingIpSet &new_fip_list = data->floating_ip_list_.list_;
    if (AuditList<FloatingIpList, FloatingIpSet::iterator>
        (floating_ip_list_, old_fip_list.begin(), old_fip_list.end(),
         new_fip_list.begin(), new_fip_list.end())) {
        ret = true;
    }


    // Audit operational and config Service VLAN list
    ServiceVlanSet &old_service_list = service_vlan_list_.list_;
    ServiceVlanSet &new_service_list = data->service_vlan_list_.list_;
    if (AuditList<ServiceVlanList, ServiceVlanSet::iterator>
        (service_vlan_list_, old_service_list.begin(), old_service_list.end(),
         new_service_list.begin(), new_service_list.end())) {
        ret = true;
    }

    // Audit operational and config Static Route list
    StaticRouteSet &old_route_list = static_route_list_.list_;
    StaticRouteSet &new_route_list = data->static_route_list_.list_;
    if (AuditList<StaticRouteList, StaticRouteSet::iterator>
        (static_route_list_, old_route_list.begin(), old_route_list.end(),
         new_route_list.begin(), new_route_list.end())) {
        ret = true;
    }

    // Audit operational and config Security Group list
    SecurityGroupEntrySet &old_sg_list = sg_list_.list_;
    SecurityGroupEntrySet &new_sg_list = data->sg_list_.list_;
    *sg_changed =
	    AuditList<SecurityGroupEntryList, SecurityGroupEntrySet::iterator>
	    (sg_list_, old_sg_list.begin(), old_sg_list.end(),
	     new_sg_list.begin(), new_sg_list.end());
    if (*sg_changed) {
        ret = true;
    }

    return ret;
}

void VmInterface::UpdateL3(bool old_active, VrfEntry *old_vrf,
                           const Ip4Address &old_addr, int old_vxlan_id,
                           bool force_update, bool policy_change) {
    UpdateSecurityGroup();
    UpdateNextHop(old_active);
    UpdateL3TunnelId(force_update, policy_change);
    UpdateL3InterfaceRoute(old_active, force_update, policy_change,
                           old_vrf, old_addr);
    UpdateMetadataRoute(old_active, old_vrf);
    UpdateFloatingIp(force_update, policy_change);
    UpdateServiceVlan(force_update, policy_change);
    UpdateStaticRoute(force_update, policy_change);
}

void VmInterface::DeleteL3(bool old_active, VrfEntry *old_vrf,
                           const Ip4Address &old_addr,
                           bool old_need_linklocal_ip) {
    DeleteL3InterfaceRoute(old_active, old_vrf, old_addr);
    DeleteMetadataRoute(old_active, old_vrf, old_need_linklocal_ip);
    DeleteFloatingIp();
    DeleteServiceVlan();
    DeleteStaticRoute();
    DeleteSecurityGroup();
    DeleteL3TunnelId();
}

void VmInterface::UpdateL2(bool old_active, VrfEntry *old_vrf, int old_vxlan_id,
                           bool force_update, bool policy_change) {
    UpdateL2TunnelId(force_update, policy_change);
    UpdateL2InterfaceRoute(old_active, force_update);
}

void VmInterface::UpdateL2() {
    UpdateL2(active_, vrf_.get(), vxlan_id_, false, false);
}

void VmInterface::DeleteL2(bool old_active, VrfEntry *old_vrf) {
    DeleteL2TunnelId();
    DeleteL2InterfaceRoute(old_active, old_vrf);
}

// Apply the latest configuration
void VmInterface::ApplyConfig(bool old_active, bool old_policy, 
                              VrfEntry *old_vrf, const Ip4Address &old_addr, 
                              int old_vxlan_id, bool old_layer2_forwarding,
                              bool old_ipv4_forwarding, bool old_fabric_port,
                              bool old_need_linklocal_ip, bool sg_changed) {
    // Update services flag based on active state
    UpdateServices(active_);

    bool force_update = sg_changed;
    bool policy_change = (policy_enabled_ != old_policy);

    // Add/Del/Update L3 
    if (active_ && ipv4_forwarding_ && fabric_port_ == false) {
        UpdateL3(old_active, old_vrf, old_addr, old_vxlan_id, force_update,
                 policy_change);
    } else if (old_active && old_ipv4_forwarding && old_fabric_port == false) {
        DeleteL3(old_active, old_vrf, old_addr, old_need_linklocal_ip);
    }

    // Add/Del/Update L2 
    if (active_ && layer2_forwarding_ && fabric_port_ == false) {
        UpdateL2(old_active, old_vrf, old_vxlan_id, force_update, policy_change);
    } else if (old_active && old_layer2_forwarding && 
               old_fabric_port == false) {
        DeleteL2(old_active, old_vrf);
    }

    if (old_active != active_) {
        if (active_) {
            SendTrace(ACTIVATED);
        } else {
            SendTrace(DEACTIVATED);
        }
    }
}

// Handle RESYNC message from mirror
bool VmInterface::ResyncMirror(VmInterfaceMirrorData *data) {
    bool ret = false;

    InterfaceTable *table = static_cast<InterfaceTable *>(get_table());
    MirrorEntry *mirror_entry = NULL;

    if (data->mirror_enable_ == true) {
        mirror_entry = table->FindMirrorRef(data->analyzer_name_);
    }

    if (mirror_entry_ != mirror_entry) {
        mirror_entry_ = mirror_entry;
        ret = true;
    }

    return ret;
}

// Update for VM IP address only
// For interfaces in IP Fabric VRF, we send DHCP requests to external servers
// if config doesnt provide an address. This address is updated here.
bool VmInterface::ResyncIpAddress(const VmInterfaceIpAddressData *data) {
    bool ret = false;

    if (os_index_ == kInvalidIndex) {
        GetOsParams();
        if (os_index_ != kInvalidIndex)
            ret = true;
    }

    if (!ipv4_forwarding_) {
        return ret;
    }

    bool old_active = active_;
    Ip4Address old_addr = ip_addr_;

    Ip4Address ipaddr = data->ip_addr_;
    if (CopyIpAddress(ipaddr)) {
        ret = true;
    }

    active_ = IsActive();
    ApplyConfig(old_active, policy_enabled_, vrf_.get(), old_addr,
                vxlan_id_, layer2_forwarding_, ipv4_forwarding_, fabric_port_,
                need_linklocal_ip_, false);
    return ret;
}

/////////////////////////////////////////////////////////////////////////////
// VM Port Entry utility routines
/////////////////////////////////////////////////////////////////////////////

// Get DHCP IP address. DHCP IP is used only if IP address not specified in 
// config. We can get DHCP IP in two ways,
// - By snooping dhcp packets
// - To support agent restart, the snooped address are stored in InterfaceKSnap
//   table. Query the table to find DHCP Snooped address
bool VmInterface::IsDhcpSnoopIp(std::string &name, Ip4Address *ip) const {
    if (dhcp_snoop_ip_) {
        *ip = ip_addr_;
        return true;
    }

    uint32_t addr;
    InterfaceKSnap *intf = InterfaceKSnap::GetInstance();
    if (intf) {
        if (intf->FindInterfaceKSnapData(name, addr)) {
            *ip = Ip4Address(addr);
            return true;
        }
    }

    return false;
}

// A VM Interface is active under following conditions,
// - If interface is deleted, it is inactive
// - VM, VN, VRF and IP-Address are set
// - For non-VMWARE hypervisors,
//   The tap interface must be created. This is verified by os_index_
// - MAC address set for the interface
bool VmInterface::IsActive() {
    if (IsDeleted()) {
        return false;
    }

    if ((vn_.get() == NULL) || (vm_.get() == NULL) || (vrf_.get() == NULL) || 
        (ip_addr_.to_ulong() == 0)) {
        return false;
    }

    if (os_index_ == kInvalidIndex)
        return false;

    return mac_set_;
}

// Compute if policy is to be enabled on the interface
bool VmInterface::PolicyEnabled() {
    if (vn_.get() && vn_->IsAclSet()) {
        return true;
    }

    // Floating-IP list and SG List can have entries in del_pending state
    // Look for entries in non-del-pending state
    FloatingIpSet::iterator fip_it = floating_ip_list_.list_.begin();
    while (fip_it != floating_ip_list_.list_.end()) {
        if (fip_it->del_pending_ == false) {
            return true;
        }
        fip_it++;
    }

    SecurityGroupEntrySet::iterator sg_it = sg_list_.list_.begin();
    while (sg_it != sg_list_.list_.end()) {
        if (sg_it->del_pending_ == false) {
            return true;
        }
        sg_it++;
    }

    return false;
}

// VN is in VXLAN mode if,
// - Tunnel type computed is VXLAN and
// - vxlan_id_ set in VN is non-zero
bool VmInterface::IsVxlanMode() const {
    if (TunnelType::ComputeType(TunnelType::AllType()) != TunnelType::VXLAN)
        return false;

    return vxlan_id_ != 0;
}

// Allocate MPLS Label for Layer3 routes
void VmInterface::AllocL3MplsLabel(bool force_update, bool policy_change) {
    bool new_entry = false;
    if (label_ == MplsTable::kInvalidLabel) {
        Agent *agent = static_cast<InterfaceTable *>(get_table())->agent();
        label_ = agent->GetMplsTable()->AllocLabel();
        new_entry = true;
    }

    if (force_update || policy_change || new_entry)
        MplsLabel::CreateVPortLabel(label_, GetUuid(), policy_enabled_,
                                    InterfaceNHFlags::INET4);
}

// Delete MPLS Label for Layer3 routes
void VmInterface::DeleteL3MplsLabel() {
    if (label_ == MplsTable::kInvalidLabel) {
        return;
    }

    MplsLabel::Delete(label_);
    label_ = MplsTable::kInvalidLabel;
}

// Allocate MPLS Label for Layer2 routes
void VmInterface::AllocL2MplsLabel(bool force_update,
                                   bool policy_change) {
    bool new_entry = false;
    if (l2_label_ == MplsTable::kInvalidLabel) {
        Agent *agent = static_cast<InterfaceTable *>(get_table())->agent();
        l2_label_ = agent->GetMplsTable()->AllocLabel();
        new_entry = true;
    }

    if (force_update || policy_change || new_entry)
        MplsLabel::CreateVPortLabel(l2_label_, GetUuid(), false,
                                    InterfaceNHFlags::LAYER2);
}

// Delete MPLS Label for Layer2 routes
void VmInterface::DeleteL2MplsLabel() {
    if (l2_label_ == MplsTable::kInvalidLabel) {
        return;
    }

    MplsLabel::Delete(l2_label_);
    l2_label_ = MplsTable::kInvalidLabel;
}

void VmInterface::UpdateL3TunnelId(bool force_update, bool policy_change) {
    if (IsVxlanMode() == false) {
        AllocL3MplsLabel(force_update, policy_change);
    } else {
        // If we are using VXLAN, then free label if allocated
        DeleteL3MplsLabel();
    }
}

void VmInterface::DeleteL3TunnelId() {
    DeleteL3MplsLabel();
}

void VmInterface::UpdateNextHop(bool old_active) {
    if (active_ == false || old_active == true)
        return;

    struct ether_addr *addrp = ether_aton(vm_mac_.c_str());
    if (addrp == NULL) {
        return;
    }

    InterfaceNH::CreateVport(GetUuid(), *addrp, vrf_->GetName());
}

// Add/Update route. Delete old route if VRF or address changed
void VmInterface::UpdateL3InterfaceRoute(bool old_active, bool force_update,
                                         bool policy_change,
                                         VrfEntry * old_vrf,
                                         const Ip4Address &old_addr) {
    // If interface was already active earlier and there is no force_update or
    // policy_change, return
    if (old_active == true && force_update == false
        && policy_change == false) {
        return;
    }

    // We need to have valid IP and VRF to add route
    if (ip_addr_.to_ulong() != 0 && vrf_.get() != NULL) {
        // Add route if old was inactive or force_update is set
        if (old_active == false || force_update == true) {
            AddRoute(vrf_->GetName(), ip_addr_, 32, policy_enabled_);
        } else if (policy_change == true) {
            // If old-active and there is change in policy, invoke RESYNC of
            // route to account for change in NH policy
            Inet4UnicastAgentRouteTable::RouteResyncReq(vrf_->GetName(),
                                                        ip_addr_, 32);
        }
    }

    // If there is change in VRF or IP address, delete old route
    if (old_vrf != vrf_.get() || ip_addr_ != old_addr) {
        DeleteL3InterfaceRoute(old_active, old_vrf, old_addr);
    }
}

void VmInterface::DeleteL3InterfaceRoute(bool old_active, VrfEntry *old_vrf,
                                         const Ip4Address &old_addr) {
    if ((old_vrf == NULL) || (old_addr.to_ulong() == 0))
        return;

    DeleteRoute(old_vrf->GetName(), old_addr, 32);
}

void VmInterface::UpdateInterfaceNH(bool force_update, bool policy_change) {
    struct ether_addr *mac = ether_aton(vm_mac_.c_str());
    if (mac == NULL) {
        LOG(ERROR, "Invalid mac address " << vm_mac_ << " on port " 
            << cfg_name_);
        return;
    }

    InterfaceNH::CreateVport(GetUuid(), *mac, vrf_->GetName());
}

void VmInterface::DeleteInterfaceNH() {
    InterfaceNH::DeleteVportReq(GetUuid());
}

// Add meta-data route if linklocal_ip is needed
void VmInterface::UpdateMetadataRoute(bool old_active, VrfEntry *old_vrf) {
    if (active_ == false || old_active == true)
        return;

    if (!need_linklocal_ip_) {
        return;
    }

    InterfaceTable *table = static_cast<InterfaceTable *>(get_table());
    Agent *agent = table->agent();
    table->VmPortToMetaDataIp(id(), vrf_->GetVrfId(), &mdata_addr_);
    Inet4UnicastAgentRouteTable::AddLocalVmRoute
        (agent->GetMdataPeer(), agent->GetDefaultVrf(), mdata_addr_,
         32, GetUuid(), vn_->GetName(), label_, true);
}

// Delete meta-data route
void VmInterface::DeleteMetadataRoute(bool old_active, VrfEntry *old_vrf,
                                      bool old_need_linklocal_ip) {
    if (!old_need_linklocal_ip) {
        return;
    }

    InterfaceTable *table = static_cast<InterfaceTable *>(get_table());
    Agent *agent = table->agent();
    Inet4UnicastAgentRouteTable::Delete(agent->GetMdataPeer(),
                                        agent->GetDefaultVrf(),
                                        mdata_addr_, 32);
}

void VmInterface::UpdateFloatingIp(bool force_update, bool policy_change) {
    FloatingIpSet::iterator it = floating_ip_list_.list_.begin();
    while (it != floating_ip_list_.list_.end()) {
        FloatingIpSet::iterator prev = it++;
        if (prev->del_pending_) {
            prev->DeActivate(this);
            floating_ip_list_.list_.erase(prev);
        } else {
            prev->Activate(this, force_update||policy_change);
        }
    }
}

void VmInterface::DeleteFloatingIp() {
    FloatingIpSet::iterator it = floating_ip_list_.list_.begin();
    while (it != floating_ip_list_.list_.end()) {
        FloatingIpSet::iterator prev = it++;
        prev->DeActivate(this);
        floating_ip_list_.list_.erase(prev);
    }
}

void VmInterface::UpdateServiceVlan(bool force_update, bool policy_change) {
    ServiceVlanSet::iterator it = service_vlan_list_.list_.begin();
    while (it != service_vlan_list_.list_.end()) {
        ServiceVlanSet::iterator prev = it++;
        if (prev->del_pending_) {
            prev->DeActivate(this);
            service_vlan_list_.list_.erase(prev);
        } else {
            prev->Activate(this, force_update);
        }
    }
}

void VmInterface::DeleteServiceVlan() {
    ServiceVlanSet::iterator it = service_vlan_list_.list_.begin();
    while (it != service_vlan_list_.list_.end()) {
        ServiceVlanSet::iterator prev = it++;
        prev->DeActivate(this);
        service_vlan_list_.list_.erase(prev);
    }
} 

void VmInterface::UpdateStaticRoute(bool force_update, bool policy_change) {
    StaticRouteSet::iterator it = static_route_list_.list_.begin();
    while (it != static_route_list_.list_.end()) {
        StaticRouteSet::iterator prev = it++;
        if (prev->del_pending_) {
            prev->DeActivate(this);
            static_route_list_.list_.erase(prev);
        } else {
            prev->Activate(this, force_update, policy_change);
        }
    }
}

void VmInterface::DeleteStaticRoute() {
    StaticRouteSet::iterator it = static_route_list_.list_.begin();
    while (it != static_route_list_.list_.end()) {
        StaticRouteSet::iterator prev = it++;
        prev->DeActivate(this);
        static_route_list_.list_.erase(prev);
    }
}

void VmInterface::UpdateSecurityGroup() {
    SecurityGroupEntrySet::iterator it = sg_list_.list_.begin();
    while (it != sg_list_.list_.end()) {
        SecurityGroupEntrySet::iterator prev = it++;
        if (prev->del_pending_) {
            sg_list_.list_.erase(prev);
        } else {
            prev->Activate(this);
        }
    }
}

void VmInterface::DeleteSecurityGroup() {
    SecurityGroupEntrySet::iterator it = sg_list_.list_.begin();
    while (it != sg_list_.list_.end()) {
        SecurityGroupEntrySet::iterator prev = it++;
        sg_list_.list_.erase(prev);
    }
}

void VmInterface::UpdateL2TunnelId(bool force_update, bool policy_change) {
    if (IsVxlanMode() == false) {
        AllocL2MplsLabel(force_update, policy_change);
    } else {
        // If we are using VXLAN, then free label if allocated
        DeleteL2MplsLabel();
    }
}

void VmInterface::DeleteL2TunnelId() {
    DeleteL2MplsLabel();
}

void VmInterface::UpdateL2InterfaceRoute(bool old_active, bool force_update) {
    if (active_ == false)
        return;

    if (old_active && force_update == false)
        return;

    struct ether_addr *addrp = ether_aton(vm_mac().c_str());
    const string &vrf_name = vrf_.get()->GetName();

    int label = l2_label_;
    int bmap = TunnelType::ComputeType(TunnelType::MplsType()); 
    if ((l2_label_ == MplsTable::kInvalidLabel) && (vxlan_id_ != 0)) {
        label = vxlan_id_;
        bmap = 1 << TunnelType::VXLAN;
    }

    Agent *agent = static_cast<InterfaceTable *>(get_table())->agent();
    Layer2AgentRouteTable::AddLocalVmRoute(agent->GetLocalVmPeer(), GetUuid(),
                                           vn_->GetName(), vrf_name, label,
                                           bmap, *addrp, ip_addr(), 32);
}

void VmInterface::DeleteL2InterfaceRoute(bool old_active, VrfEntry *old_vrf) {
    if (old_active == false)
        return;

    if ((vxlan_id_ != 0) && 
        (TunnelType::ComputeType(TunnelType::AllType()) == TunnelType::VXLAN)) {
        VxLanId::DeleteReq(vxlan_id_);
        vxlan_id_ = 0;
    }
    struct ether_addr *addrp = ether_aton(vm_mac_.c_str());
    Agent *agent = static_cast<InterfaceTable *>(get_table())->agent();
    Layer2AgentRouteTable::Delete(agent->GetLocalVmPeer(), old_vrf->GetName(),
                                  *addrp);
}

// Copy the SG List for VM Interface. Used to add route for interface
void VmInterface::CopySgIdList(SecurityGroupList *sg_id_list) const {
    SecurityGroupEntrySet::const_iterator it;
    for (it = sg_list_.list_.begin(); it != sg_list_.list_.end(); ++it) {
        if (it->del_pending_)
            continue;
        if (it->sg_.get() == NULL)
            continue;
        sg_id_list->push_back(it->sg_->GetSgId());
    }
}

//Add a route for VM port
//If ECMP route, add new composite NH and mpls label for same
void VmInterface::AddRoute(const std::string &vrf_name, const Ip4Address &addr,
                           uint32_t plen, bool policy) {
    ComponentNHData component_nh_data(label_, GetUuid(), 
                                      InterfaceNHFlags::INET4);

    Agent *agent = static_cast<InterfaceTable *>(get_table())->agent();
    VrfEntry *vrf_entry = agent->GetVrfTable()->FindVrfFromName(vrf_name);
    uint32_t nh_count = vrf_entry->GetNHCount(addr, plen);

    if (vrf_entry->FindNH(addr, plen, component_nh_data) == true) {
        //Route already current interface as one of its nexthop
        nh_count = nh_count - 1;
    }

    SecurityGroupList sg_id_list;
    CopySgIdList(&sg_id_list);
    if (nh_count == 0) {
        //Default add VM receive route
        Inet4UnicastAgentRouteTable::AddLocalVmRoute
            (agent->GetLocalVmPeer(), vrf_name, addr, plen, GetUuid(),
             vn_->GetName(), label_, sg_id_list);
    } else if (nh_count > 1) {
        //Update composite NH pointed by MPLS label
        CompositeNH::AppendComponentNH(vrf_name, addr, plen, true,
                                       component_nh_data);
        //Update new interface to route pointed composite NH
        CompositeNH::AppendComponentNH(vrf_name, addr, plen, false, 
                                       component_nh_data);
    } else if (nh_count == 1 && 
               vrf_entry->FindNH(addr, plen, component_nh_data) == false) {
        //Interface NH to ECMP NH transition
        //Allocate a new MPLS label
        uint32_t new_label =  agent->GetMplsTable()->AllocLabel();
        //Update label data
        vrf_entry->UpdateLabel(addr, plen, new_label);
        //Create list of component NH
        ComponentNHData::ComponentNHDataList component_nh_list = 
            *(vrf_entry->GetNHList(addr, plen));
        component_nh_list.push_back(component_nh_data);

        //Create local composite NH
        DBRequest nh_req;
        NextHopKey *key = new CompositeNHKey(vrf_name, addr, plen, true);
        nh_req.oper = DBRequest::DB_ENTRY_ADD_CHANGE;
        nh_req.key.reset(key);
        NextHopData *data = 
            new CompositeNHData(component_nh_list, CompositeNHData::REPLACE);
        nh_req.data.reset(data);
        agent->GetNextHopTable()->Process(nh_req);

        //Make route point to composite NH
        Inet4UnicastAgentRouteTable::AddLocalEcmpRoute
            (agent->GetLocalVmPeer(), vrf_name, addr, plen, component_nh_list,
             new_label, vn_->GetName(), sg_id_list);

        //Make MPLS label point to composite NH
        MplsLabel::CreateEcmpLabel(new_label, vrf_name, addr, plen);
        //Update new interface to route pointed composite NH
        CompositeNH::AppendComponentNH(vrf_name, addr, plen, false,
                                       component_nh_data);
    }

    //Append interface to VRF nh list
    vrf_entry->AddNH(addr, plen, &component_nh_data);
    return;
}

void VmInterface::DeleteRoute(const std::string &vrf_name,
                              const Ip4Address &addr, uint32_t plen) {
    ComponentNHData component_nh_data(label_, GetUuid(), 
                                      InterfaceNHFlags::INET4);
    Agent *agent = static_cast<InterfaceTable *>(get_table())->agent();
    VrfEntry *vrf_entry = agent->GetVrfTable()->FindVrfFromName(vrf_name);
    if (vrf_entry->FindNH(addr, plen, component_nh_data) == false) {
        //NH not present in route
        return;
    }

    //ECMP NH to Interface NH
    std::vector<ComponentNHData> comp_nh_list =
        *(vrf_entry->GetNHList(addr, plen));

    if (vrf_entry->GetNHCount(addr, plen) == 1) {
        Inet4UnicastAgentRouteTable::Delete(agent->GetLocalVmPeer(), vrf_name,
                                            addr, plen);
    } else if (vrf_entry->GetNHCount(addr, plen) == 2) {
        uint32_t label = vrf_entry->GetLabel(addr, plen);
        uint32_t index = 0;
        //Get UUID of interface still present in composit NH
        if (comp_nh_list[0] == component_nh_data) {
            //NH key of index 0 element is same, as current interface
            //candidate interface is at index 1
            index = 1;
        }
        const InterfaceNH *intf_nh = static_cast<const InterfaceNH *>
            (agent->GetNextHopTable()->FindActiveEntry
             (comp_nh_list[index].nh_key_));
        const VmInterface *vm_port = static_cast<const VmInterface *>
                                        (intf_nh->GetInterface());
        //Enqueue route change request
        SecurityGroupList sg_id_list;
        CopySgIdList(&sg_id_list);
        Inet4UnicastAgentRouteTable::AddLocalVmRoute
            (agent->GetLocalVmPeer(), vrf_name, addr, plen, vm_port->GetUuid(),
             vm_port->vn()->GetName(), vm_port->label(), sg_id_list);

        //Enqueue MPLS label delete request
        MplsLabel::Delete(label);
    } else if (vrf_entry->GetNHCount(addr, plen) > 2) {
        CompositeNH::DeleteComponentNH(vrf_name, addr, plen, false,
                                       component_nh_data);
        CompositeNH::DeleteComponentNH(vrf_name, addr, plen, true,
                                       component_nh_data);
    }
    vrf_entry->DeleteNH(addr, plen, &component_nh_data);
    return;
}

void VmInterface::UpdateServices(bool val) {
    dhcp_enabled_ = val;
    dns_enabled_ = val;
}

/////////////////////////////////////////////////////////////////////////////
// FloatingIp routines
/////////////////////////////////////////////////////////////////////////////

VmInterface::FloatingIp::FloatingIp() : 
    ListEntry(), floating_ip_(), vn_(NULL), vrf_(NULL), vrf_name_(""),
    vn_uuid_() {
}

VmInterface::FloatingIp::FloatingIp(const FloatingIp &rhs) :
    ListEntry(rhs.installed_, rhs.del_pending_), floating_ip_(rhs.floating_ip_),
    vn_(rhs.vn_), vrf_(rhs.vrf_), vrf_name_(rhs.vrf_name_),
    vn_uuid_(rhs.vn_uuid_) {
}

VmInterface::FloatingIp::FloatingIp(const Ip4Address &addr,
                                    const std::string &vrf,
                                    const boost::uuids::uuid &vn_uuid) :
    ListEntry(), floating_ip_(addr), vn_(NULL), vrf_(NULL), vrf_name_(vrf),
    vn_uuid_(vn_uuid) {
}

VmInterface::FloatingIp::~FloatingIp() {
}

bool VmInterface::FloatingIp::operator() (const FloatingIp &lhs,
                                          const FloatingIp &rhs) const {
    return lhs.IsLess(&rhs);
}

// Compare key for FloatingIp. Key is <floating_ip_ and vrf_name_> for both
// Config and Operational processing
bool VmInterface::FloatingIp::IsLess(const FloatingIp *rhs) const {
    if (floating_ip_ != rhs->floating_ip_)
        return floating_ip_ < rhs->floating_ip_;

    return (vrf_name_ < rhs->vrf_name_);
}

void VmInterface::FloatingIp::Activate(VmInterface *interface,
                                       bool force_update) const {
    // Add route if not installed or if force requested
    if (installed_ && force_update == false)
        return;

    InterfaceTable *table =
        static_cast<InterfaceTable *>(interface->get_table());

    if (vn_.get() == NULL) {
        vn_ = table->FindVnRef(vn_uuid_);
        assert(vn_.get());
    }

    if (vrf_.get() == NULL) {
        vrf_ = table->FindVrfRef(vrf_name_);
        assert(vrf_.get());
    }

    interface->AddRoute(vrf_.get()->GetName(), floating_ip_, 32, true);
    Agent *agent = static_cast<InterfaceTable *>
        (interface->get_table())->agent();
    DnsProto *dns = agent->GetDnsProto();
    if (dns) {
        dns->UpdateDnsEntry(interface, vn_.get(), floating_ip_, false);
    }

    installed_ = true;
}

void VmInterface::FloatingIp::DeActivate(VmInterface *interface) const {
    if (installed_ == false)
        return;

    interface->DeleteRoute(vrf_.get()->GetName(), floating_ip_, 32);
    Agent *agent = static_cast<InterfaceTable *>
        (interface->get_table())->agent();
    DnsProto *dns = agent->GetDnsProto();
    if (dns) {
        dns->UpdateDnsEntry(interface, vn_.get(), floating_ip_, true);
    }
    installed_ = false;
}

void VmInterface::FloatingIpList::Insert(const FloatingIp *rhs) {
    list_.insert(*rhs);
}

void VmInterface::FloatingIpList::Update(const FloatingIp *lhs,
                                         const FloatingIp *rhs) {
    // Nothing to do 
}

void VmInterface::FloatingIpList::Remove(FloatingIpSet::iterator &it) {
    it->set_del_pending(true);
}

/////////////////////////////////////////////////////////////////////////////
// StaticRoute routines
/////////////////////////////////////////////////////////////////////////////
VmInterface::StaticRoute::StaticRoute() :
    ListEntry(), vrf_(""), addr_(0), plen_(0) {
}

VmInterface::StaticRoute::StaticRoute(const StaticRoute &rhs) :
    ListEntry(rhs.installed_, rhs.del_pending_), vrf_(rhs.vrf_),
    addr_(rhs.addr_), plen_(rhs.plen_) {
}

VmInterface::StaticRoute::StaticRoute(const std::string &vrf,
                                      const Ip4Address &addr,
                                      uint32_t plen) :
    ListEntry(), vrf_(vrf), addr_(addr), plen_(plen) {
}

VmInterface::StaticRoute::~StaticRoute() {
}

bool VmInterface::StaticRoute::operator() (const StaticRoute &lhs,
                                           const StaticRoute &rhs) const {
    return lhs.IsLess(&rhs);
}

bool VmInterface::StaticRoute::IsLess(const StaticRoute *rhs) const {
#if 0
    //Enable once we can add static routes across vrf
    if (vrf_name_ != rhs->vrf_name_)
        return vrf_name_ < rhs->vrf_name_;
#endif

    if (addr_ != rhs->addr_)
        return addr_ < rhs->addr_;

    return plen_ < rhs->plen_;
}

void VmInterface::StaticRoute::Activate(VmInterface *interface,
                                        bool force_update,
                                        bool policy_change) const {
    if (installed_ && force_update == false && policy_change == false)
        return;

    if (vrf_ != interface->vrf()->GetName()) {
        vrf_ = interface->vrf()->GetName();
    }

    if (installed_ == true && policy_change) {
        Inet4UnicastAgentRouteTable::RouteResyncReq(vrf_, addr_, plen_);
    } else if (installed_ == false || force_update) {
        interface->AddRoute(vrf_, addr_, plen_, interface->policy_enabled());
    }

    installed_ = true;
}

void VmInterface::StaticRoute::DeActivate(VmInterface *interface) const {
    if (installed_ == false)
        return;
    interface->DeleteRoute(vrf_, addr_, plen_);
    installed_ = false;
}

void VmInterface::StaticRouteList::Insert(const StaticRoute *rhs) {
    list_.insert(*rhs);
}

void VmInterface::StaticRouteList::Update(const StaticRoute *lhs,
                                          const StaticRoute *rhs) {
}

void VmInterface::StaticRouteList::Remove(StaticRouteSet::iterator &it) {
    it->set_del_pending(true);
}

/////////////////////////////////////////////////////////////////////////////
// SecurityGroup routines
/////////////////////////////////////////////////////////////////////////////
VmInterface::SecurityGroupEntry::SecurityGroupEntry() : 
    ListEntry(), uuid_(nil_uuid()) {
}

VmInterface::SecurityGroupEntry::SecurityGroupEntry
    (const SecurityGroupEntry &rhs) : 
        ListEntry(rhs.installed_, rhs.del_pending_), uuid_(rhs.uuid_) {
}

VmInterface::SecurityGroupEntry::SecurityGroupEntry(const uuid &u) : 
    ListEntry(), uuid_(u) {
}

VmInterface::SecurityGroupEntry::~SecurityGroupEntry() {
}

bool VmInterface::SecurityGroupEntry::operator ==
    (const SecurityGroupEntry &rhs) const {
    return uuid_ == rhs.uuid_;
}

bool VmInterface::SecurityGroupEntry::operator() 
    (const SecurityGroupEntry &lhs, const SecurityGroupEntry &rhs) const {
    return lhs.IsLess(&rhs);
}

bool VmInterface::SecurityGroupEntry::IsLess
    (const SecurityGroupEntry *rhs) const {
    return uuid_ < rhs->uuid_;
}

void VmInterface::SecurityGroupEntry::Activate(VmInterface *interface) const {
    if (sg_.get() != NULL)
        return; 

    Agent *agent = static_cast<InterfaceTable *>
        (interface->get_table())->agent();
    SgKey sg_key(uuid_);
    sg_ = static_cast<SgEntry *> 
        (agent->GetSgTable()->FindActiveEntry(&sg_key));
}

void VmInterface::SecurityGroupEntry::DeActivate(VmInterface *interface) const {
}

void VmInterface::SecurityGroupEntryList::Insert
    (const SecurityGroupEntry *rhs) {
    list_.insert(*rhs);
}

void VmInterface::SecurityGroupEntryList::Update
        (const SecurityGroupEntry *lhs, const SecurityGroupEntry *rhs) {
}

void VmInterface::SecurityGroupEntryList::Remove
        (SecurityGroupEntrySet::iterator &it) {
    it->set_del_pending(true);
}

/////////////////////////////////////////////////////////////////////////////
// ServiceVlan routines
/////////////////////////////////////////////////////////////////////////////
VmInterface::ServiceVlan::ServiceVlan() : 
    ListEntry(), tag_(0), vrf_name_(""), addr_(0), plen_(32), smac_(), dmac_(),
    vrf_(NULL), label_(MplsTable::kInvalidLabel) {
}

VmInterface::ServiceVlan::ServiceVlan(const ServiceVlan &rhs) :
    ListEntry(rhs.installed_, rhs.del_pending_), tag_(rhs.tag_),
    vrf_name_(rhs.vrf_name_), addr_(rhs.addr_), plen_(rhs.plen_),
    smac_(rhs.smac_), dmac_(rhs.dmac_), vrf_(rhs.vrf_), label_(rhs.label_) {
}

VmInterface::ServiceVlan::ServiceVlan(uint16_t tag, const std::string &vrf_name,
                                      const Ip4Address &addr, uint8_t plen,
                                      const struct ether_addr &smac,
                                      const struct ether_addr &dmac) :
    ListEntry(), tag_(tag), vrf_name_(vrf_name), addr_(addr), plen_(plen),
    smac_(smac), dmac_(dmac), vrf_(NULL), label_(MplsTable::kInvalidLabel) {
}

VmInterface::ServiceVlan::~ServiceVlan() {
}

bool VmInterface::ServiceVlan::operator() (const ServiceVlan &lhs,
                                           const ServiceVlan &rhs) const {
    return lhs.IsLess(&rhs);
}

bool VmInterface::ServiceVlan::IsLess(const ServiceVlan *rhs) const {
    return tag_ < rhs->tag_;
}

void VmInterface::ServiceVlan::Activate(VmInterface *interface,
                                        bool force_update) const {
    InterfaceTable *table =
        static_cast<InterfaceTable *>(interface->get_table());
    VrfEntry *vrf = table->FindVrfRef(vrf_name_);
    assert(vrf);

    if (label_ == MplsTable::kInvalidLabel) {
        VlanNH::Create(interface->GetUuid(), tag_, vrf_name_, smac_, dmac_);
        label_ = table->agent()->GetMplsTable()->AllocLabel();
        MplsLabel::CreateVlanNh(label_, interface->GetUuid(), tag_);
        VrfAssignTable::CreateVlanReq(interface->GetUuid(), vrf_name_, tag_);
    }

    if (vrf_.get() != vrf) {
        interface->ServiceVlanRouteDel(*this);
        vrf_ = vrf;
        installed_ = false;
    }

    if (installed_ && force_update == false)
        return;

    interface->ServiceVlanRouteAdd(*this);
    installed_ = true;
}

void VmInterface::ServiceVlan::DeActivate(VmInterface *interface) const {
    if (del_pending_ && label_ != MplsTable::kInvalidLabel) {
        VrfAssignTable::DeleteVlanReq(interface->GetUuid(), tag_);
        interface->ServiceVlanRouteDel(*this);
        MplsLabel::Delete(label_);
        label_ = MplsTable::kInvalidLabel;
        VlanNH::Delete(interface->GetUuid(), tag_);
        return;
    }

    if (installed_ == false)
        return;

    interface->ServiceVlanRouteDel(*this);
    installed_ = false;
}

void VmInterface::ServiceVlanList::Insert(const ServiceVlan *rhs) {
    list_.insert(*rhs);
}

void VmInterface::ServiceVlanList::Update(const ServiceVlan *lhs,
                                          const ServiceVlan *rhs) {
}

void VmInterface::ServiceVlanList::Remove(ServiceVlanSet::iterator &it) {
    it->set_del_pending(true);
}

uint32_t VmInterface::GetServiceVlanLabel(const VrfEntry *vrf) const {
    ServiceVlanSet::const_iterator it = service_vlan_list_.list_.begin();
    while (it != service_vlan_list_.list_.end()) {
        if (it->vrf_.get() == vrf) {
            return it->label_;
        }
        it++;
    }
    return label_;
}

uint32_t VmInterface::GetServiceVlanTag(const VrfEntry *vrf) const {
    ServiceVlanSet::const_iterator it = service_vlan_list_.list_.begin();
    while (it != service_vlan_list_.list_.end()) {
        if (it->vrf_.get() == vrf) {
            return it->tag_;
        }
        it++;
    }
    return 0;
}

const VrfEntry* VmInterface::GetServiceVlanVrf(uint16_t vlan_tag) const {
    ServiceVlanSet::const_iterator it = service_vlan_list_.list_.begin();
    while (it != service_vlan_list_.list_.end()) {
        if (it->tag_ == vlan_tag) {
            return it->vrf_.get();
        }
        it++;
    }
    return NULL;
}

void VmInterface::ServiceVlanRouteAdd(const ServiceVlan &entry) {
    if (vrf_.get() == NULL ||
        vn_.get() == NULL) {
        return;
    }

    ComponentNHData component_nh_data(entry.label_, GetUuid(), entry.tag_,
                                      false);
    Agent *agent = static_cast<InterfaceTable *>(get_table())->agent();
    VrfEntry *vrf_entry = 
        agent->GetVrfTable()->FindVrfFromName(entry.vrf_->GetName());
    if (vrf_entry->FindNH(entry.addr_, entry.plen_, component_nh_data) == 
        true) {
        //Route already current interface as one of its nexthop
        return;
    }

<<<<<<< HEAD
        if (ipv4_forwarding_changed) {
            if (ipv4_forwarding_) { 
                ActivateServices();
                AllocMPLSLabels();
                AddRoute(vrf_->GetName(), ip_addr_, 32, policy_enabled_);
                if (need_linklocal_ip_) {
                    Agent::GetInstance()->GetInterfaceTable()->
                        VmPortToMetaDataIp(id(), vrf_->GetVrfId(),
                                           &mdata_addr_);
                    Inet4UnicastAgentRouteTable::AddLocalVmRoute(
                         Agent::GetInstance()->GetLinkLocalPeer(), 
                         Agent::GetInstance()->GetDefaultVrf(),
                         mdata_addr_, 32, GetUuid(), 
                         vn_->GetName(), label_, true);
                }
            } else {
                DeActivateServices();
                DeleteRoute(vrf_->GetName(), ip_addr_, 32);
                if (need_linklocal_ip_) {
                    // Delete the route for meta-data service
                    Inet4UnicastAgentRouteTable::Delete(Agent::GetInstance()->GetLinkLocalPeer(), 
                                                        Agent::GetInstance()->GetDefaultVrf(), 
                                                        mdata_addr_, 32);
                }
            }
        }
=======
    SecurityGroupList sg_id_list;
    CopySgIdList(&sg_id_list);
    if (vrf_entry->GetNHCount(entry.addr_, entry.plen_) == 0) {
        Inet4UnicastAgentRouteTable::AddVlanNHRoute
            (agent->GetLocalVmPeer(), entry.vrf_->GetName(), entry.addr_, 32,
             GetUuid(), entry.tag_, entry.label_, vn()->GetName(), sg_id_list);
    } else if (vrf_entry->GetNHCount(entry.addr_, entry.plen_) > 1) {
        //Update both local composite NH and BGP injected composite NH
        CompositeNH::AppendComponentNH(entry.vrf_->GetName(), entry.addr_,
                                       entry.plen_, true, component_nh_data);
        CompositeNH::AppendComponentNH(entry.vrf_->GetName(), entry.addr_,
                                       entry.plen_, false, component_nh_data);
    } else if (vrf_entry->GetNHCount(entry.addr_, entry.plen_) == 1) {
        //Interface NH to ECMP NH transition
        //Allocate a new MPLS label
        uint32_t new_label =  agent->GetMplsTable()->AllocLabel();
        //Update label data
        vrf_entry->UpdateLabel(entry.addr_, entry.plen_, new_label);
        //Create list of component NH
        ComponentNHData::ComponentNHDataList component_nh_list = 
            *(vrf_entry->GetNHList(entry.addr_, entry.plen_));
        component_nh_list.push_back(component_nh_data);
>>>>>>> 6097a68d

        //Create local composite NH
        DBRequest nh_req;
        NextHopKey *key = new CompositeNHKey(entry.vrf_->GetName(),
                                             entry.addr_, entry.plen_, true);
        nh_req.oper = DBRequest::DB_ENTRY_ADD_CHANGE;
        nh_req.key.reset(key);
        NextHopData *data = 
            new CompositeNHData(component_nh_list, CompositeNHData::REPLACE);
        nh_req.data.reset(data);
        agent->GetNextHopTable()->Process(nh_req);

        //Make route point to composite NH
        Inet4UnicastAgentRouteTable::AddLocalEcmpRoute
            (agent->GetLocalVmPeer(), entry.vrf_->GetName(), entry.addr_, 
             entry.plen_, component_nh_list, new_label, vn()->GetName(),
             sg_id_list);
        //Make MPLS label point to composite NH
        MplsLabel::CreateEcmpLabel(new_label, entry.vrf_->GetName(), 
                                   entry.addr_, entry.plen_);
        //Update new interface to route pointed composite NH
        CompositeNH::AppendComponentNH(entry.vrf_->GetName(), entry.addr_,
                                       entry.plen_, false, component_nh_data);
    }

    //Append interface to VRF nh list
    vrf_entry->AddNH(entry.addr_, entry.plen_, &component_nh_data);
    entry.installed_ = true;
    return;
}

void VmInterface::ServiceVlanRouteDel(const ServiceVlan &entry) {
    if (entry.installed_ == false) {
        return;
    }
    
    ComponentNHData component_nh_data(entry.label_, GetUuid(), entry.tag_,
                                      false);
    Agent *agent = static_cast<InterfaceTable *>(get_table())->agent();
    VrfEntry *vrf_entry = 
        agent->GetVrfTable()->FindVrfFromName(entry.vrf_->GetName());
    if (vrf_entry->FindNH(entry.addr_, entry.plen_, component_nh_data) == 
        false) {
        //NH not present in route
        return;
    }

    //ECMP NH to Interface NH
    std::vector<ComponentNHData> comp_nh_list =
        *(vrf_entry->GetNHList(entry.addr_, entry.plen_));

    if (vrf_entry->GetNHCount(entry.addr_, entry.plen_) == 1) {
        Inet4UnicastAgentRouteTable::Delete
            (agent->GetLocalVmPeer(), entry.vrf_->GetName(), entry.addr_, 32);
    } else if (vrf_entry->GetNHCount(entry.addr_, entry.plen_) == 2) {
        uint32_t label = vrf_entry->GetLabel(entry.addr_, entry.plen_);
        uint32_t index = 0;
        //Get UUID of interface still present in composit NH
        if (comp_nh_list[0] == component_nh_data) {
            //NH key of index 0 element is same, as current interface
            //candidate interface is at index 1
            index = 1;
        }
        const VlanNH *vlan_nh = static_cast<const VlanNH *>
            (agent->GetNextHopTable()->FindActiveEntry
             (comp_nh_list[index].nh_key_));
        const VmInterface *vm_port = static_cast<const VmInterface *>
                                        (vlan_nh->GetInterface());
        //Enqueue route change request
        SecurityGroupList sg_id_list;
        CopySgIdList(&sg_id_list);
        Inet4UnicastAgentRouteTable::AddVlanNHRoute
            (agent->GetLocalVmPeer(), entry.vrf_->GetName(), entry.addr_, 32,
             vm_port->GetUuid(), vlan_nh->GetVlanTag(),
             comp_nh_list[index].label_, vm_port->vn()->GetName(), sg_id_list);

        //Delete MPLS label
        MplsLabel::Delete(label);
    } else if (vrf_entry->GetNHCount(entry.addr_, entry.plen_) > 2) {
        //Delete interface from both local composite NH and BGP
        //injected composite NH
        CompositeNH::DeleteComponentNH(entry.vrf_->GetName(), entry.addr_,
                                       entry.plen_, false, component_nh_data);
        CompositeNH::DeleteComponentNH(entry.vrf_->GetName(), entry.addr_,
                                       entry.plen_, true, component_nh_data);
    }
    entry.installed_ = false;
    vrf_entry->DeleteNH(entry.addr_, entry.plen_, &component_nh_data);
    return;
}

/////////////////////////////////////////////////////////////////////////////
// Confg triggers for FloatingIP notification to operational DB
/////////////////////////////////////////////////////////////////////////////

// Find the vm-port linked to the floating-ip and resync it
void VmInterface::FloatingIpSync(InterfaceTable *table, IFMapNode *node) {
    if (table->agent()->cfg_listener()->SkipNode
        (node, table->agent()->cfg()->cfg_floatingip_table())) {
        return;
    }

    DBGraph *graph =
        static_cast<IFMapAgentTable *> (node->table())->GetGraph();;
    for (DBGraphVertex::adjacency_iterator iter = node->begin(graph);
         iter != node->end(graph); ++iter) {
        IFMapNode *if_node = static_cast<IFMapNode *>(iter.operator->());
        if (table->agent()->cfg_listener()->SkipNode
            (if_node, table->agent()->cfg()->cfg_vm_interface_table())) {
            continue;
        }

        DBRequest req(DBRequest::DB_ENTRY_ADD_CHANGE);
        if (table->IFNodeToReq(if_node, req)) {
            LOG(DEBUG, "FloatingIP SYNC for VM Port " << if_node->name());
            table->Enqueue(&req);
        }
    }

    return;
}

// Find all adjacent Floating-IP nodes and resync the corresponding
// interfaces
void VmInterface::FloatingIpPoolSync(InterfaceTable *table, IFMapNode *node) {
    CfgListener *cfg_listener = table->agent()->cfg_listener();
    if (cfg_listener->SkipNode(node)) {
        return;
    }

    DBGraph *graph =
        static_cast<IFMapAgentTable *> (node->table())->GetGraph();;
    for (DBGraphVertex::adjacency_iterator iter = node->begin(graph);
         iter != node->end(graph); ++iter) {
        IFMapNode *fip_node = static_cast<IFMapNode *>(iter.operator->());
        FloatingIpSync(table, fip_node);
    }

    return;
}

void VmInterface::InstanceIpSync(InterfaceTable *table, IFMapNode *node) {
    CfgListener *cfg_listener = table->agent()->cfg_listener();
    if (cfg_listener->SkipNode(node)) {
        return;
    }

    DBGraph *graph =
        static_cast<IFMapAgentTable *> (node->table())->GetGraph();;
    for (DBGraphVertex::adjacency_iterator iter = node->begin(graph);
         iter != node->end(graph); ++iter) {
        IFMapNode *adj = static_cast<IFMapNode *>(iter.operator->());
        if (table->agent()->cfg_listener()->SkipNode(adj)) {
            continue;
        }

        if (adj->table() ==
            table->agent()->cfg()->cfg_vm_interface_table()) {
            DBRequest req;
            if (table->IFNodeToReq(adj, req)) {
                table->Enqueue(&req);
            }
        }
    }

}

void VmInterface::FloatingIpVnSync(InterfaceTable *table, IFMapNode *node) {
    CfgListener *cfg_listener = table->agent()->cfg_listener();
    if (cfg_listener->SkipNode(node)) {
        return;
    }

    DBGraph *graph =
        static_cast<IFMapAgentTable *> (node->table())->GetGraph();;
    for (DBGraphVertex::adjacency_iterator iter = node->begin(graph);
         iter != node->end(graph); ++iter) {
        IFMapNode *pool_node = static_cast<IFMapNode *>(iter.operator->());
        FloatingIpPoolSync(table, pool_node);
    }

    return;
}

void VmInterface::FloatingIpVrfSync(InterfaceTable *table, IFMapNode *node) {
    CfgListener *cfg_listener = table->agent()->cfg_listener();
    if (cfg_listener->SkipNode(node)) {
        return;
    }

    DBGraph *graph =
        static_cast<IFMapAgentTable *> (node->table())->GetGraph();;
    for (DBGraphVertex::adjacency_iterator iter = node->begin(graph);
         iter != node->end(graph); ++iter) {
        IFMapNode *vn_node = static_cast<IFMapNode *>(iter.operator->());
        FloatingIpVnSync(table, vn_node);
    }

    return;
}

void VmInterface::VnSync(InterfaceTable *table, IFMapNode *node) {
    CfgListener *cfg_listener = table->agent()->cfg_listener();
    if (cfg_listener->SkipNode(node)) {
        return;
    }
    // Walk the node to get neighbouring interface 
    DBGraph *graph =
        static_cast<IFMapAgentTable *> (node->table())->GetGraph();;
    for (DBGraphVertex::adjacency_iterator iter = node->begin(graph); 
         iter != node->end(graph); ++iter) {

        IFMapNode *adj_node = static_cast<IFMapNode *>(iter.operator->());
        if (cfg_listener->SkipNode(adj_node)) {
            continue;
        }

        if (adj_node->table() ==
            table->agent()->cfg()->cfg_vm_interface_table()) {
            DBRequest req;
            if (table->IFNodeToReq(adj_node, req) == true) {
                LOG(DEBUG, "VN change sync for Port " << adj_node->name());
                table->Enqueue(&req);
            }
        }
    }
}

const string VmInterface::GetAnalyzer() const {
    if (mirror_entry()) {
        return mirror_entry()->GetAnalyzerName();
    } else {
        return std::string();
    }
}

void VmInterface::SendTrace(Trace event) {
    InterfaceInfo intf_info;
    intf_info.set_name(name_);
    intf_info.set_index(id_);

    switch(event) {
    case ACTIVATED:
        intf_info.set_op("Activated");
        break;
    case DEACTIVATED:
        intf_info.set_op("Deactivated");
        break;
    case ADD:
        intf_info.set_op("Add");
        break;
    case DELETE:
        intf_info.set_op("Delete");
        break;

    case FLOATING_IP_CHANGE: {
        intf_info.set_op("Floating IP change");
        std::vector<FloatingIPInfo> fip_list;
        FloatingIpSet::iterator it = floating_ip_list_.list_.begin();
        while (it != floating_ip_list_.list_.end()) {
            const FloatingIp &ip = *it;
            FloatingIPInfo fip;
            fip.set_ip_address(ip.floating_ip_.to_string());
            fip.set_vrf_name(ip.vrf_->GetName());
            fip_list.push_back(fip);
            it++;
        }
        intf_info.set_fip(fip_list);
        break;
    }
    case SERVICE_CHANGE:
        break;
    }

    intf_info.set_ip_address(ip_addr_.to_string());
    if (vm_) {
        intf_info.set_vm(UuidToString(vm_->GetUuid()));
    }
    if (vn_) {
        intf_info.set_vn(vn_->GetName());
    }
    if (vrf_) {
        intf_info.set_vrf(vrf_->GetName());
    }
    OPER_TRACE(Interface, intf_info);
}

/////////////////////////////////////////////////////////////////////////////
// VM Interface DB Table utility functions
/////////////////////////////////////////////////////////////////////////////
// Add a VM-Interface
void VmInterface::Add(InterfaceTable *table, const uuid &intf_uuid,
                      const string &os_name, const Ip4Address &addr,
                      const string &mac, const string &vm_name,
                      uint16_t vlan_id, const std::string &parent) {
    DBRequest req(DBRequest::DB_ENTRY_ADD_CHANGE);
    req.key.reset(new VmInterfaceKey(AgentKey::ADD_DEL_CHANGE, intf_uuid,
                                     os_name));
    req.data.reset(new VmInterfaceAddData(addr, mac, vm_name, vlan_id, parent));
    table->Enqueue(&req);
}

// Delete a VM-Interface
void VmInterface::Delete(InterfaceTable *table, const uuid &intf_uuid) {
    DBRequest req(DBRequest::DB_ENTRY_DELETE);
    req.key.reset(new VmInterfaceKey(AgentKey::ADD_DEL_CHANGE, intf_uuid, ""));
    req.data.reset(NULL);
    table->Enqueue(&req);
}<|MERGE_RESOLUTION|>--- conflicted
+++ resolved
@@ -604,57 +604,9 @@
         dhcp_snoop_ip_ = IsDhcpSnoopIp(name_, &addr);
     }
 
-<<<<<<< HEAD
-    // Create InterfaceNH before MPLS is created
-    InterfaceNH::CreateVport(GetUuid(), *addrp, vrf_->GetName());
-    DeActivateServices();
-
-    ipv4_forwarding_ = vn_->Ipv4Forwarding();
-    if (ipv4_forwarding_) {
-        // Allocate MPLS Label for non-fabric interfaces
-        ActivateServices();
-        AllocMPLSLabels();
-        // Add route for the interface-ip
-        if (ip_addr_.to_ulong() != 0) {
-            AddRoute(vrf_->GetName(), ip_addr_, 32, policy_enabled_);
-        }
-        // Add route for Floating-IP
-        FloatingIpList::iterator it = floating_iplist_.begin();
-        while (it != floating_iplist_.end()) {
-            const FloatingIp &ip = *it;
-            assert(ip.vrf_.get() != NULL);
-            AddRoute(ip.vrf_.get()->GetName(), ip.floating_ip_, 32, true);
-            DnsProto *dns = Agent::GetInstance()->GetDnsProto();
-            dns && dns->UpdateDnsEntry(this, ip.vn_.get(), ip.floating_ip_, false);
-            it++;
-        }
-        StaticRouteList::iterator static_rt_it = static_route_list_.begin();
-        while (static_rt_it != static_route_list_.end()) {
-            const StaticRoute &rt = *static_rt_it;
-            AddRoute(rt.vrf_, rt.addr_, rt.plen_, true);
-            static_rt_it++;
-        }
-        // Allocate Link Local IP if ncessary
-        if (need_linklocal_ip_) {
-            Agent::GetInstance()->GetInterfaceTable()->
-                VmPortToMetaDataIp(id(), vrf_->GetVrfId(), &mdata_addr_);
-            Inet4UnicastAgentRouteTable::AddLocalVmRoute(
-                 Agent::GetInstance()->GetLinkLocalPeer(), 
-                 Agent::GetInstance()->GetDefaultVrf(),
-                 mdata_addr_, 32, GetUuid(), vn_->GetName(), label_, true);
-        }
-
-    }
-    // Add route for the interface-ip
-    layer2_forwarding_ = vn_->layer2_forwarding();
-    if (layer2_forwarding_) {
-        AllocL2MPLSLabels();
-        AddL2Route();
-=======
     if (ip_addr_ != addr) {
         ip_addr_ = addr;
         ret = true;
->>>>>>> 6097a68d
     }
 
     return ret;
@@ -666,18 +618,10 @@
     bool ret = false;
     InterfaceTable *table = static_cast<InterfaceTable *>(get_table());
 
-<<<<<<< HEAD
-    if (need_linklocal_ip_) {
-        // Delete the route for meta-data service
-        Inet4UnicastAgentRouteTable::Delete(Agent::GetInstance()->GetLinkLocalPeer(), 
-                                            Agent::GetInstance()->GetDefaultVrf(), 
-                                            mdata_addr_, 32);
-=======
     VmEntry *vm = table->FindVmRef(data->vm_uuid_);
     if (vm_.get() != vm) {
         vm_ = vm;
         ret = true;
->>>>>>> 6097a68d
     }
 
     VrfEntry *vrf = table->FindVrfRef(data->vrf_name_);
@@ -1159,7 +1103,7 @@
     Agent *agent = table->agent();
     table->VmPortToMetaDataIp(id(), vrf_->GetVrfId(), &mdata_addr_);
     Inet4UnicastAgentRouteTable::AddLocalVmRoute
-        (agent->GetMdataPeer(), agent->GetDefaultVrf(), mdata_addr_,
+        (agent->GetLinkLocalPeer(), agent->GetDefaultVrf(), mdata_addr_,
          32, GetUuid(), vn_->GetName(), label_, true);
 }
 
@@ -1172,7 +1116,7 @@
 
     InterfaceTable *table = static_cast<InterfaceTable *>(get_table());
     Agent *agent = table->agent();
-    Inet4UnicastAgentRouteTable::Delete(agent->GetMdataPeer(),
+    Inet4UnicastAgentRouteTable::Delete(agent->GetLinkLocalPeer(),
                                         agent->GetDefaultVrf(),
                                         mdata_addr_, 32);
 }
@@ -1826,34 +1770,6 @@
         return;
     }
 
-<<<<<<< HEAD
-        if (ipv4_forwarding_changed) {
-            if (ipv4_forwarding_) { 
-                ActivateServices();
-                AllocMPLSLabels();
-                AddRoute(vrf_->GetName(), ip_addr_, 32, policy_enabled_);
-                if (need_linklocal_ip_) {
-                    Agent::GetInstance()->GetInterfaceTable()->
-                        VmPortToMetaDataIp(id(), vrf_->GetVrfId(),
-                                           &mdata_addr_);
-                    Inet4UnicastAgentRouteTable::AddLocalVmRoute(
-                         Agent::GetInstance()->GetLinkLocalPeer(), 
-                         Agent::GetInstance()->GetDefaultVrf(),
-                         mdata_addr_, 32, GetUuid(), 
-                         vn_->GetName(), label_, true);
-                }
-            } else {
-                DeActivateServices();
-                DeleteRoute(vrf_->GetName(), ip_addr_, 32);
-                if (need_linklocal_ip_) {
-                    // Delete the route for meta-data service
-                    Inet4UnicastAgentRouteTable::Delete(Agent::GetInstance()->GetLinkLocalPeer(), 
-                                                        Agent::GetInstance()->GetDefaultVrf(), 
-                                                        mdata_addr_, 32);
-                }
-            }
-        }
-=======
     SecurityGroupList sg_id_list;
     CopySgIdList(&sg_id_list);
     if (vrf_entry->GetNHCount(entry.addr_, entry.plen_) == 0) {
@@ -1876,7 +1792,6 @@
         ComponentNHData::ComponentNHDataList component_nh_list = 
             *(vrf_entry->GetNHList(entry.addr_, entry.plen_));
         component_nh_list.push_back(component_nh_data);
->>>>>>> 6097a68d
 
         //Create local composite NH
         DBRequest nh_req;
