/*
 * Copyright (c) 2013 Juniper Networks, Inc. All rights reserved.
 */

#ifndef vnsw_agent_test_cmn_util_h
#define vnsw_agent_test_cmn_util_h

#include "test/test_init.h"

uuid MakeUuid(int id);
void DelXmlHdr(char *buff, int &len);
void DelXmlTail(char *buff, int &len);
void AddXmlHdr(char *buff, int &len);
void AddXmlTail(char *buff, int &len);
void AddLinkString(char *buff, int &len, const char *node_name1,
                   const char *name1, const char *node_name2, const char *name2);
void DelLinkString(char *buff, int &len, const char *node_name1,
                   const char *name1, const char *node_name2, const char *name2);
void AddNodeString(char *buff, int &len, const char *node_name, const char *name,
                   int id, const char *attr);
void AddNodeString(char *buff, int &len, const char *node_name,
                   const char *name, int id);
void AddNodeString(char *buff, int &len, const char *nodename, const char *name,
                   IpamInfo *ipam, int count,
                   const std::vector<std::string> *vm_host_routes = NULL);
void AddVmPortVrfNodeString(char *buff, int &len, const char *name, int id);
void DelNodeString(char *buff, int &len, const char *node_name, const char *name);
void ApplyXmlString(const char *buff); 
void AddLink(const char *node_name1, const char *name1, const char *node_name2,
             const char *name2);
void DelLink(const char *node_name1, const char *name1, const char *node_name2,
             const char *name2);
void AddNode(const char *node_name, const char *name, int id);
void AddNode(const char *node_name, const char *name, int id, const char *attr);
void DelNode(const char *node_name, const char *name);
void IntfSyncMsg(PortInfo *input, int id);
void IntfCfgAdd(int intf_id, const string &name, const string ipaddr,
                int vm_id, int vn_id, const string &mac, uint16_t vlan);
void IntfCfgAdd(int intf_id, const string &name, const string ipaddr,
                int vm_id, int vn_id, const string &mac);
void IntfCfgAdd(PortInfo *input, int id);
void IntfCfgDel(PortInfo *input, int id);
NextHop *InetInterfaceNHGet(NextHopTable *table, const char *ifname,
                            InterfaceNHFlags::Type type, bool is_mcast,
                            bool policy);
NextHop *ReceiveNHGet(NextHopTable *table, const char *ifname, bool policy);
bool VrfFind(const char *name);
VrfEntry *VrfGet(const char *name);
bool VnFind(int id);
VnEntry *VnGet(int id);
bool AclFind(int id);
AclDBEntry *AclGet(int id);
VmEntry *VmGet(int id);
bool VmFind(int id);
bool VmPortFind(int id);
uint32_t VmPortGetId(int id);
bool VmPortFind(PortInfo *input, int id);
bool VmPortL2Active(int id);
bool VmPortL2Active(PortInfo *input, int id);
bool VmPortActive(int id);
bool VmPortActive(PortInfo *input, int id);
bool VmPortPolicyEnabled(int id);
bool VmPortPolicyEnabled(PortInfo *input, int id);
Interface *VmPortGet(int id);
bool VmPortFloatingIpCount(int id, unsigned int count);
bool VmPortGetStats(PortInfo *input, int id, uint32_t & bytes, uint32_t & pkts);
bool VmPortStats(PortInfo *input, int id, uint32_t bytes, uint32_t pkts);
bool VmPortStatsMatch(Interface *intf, uint32_t ibytes, uint32_t ipkts, 
                             uint32_t obytes, uint32_t opkts);
InetInterface *InetInterfaceGet(const char *ifname);
bool VnStatsMatch(char *vn, uint64_t in_bytes, uint64_t in_pkts, 
                  uint64_t out_bytes, uint64_t out_pkts);
bool VmPortInactive(int id);
std::string VmPortGetAnalyzerName(int id);
Interface::MirrorDirection VmPortGetMirrorDirection(int id);
bool VmPortInactive(PortInfo *input, int id);
PhysicalInterface *EthInterfaceGet(const char *name);
VmInterface *VmInterfaceGet(int id);
bool VmPortPolicyEnable(int id);
bool VmPortPolicyEnable(PortInfo *input, int id);
bool VmPortPolicyDisable(int id);
bool VmPortPolicyDisable(PortInfo *input, int id);
bool DBTableFind(const string &table_name);
void DeleteTap(int fd);
void DeleteTapIntf(const int fd[], int count);
int CreateTap(const char *name);
void CreateTapIntf(const char *name, int count);
void CreateTapInterfaces(const char *name, int count, int *fd);
void VnAddReq(int id, const char *name);
void VnAddReq(int id, const char *name, int acl_id);
void VnAddReq(int id, const char *name, int acl_id, const char *vrf_name);
void VnAddReq(int id, const char *name, const char *vrf_name);
void VnDelReq(int id);
void VrfAddReq(const char *name);
void VrfDelReq(const char *name);
void VmAddReq(int id);
void VmDelReq(int id);
void AclAddReq(int id);
void AclDelReq(int id);
void AclAddReq(int id, int ace_id, bool drop);
bool RouteFind(const string &vrf_name, const Ip4Address &addr, int plen);
bool RouteFind(const string &vrf_name, const string &addr, int plen);
bool L2RouteFind(const string &vrf_name, const struct ether_addr &mac);
bool MCRouteFind(const string &vrf_name, const Ip4Address &saddr,
                 const Ip4Address &daddr);
bool MCRouteFind(const string &vrf_name, const Ip4Address &addr);
bool MCRouteFind(const string &vrf_name, const string &saddr,
                 const string &daddr);
bool MCRouteFind(const string &vrf_name, const string &addr);
Inet4UnicastRouteEntry *RouteGet(const string &vrf_name, const Ip4Address &addr, int plen);
Inet4MulticastRouteEntry *MCRouteGet(const string &vrf_name, const Ip4Address &grp_addr);
Inet4MulticastRouteEntry *MCRouteGet(const string &vrf_name, const string &grp_addr);
Layer2RouteEntry *L2RouteGet(const string &vrf_name, const struct ether_addr &mac);
bool TunnelNHFind(const Ip4Address &server_ip);
bool TunnelNHFind(const Ip4Address &server_ip, bool policy, TunnelType::Type type);
bool TunnelRouteAdd(const char *server, const char *vmip, const char *vm_vrf,
                    int label, const char *vn);
bool AddArp(const char *ip, const char *mac_str, const char *ifname);
bool DelArp(const string &ip, const char *mac_str, const string &ifname);
void *asio_poll(void *arg);
void AsioRun();
void AsioStop();
void AddVm(const char *name, int id);
void DelVm(const char *name);
void AddVrf(const char *name, int id = 0);
void DelVrf(const char *name);
void ModifyForwardingModeVn(const string &name, int id, const string &fw_mode);
void AddL2Vn(const char *name, int id);
void AddVn(const char *name, int id);
void DelVn(const char *name);
void AddPort(const char *name, int id);
void DelPort(const char *name);
void AddAcl(const char *name, int id);
void AddAcl(const char *name, int id, const char *src_vn, const char *dest_vn);
void AddSg(const char *name, int id);
void DelOperDBAcl(int id);
void AddFloatingIp(const char *name, int id, const char *addr);
void DelFloatingIp(const char *name);
void AddFloatingIpPool(const char *name, int id);
void DelFloatingIpPool(const char *name);
void AddIPAM(const char *name, IpamInfo *ipam, int size, const char *ipam_attr = NULL,
             const char *vdns_name = NULL,
             const std::vector<std::string> *vm_host_routes = NULL);
void DelIPAM(const char *name, const char *vdns_name = NULL);
void AddVDNS(const char *vdns_name, const char *vdns_attr);
void DelVDNS(const char *vdns_name);
TestClient *StatsTestInit();
void send_icmp(int fd, uint8_t smac, uint8_t dmac, uint32_t sip, uint32_t dip);
bool FlowStats(FlowIp *input, int id, uint32_t bytes, uint32_t pkts);
void DeleteVmportEnv(struct PortInfo *input, int count, int del_vn, int acl_id = 0,
                     const char *vn = NULL, const char *vrf = NULL);
<<<<<<< HEAD
void CreateVmportEnvInternal(struct PortInfo *input, int count, int acl_id = 0,
                     const char *vn = NULL, const char *vrf = NULL, 
                     bool l2_vn = false);
void CreateL2VmportEnv(struct PortInfo *input, int count, int acl_id = 0,
=======
void DeleteVmportFIpEnv(struct PortInfo *input, int count, int del_vn, int acl_id = 0,
>>>>>>> 9c38d9a6
                     const char *vn = NULL, const char *vrf = NULL);
void CreateVmportEnv(struct PortInfo *input, int count, int acl_id = 0,
                     const char *vn = NULL, const char *vrf = NULL);
void CreateVmportFIpEnv(struct PortInfo *input, int count, int acl_id = 0,
                     const char *vn = NULL, const char *vrf = NULL);
void FlushFlowTable();
bool FlowDelete(const string &vrf_name, const char *sip,
                const char *dip, uint8_t proto, uint16_t sport, uint16_t dport);
bool FlowFail(const string &vrf_name, const char *sip, const char *dip,
              uint8_t proto, uint16_t sport, uint16_t dport);
bool FlowFail(int vrf_id, const char *sip, const char *dip,
              uint8_t proto, uint16_t sport, uint16_t dport);
bool FlowGetNat(const string &vrf_name, const char *sip, const char *dip,
                uint8_t proto, uint16_t sport, uint16_t dport,
                std::string svn, std::string dvn, uint32_t hash_id,
                const char *nat_vrf, const char *nat_sip,
                const char *nat_dip, uint16_t nat_sport, int16_t nat_dport);
bool FlowGet(const string &vrf_name, const char *sip, const char *dip,
             uint8_t proto, uint16_t sport, uint16_t dport, bool rflow,
             std::string svn, std::string dvn, uint32_t hash_id, 
             int rflow_vrf = -1);
bool FlowGet(const string &vrf_name, const char *sip, const char *dip,
             uint8_t proto, uint16_t sport, uint16_t dport, bool rflow,
             std::string svn, std::string dvn, uint32_t hash_id, bool fwd, 
             bool nat, int rflow_vrf = -1);
bool FlowGet(int vrf_id, const char *sip, const char *dip, uint8_t proto, 
             uint16_t sport, uint16_t dport, bool short_flow, int hash_id,
             int reverse_hash_id);
FlowEntry* FlowGet(int vrf_id, std::string sip, std::string dip, uint8_t proto,
                   uint16_t sport, uint16_t dport);
bool FlowStatsMatch(const string &vrf_name, const char *sip, const char *dip,
                    uint8_t proto, uint16_t sport, uint16_t dport,
                    uint64_t pkts, uint64_t bytes);
bool FindFlow(const string &vrf_name, const char *sip, const char *dip,
              uint8_t proto, uint16_t sport, uint16_t dport, bool nat,
              const string &nat_vrf_name, const char *nat_sip,
              const char *nat_dip, uint16_t nat_sport, uint16_t nat_dport);
PktGen *TxTcpPacketUtil(int ifindex, const char *sip, const char *dip,
                        int sport, int dport, uint32_t hash_idx);
PktGen *TxIpPacketUtil(int ifindex, const char *sip, const char *dip, int proto,
                       int hash_id = 0);
PktGen *TxMplsPacketUtil(int ifindex, const char *out_sip, const char *out_dip,
                         uint32_t label, const char *sip, const char *dip,
                         int proto, int hash_idx = 0);
PktGen *TxMplsTcpPacketUtil(int ifindex, const char *out_sip,
                            const char *out_dip, uint32_t label, 
                            const char *sip, const char *dip, 
                            int sport, int dport, int hash_idx = 0);

bool VrfStatsMatch(int vrf_id, std::string vrf_name, bool stats_match,
                   uint64_t discards, uint64_t resolves, uint64_t receives, 
                   uint64_t udp_tunnels, uint64_t udp_mpls_tunnels, 
                   uint64_t gre_mpls_tunnels, uint64_t ecmp_composites, 
                   uint64_t fabric_composites, uint64_t l2_composites,
                   uint64_t l3_composites, uint64_t multi_proto_composites,
                   uint64_t encaps, uint64_t l2_encaps);
bool VrfStatsMatchPrev(int vrf_id, uint64_t discards, uint64_t resolves, 
                   uint64_t receives, uint64_t udp_tunnels, 
                   uint64_t udp_mpls_tunnels, uint64_t gre_mpls_tunnels, 
                   uint64_t ecmp_composites, uint64_t fabric_composites, 
                   uint64_t l2_composites, uint64_t l3_composites, 
                   uint64_t multi_proto_composites, uint64_t encaps, 
                   uint64_t l2_encaps);
bool RouterIdMatch(Ip4Address rid2);
bool ResolvRouteFind(const string &vrf_name, const Ip4Address &addr, int plen);
bool VhostRecvRouteFind(const string &vrf_name, const Ip4Address &addr, int plen);
void AddVmPortVrf(const char *name, const string &ip, uint16_t tag);
void DelVmPortVrf(const char *name);
uint32_t PathCount(const string vrf_name, const Ip4Address &addr, int plen);
bool VlanNhFind(int id, uint16_t tag);
void AddInstanceIp(const char *name, int id, const char* addr);
void DelInstanceIp(const char *name);
extern Peer *bgp_peer_;
bool FindMplsLabel(MplsLabel::Type type, uint32_t label);
MplsLabel *GetMplsLabel(MplsLabel::Type type, uint32_t label);
bool FindNH(NextHopKey *key);
NextHop *GetNH(NextHopKey *key);
bool VmPortServiceVlanCount(int id, unsigned int count);
void AddEncapList(const char *encap1, const char *encap2, const char *encap3);
void DelEncapList();
void VxLanNetworkIdentifierMode(bool config);
int MplsToVrfId(int label);
void AddInterfaceRouteTable(const char *name, int id, TestIp4Prefix *addr, 
                            int count);
#endif // vnsw_agent_test_cmn_util_h<|MERGE_RESOLUTION|>--- conflicted
+++ resolved
@@ -149,14 +149,11 @@
 bool FlowStats(FlowIp *input, int id, uint32_t bytes, uint32_t pkts);
 void DeleteVmportEnv(struct PortInfo *input, int count, int del_vn, int acl_id = 0,
                      const char *vn = NULL, const char *vrf = NULL);
-<<<<<<< HEAD
 void CreateVmportEnvInternal(struct PortInfo *input, int count, int acl_id = 0,
                      const char *vn = NULL, const char *vrf = NULL, 
                      bool l2_vn = false);
 void CreateL2VmportEnv(struct PortInfo *input, int count, int acl_id = 0,
-=======
 void DeleteVmportFIpEnv(struct PortInfo *input, int count, int del_vn, int acl_id = 0,
->>>>>>> 9c38d9a6
                      const char *vn = NULL, const char *vrf = NULL);
 void CreateVmportEnv(struct PortInfo *input, int count, int acl_id = 0,
                      const char *vn = NULL, const char *vrf = NULL);
