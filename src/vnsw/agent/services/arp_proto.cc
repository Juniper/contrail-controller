--- conflicted
+++ resolved
@@ -14,7 +14,6 @@
 #include "services/arp_proto.h"
 #include "services/services_sandesh.h"
 #include "services_init.h"
-#include <vr_defs.h>
 
 void ArpProto::Init() {
 }
@@ -42,13 +41,9 @@
 ArpProto::~ArpProto() {
     agent_->GetVrfTable()->Unregister(vid_);
     agent_->GetInterfaceTable()->Unregister(iid_);
-<<<<<<< HEAD
     agent_->GetNextHopTable()->Unregister(nhid_);
     del_gracious_arp_entry();
-=======
-    DelGraciousArpEntry();
     assert(arp_cache_.Size() == 0);
->>>>>>> 6dc016ee
 }
 
 ProtoHandler *ArpProto::AllocProtoHandler(boost::shared_ptr<PktInfo> info,
@@ -140,7 +135,6 @@
 void ArpProto::NextHopNotify(DBEntryBase *entry) {
     NextHop *nh = static_cast<NextHop *>(entry);
 
-<<<<<<< HEAD
     switch(nh->GetType()) {
     case NextHop::ARP: {
         ArpNH *arp_nh = (static_cast<ArpNH *>(nh));
@@ -150,153 +144,6 @@
         } else if (arp_nh->IsValid() == false) { 
             SendArpIpc(ArpHandler::ARP_RESOLVE, arp_nh->GetIp()->to_ulong(),
                        arp_nh->GetVrf());
-=======
-    // if broadcast ip, return
-    if (arp_tpa_ == 0xFFFFFFFF) {
-        arp_proto->StatsErrors();
-        ARP_TRACE(Error, "ARP : ignoring broadcast address");
-        return true;
-    }
-
-    //Look for subnet broadcast
-    Ip4Address arp_addr(arp_tpa_);
-    RouteEntry *route = 
-        static_cast<Inet4UnicastAgentRouteTable *>(vrf->
-            GetRouteTable(AgentRouteTableAPIS::INET4_UNICAST))->
-            FindLPM(arp_addr);
-    if (route) {
-        if (route->IsMulticast()) {
-            arp_proto->StatsErrors();
-            ARP_TRACE(Error, "ARP : ignoring broadcast address");
-            return true;
-        }
-
-        Inet4UnicastRouteEntry *uc_rt = 
-            static_cast<Inet4UnicastRouteEntry *>(route);
-        uint8_t plen = uc_rt->GetPlen();
-        uint32_t mask = (plen == 32) ? 0xFFFFFFFF : (0xFFFFFFFF >> plen);
-        if (!(arp_tpa_ & mask) || !(arp_tpa_)) {
-            arp_proto->StatsErrors();
-            ARP_TRACE(Error, "ARP : ignoring invalid address");
-            return true;
-        }
-    }
-
-    ArpKey key(arp_tpa_, vrf);
-    ArpEntry *entry = arp_proto->Find(key);
-
-    switch (arp_cmd) {
-        case ARPOP_REQUEST: {
-            arp_proto->StatsArpReq();
-            if (entry) {
-                entry->HandleArpRequest();
-                return true;
-            } else {
-                entry = new ArpEntry(io_, this, arp_tpa_, vrf);
-                arp_proto->Add(entry->Key(), entry);
-                delete[] pkt_info_->pkt;
-                pkt_info_->pkt = NULL;
-                entry->HandleArpRequest();
-                return false;
-            }
-        }
-
-        case ARPOP_REPLY:  {
-            arp_proto->StatsArpReplies();
-            if (entry) {
-                entry->HandleArpReply(arp_->arp_sha);
-            }
-            return true;
-        }
-
-        case GRATUITOUS_ARP: {
-            arp_proto->StatsGracious();
-            if (entry) {
-                entry->HandleArpReply(arp_->arp_sha);
-                return true;
-            } else {
-                entry = new ArpEntry(io_, this, arp_tpa_, vrf);
-                entry->HandleArpReply(arp_->arp_sha);
-                arp_proto->Add(entry->Key(), entry);
-                delete[] pkt_info_->pkt;
-                pkt_info_->pkt = NULL;
-                return false;
-            }
-        }
-
-        default:
-             assert(0);
-    }
-    return true;
-}
-
-bool ArpHandler::HandleMessage() {
-    bool ret = true;
-    ArpIpc *ipc = static_cast<ArpIpc *>(pkt_info_->ipc);
-    ArpProto *arp_proto = agent()->GetArpProto();
-    switch(pkt_info_->ipc->cmd) {
-        case VRF_DELETE: {
-            arp_proto->Iterate(boost::bind(
-                      &ArpHandler::OnVrfDelete, this, _2, ipc->key.vrf));
-            for (std::vector<ArpEntry *>::iterator it = arp_del_list_.begin();
-                 it != arp_del_list_.end(); it++) {
-                (*it)->Delete();
-            }
-            arp_del_list_.clear();
-            break;
-        }
-
-        case ITF_DELETE: {
-            arp_proto->Iterate(boost::bind(&ArpHandler::EntryDelete, this, _2));
-            //arp_proto->IPFabricIntf(NULL);
-            //arp_proto->IPFabricIntfIndex(-1);
-            break;
-        }
-
-        case ARP_RESOLVE: {
-            ArpEntry *entry = arp_proto->Find(ipc->key);
-            if (!entry) {
-                entry = new ArpEntry(io_, this, ipc->key.ip, ipc->key.vrf);
-                arp_proto->Add(entry->Key(), entry);
-                entry->HandleArpRequest();
-                arp_proto->StatsArpReq();
-                ret = false;
-            }
-            break;
-        }
-
-        case RETRY_TIMER_EXPIRED: {
-            if (ArpEntry *entry = arp_proto->Find(ipc->key))
-                entry->RetryExpiry();
-            break;
-        }
-
-        case AGING_TIMER_EXPIRED: {
-            if (ArpEntry *entry = arp_proto->Find(ipc->key))
-                entry->AgingExpiry();
-            break;
-        }
-
-        case ARP_SEND_GRACIOUS: {
-            if (!arp_proto->GraciousArpEntry()) {
-                arp_proto->GraciousArpEntry(new ArpEntry(io_, this, ipc->key.ip,
-                                            ipc->key.vrf, ArpEntry::ACTIVE));
-                ret = false;
-            }
-            arp_proto->GraciousArpEntry()->SendGraciousArp();
-            break;
-        }
-
-        case GRACIOUS_TIMER_EXPIRED: {
-            if (arp_proto->GraciousArpEntry())
-                arp_proto->GraciousArpEntry()->SendGraciousArp();
-            break;
-        }
-
-        case ARP_DELETE: {
-            EntryDeleteWithKey(ipc->key);
-            break;
->>>>>>> 6dc016ee
         }
         break;
     }
