/*
 * Copyright (c) 2014 Juniper Networks, Inc. All rights reserved.
 */

#include <assert.h>
#include <cstddef>
#include <string.h>
#include <stdlib.h>

extern "C" {
#include <ovsdb_wrapper.h>
};
#include <oper/agent_sandesh.h>
#include <ovsdb_types.h>
#include <ovsdb_client_idl.h>
#include <ovsdb_client_session.h>
#include <ovsdb_route_peer.h>
#include <ovsdb_entry.h>
#include <physical_switch_ovsdb.h>
#include <logical_switch_ovsdb.h>
#include <physical_port_ovsdb.h>
#include <physical_locator_ovsdb.h>
#include <vlan_port_binding_ovsdb.h>
#include <unicast_mac_local_ovsdb.h>
#include <unicast_mac_remote_ovsdb.h>
#include <vm_interface_ksync.h>
#include <vn_ovsdb.h>

SandeshTraceBufferPtr OvsdbTraceBuf(SandeshTraceBufferCreate("Ovsdb", 5000));
SandeshTraceBufferPtr OvsdbPktTraceBuf(SandeshTraceBufferCreate("Ovsdb Pkt", 5000));

class PhysicalDeviceTable;
class InterfaceTable;
class PhysicalDeviceVnTable;

using OVSDB::OvsdbClientIdl;
using OVSDB::OvsdbClientSession;
using OVSDB::OvsdbEntryBase;
using OVSDB::VMInterfaceKSyncObject;
using OVSDB::PhysicalSwitchTable;
using OVSDB::LogicalSwitchTable;
using OVSDB::PhysicalPortTable;
using OVSDB::PhysicalLocatorTable;
using OVSDB::VlanPortBindingTable;
using OVSDB::UnicastMacLocalOvsdb;
using OVSDB::VrfOvsdbObject;
using OVSDB::VnOvsdbObject;

namespace OVSDB {
void ovsdb_wrapper_idl_callback(void *idl_base, int op,
        struct ovsdb_idl_row *row) {
    OvsdbClientIdl *client_idl = (OvsdbClientIdl *) idl_base;
    int i = ovsdb_wrapper_row_type(row);
    if (i >= OvsdbClientIdl::OVSDB_TYPE_COUNT)
        return;
    if (client_idl->callback_[i] != NULL)
        client_idl->callback_[i]((OvsdbClientIdl::Op)op, row);
}

void ovsdb_wrapper_idl_txn_ack(void *idl_base, struct ovsdb_idl_txn *txn) {
    OvsdbClientIdl *client_idl = (OvsdbClientIdl *) idl_base;
    OvsdbEntryBase *entry = client_idl->pending_txn_[txn];
    bool success = ovsdb_wrapper_is_txn_success(txn);
    if (!success) {
        OVSDB_TRACE(Error, "Transaction failed: " +
                std::string(ovsdb_wrapper_txn_get_error(txn)));
        // we don't handle the case where txn fails, when entry is not present
        // case of unicast_mac_remote entry.
        assert(entry != NULL);
    }
    client_idl->DeleteTxn(txn);
    if (entry)
        entry->Ack(success);
}

void intrusive_ptr_add_ref(OvsdbClientIdl *p) {
    assert(p->deleted_ == false);
    p->refcount_++;
}

void intrusive_ptr_release(OvsdbClientIdl *p) {
    int count = --p->refcount_;
    switch (count) {
    case 1:
        // intrusive pointer for IDL is always taken first by session while
        // creating new object, and the last reference remaining is always
        // with the session object which on cleanup release idl object.
        OVSDB_TRACE(Trace, "Triggered Session Cleanup on Close");

        // intrusive pointer reference to idl is removed only when ksync
        // object is empty, with this assumption trigger delete for KsyncDb
        // Objects in KSync Context.
        KSyncObjectManager::Unregister(p->vm_interface_table_.release());
        KSyncObjectManager::Unregister(p->logical_switch_table_.release());
        KSyncObjectManager::Unregister(p->vlan_port_table_.release());
        KSyncObjectManager::Unregister(p->vn_ovsdb_.release());
        p->session_->OnCleanup();
        break;
    case 0:
        OVSDB_TRACE(Trace, "Deleted IDL associated to Closed Session");
        delete p;
        break;
    default:
        break;
    }
}

};

OvsdbClientIdl::OvsdbClientIdl(OvsdbClientSession *session, Agent *agent,
        OvsPeerManager *manager) : idl_(ovsdb_wrapper_idl_create()),
    session_(session), agent_(agent), pending_txn_(), deleted_(false),
    manager_(manager), keepalive_wait_(false),
    keepalive_timer_(TimerManager::CreateTimer(
                *(agent->event_manager())->io_service(),
                "OVSDB Client Keep Alive Timer",
                TaskScheduler::GetInstance()->GetTaskId("Agent::KSync"), 0)) {
    refcount_ = 0;
    vtep_global_= ovsdb_wrapper_vteprec_global_first(idl_);
    ovsdb_wrapper_idl_set_callback(idl_, (void *)this,
            ovsdb_wrapper_idl_callback, ovsdb_wrapper_idl_txn_ack);
    parser_ = NULL;
    for (int i = 0; i < OVSDB_TYPE_COUNT; i++) {
        callback_[i] = NULL;
    }
    route_peer_.reset(manager->Allocate(IpAddress()));
    vm_interface_table_.reset(new VMInterfaceKSyncObject(this,
                (DBTable *)agent->interface_table()));
    physical_switch_table_.reset(new PhysicalSwitchTable(this));
    logical_switch_table_.reset(new LogicalSwitchTable(this,
               (DBTable *)agent->physical_device_vn_table()));
    physical_port_table_.reset(new PhysicalPortTable(this));
    physical_locator_table_.reset(new PhysicalLocatorTable(this));
    vlan_port_table_.reset(new VlanPortBindingTable(this,
                (DBTable *)agent->interface_table()));
    unicast_mac_local_ovsdb_.reset(new UnicastMacLocalOvsdb(this,
                route_peer()));
    vrf_ovsdb_.reset(new VrfOvsdbObject(this, (DBTable *)agent->vrf_table()));
    vn_ovsdb_.reset(new VnOvsdbObject(this, (DBTable *)agent->vn_table()));
}

OvsdbClientIdl::~OvsdbClientIdl() {
    TimerManager::DeleteTimer(keepalive_timer_);
    manager_->Free(route_peer_.release());
    ovsdb_wrapper_idl_destroy(idl_);
}

<<<<<<< HEAD
void OvsdbClientIdl::SendMointorReq() {
=======
void OvsdbClientIdl::OnEstablish() {
>>>>>>> d572e8e7
    if (deleted_) {
        OVSDB_TRACE(Trace, "IDL deleted skipping Monitor Request");
        return;
    }
    OVSDB_TRACE(Trace, "Sending Monitor Request");
    SendJsonRpc(ovsdb_wrapper_idl_encode_monitor_request(idl_));

    int keepalive_intv = session_->keepalive_interval();
    if (keepalive_intv < 0) {
        // timer not configured, use default timer
        keepalive_intv = OVSDBKeepAliveTimer;
    } else if (keepalive_intv == 0) {
        // timer configured not to run, return from here.
        return;
    }

    // Start the Keep Alives
    keepalive_timer_->Start(keepalive_intv,
            boost::bind(&OvsdbClientIdl::KeepAliveTimerCb, this));
}

void OvsdbClientIdl::SendJsonRpc(struct jsonrpc_msg *msg) {
    struct json *json_msg = ovsdb_wrapper_jsonrpc_msg_to_json(msg);
    char *s = ovsdb_wrapper_json_to_string(json_msg, 0);
    ovsdb_wrapper_json_destroy(json_msg);

    session_->SendMsg((u_int8_t *)s, strlen(s));
    // release the memory allocated by ovsdb_wrapper_json_to_string
    free(s);
}

void OvsdbClientIdl::MessageProcess(const u_int8_t *buf, std::size_t len) {
    std::size_t used = 0;
    // Multiple json message may be clubbed together, need to keep reading
    // the buffer till whole message is consumed.
    while (used != len) {
        if (parser_ == NULL) {
            parser_ = ovsdb_wrapper_json_parser_create(0);
        }
        const u_int8_t *pkt = buf + used;
        std::size_t pkt_len = len - used;
        std::size_t read;
        read = ovsdb_wrapper_json_parser_feed(parser_, (const char *)pkt,
                                              pkt_len);
        OVSDB_PKT_TRACE(Trace, "Processed: " + std::string((const char *)pkt, read));
        used +=read;

        /* If we have complete JSON, attempt to parse it as JSON-RPC. */
        if (ovsdb_wrapper_json_parser_is_done(parser_)) {
            struct json *json = ovsdb_wrapper_json_parser_finish(parser_);
            parser_ = NULL;
            struct jsonrpc_msg *msg;
            char *error = ovsdb_wrapper_jsonrpc_msg_from_json(json, &msg);
            if (error) {
                assert(0);
                free(error);
                //continue;
            }

            if (ovsdb_wrapper_msg_echo_req(msg)) {
                /* Echo request.  Send reply. */
                struct jsonrpc_msg *reply;
                reply = ovsdb_wrapper_jsonrpc_create_reply(msg);
                SendJsonRpc(reply);
                //jsonrpc_session_send(s, reply);
            } else if (ovsdb_wrapper_msg_echo_reply(msg)) {
                // echo reply to our request, reset keepalive_wait flag
                // and suppress the message.
                keepalive_wait_ = false;
            } else {
                ovsdb_wrapper_idl_msg_process(idl_, msg);
                continue;
            }
            ovsdb_wrapper_jsonrpc_msg_destroy(msg);
        }
    }
}

struct ovsdb_idl_txn *OvsdbClientIdl::CreateTxn(OvsdbEntryBase *entry) {
    if (deleted_) {
        // Don't create new transactions for deleted idl.
        return NULL;
    }
    struct ovsdb_idl_txn *txn =  ovsdb_wrapper_idl_txn_create(idl_);
    pending_txn_[txn] = entry;
    return txn;
}

void OvsdbClientIdl::DeleteTxn(struct ovsdb_idl_txn *txn) {
    pending_txn_.erase(txn);
    ovsdb_wrapper_idl_txn_destroy(txn);
}

// API to trigger ovs row del followed by add
// used by OvsdbEntry on catastrophic change event, which
// results in emulating a delete followed by add
void OvsdbClientIdl::NotifyDelAdd(struct ovsdb_idl_row *row) {
    int i = ovsdb_wrapper_row_type(row);
    if (i >= OvsdbClientIdl::OVSDB_TYPE_COUNT)
        return;
    if (callback_[i] != NULL) {
        callback_[i](OvsdbClientIdl::OVSDB_DEL, row);
        callback_[i](OvsdbClientIdl::OVSDB_ADD, row);
    }
}

Ip4Address OvsdbClientIdl::tsn_ip() {
    return session_->tsn_ip();
}

KSyncObjectManager *OvsdbClientIdl::ksync_obj_manager() {
    return session_->ksync_obj_manager();
}

OvsPeer *OvsdbClientIdl::route_peer() {
    return route_peer_.get();
}

VMInterfaceKSyncObject *OvsdbClientIdl::vm_interface_table() {
    return vm_interface_table_.get();
}

PhysicalSwitchTable *OvsdbClientIdl::physical_switch_table() {
    return physical_switch_table_.get();
}

LogicalSwitchTable *OvsdbClientIdl::logical_switch_table() {
    return logical_switch_table_.get();
}

PhysicalPortTable *OvsdbClientIdl::physical_port_table() {
    return physical_port_table_.get();
}

PhysicalLocatorTable *OvsdbClientIdl::physical_locator_table() {
    return physical_locator_table_.get();
}

VlanPortBindingTable *OvsdbClientIdl::vlan_port_table() {
    return vlan_port_table_.get();
}

UnicastMacLocalOvsdb *OvsdbClientIdl::unicast_mac_local_ovsdb() {
    return unicast_mac_local_ovsdb_.get();
}

VrfOvsdbObject *OvsdbClientIdl::vrf_ovsdb() {
    return vrf_ovsdb_.get();
}

VnOvsdbObject *OvsdbClientIdl::vn_ovsdb() {
    return vn_ovsdb_.get();
}

<<<<<<< HEAD
=======
bool OvsdbClientIdl::KeepAliveTimerCb() {
    if (keepalive_wait_) {
        // echo reply not recevied, close the session
        OVSDB_TRACE(Error, "KeepAlive failed, Closing Session");
        session_->TriggerClose();
        return false;
    } else {
        // send echo request and restart the timer to wait for reply
        struct jsonrpc_msg *req = ovsdb_wrapper_jsonrpc_create_echo_request();
        keepalive_wait_ = true;
        SendJsonRpc(req);
    }
    return true;
}

>>>>>>> d572e8e7
void OvsdbClientIdl::TriggerDeletion() {
    // idl should not be already marked as deleted
    assert(!deleted_);
    // mark idl being set for deletion, so we don't create further txn
    deleted_ = true;

    // trigger txn failure for pending transcations
    PendingTxnMap::iterator it = pending_txn_.begin();
    while (it != pending_txn_.end()) {
        OvsdbEntryBase *entry = it->second;
        DeleteTxn(it->first);
        // Ack failure, if entry is available.
        if (entry)
            entry->Ack(false);
        it = pending_txn_.begin();
    }

    // trigger KSync Object delete for all objects.
    vm_interface_table_->DeleteTable();
    physical_switch_table_->DeleteTable();
    logical_switch_table_->DeleteTable();
    physical_port_table_->DeleteTable();
    physical_locator_table_->DeleteTable();
    vlan_port_table_->DeleteTable();
    unicast_mac_local_ovsdb_->DeleteTable();
    vn_ovsdb_->DeleteTable();

    // trigger delete table for vrf table, which internally handles
    // deletion of route table.
    vrf_ovsdb_->DeleteTable();
}
<|MERGE_RESOLUTION|>--- conflicted
+++ resolved
@@ -145,11 +145,7 @@
     ovsdb_wrapper_idl_destroy(idl_);
 }
 
-<<<<<<< HEAD
-void OvsdbClientIdl::SendMointorReq() {
-=======
 void OvsdbClientIdl::OnEstablish() {
->>>>>>> d572e8e7
     if (deleted_) {
         OVSDB_TRACE(Trace, "IDL deleted skipping Monitor Request");
         return;
@@ -304,8 +300,6 @@
     return vn_ovsdb_.get();
 }
 
-<<<<<<< HEAD
-=======
 bool OvsdbClientIdl::KeepAliveTimerCb() {
     if (keepalive_wait_) {
         // echo reply not recevied, close the session
@@ -321,7 +315,6 @@
     return true;
 }
 
->>>>>>> d572e8e7
 void OvsdbClientIdl::TriggerDeletion() {
     // idl should not be already marked as deleted
     assert(!deleted_);
