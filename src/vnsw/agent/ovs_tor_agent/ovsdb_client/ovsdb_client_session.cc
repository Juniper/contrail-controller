--- conflicted
+++ resolved
@@ -48,10 +48,6 @@
 }
 
 bool OvsdbClientSession::SendMonitorReqTimerCb() {
-<<<<<<< HEAD
-    client_idl_->SendMointorReq();
-=======
     client_idl_->OnEstablish();
->>>>>>> d572e8e7
     return false;
 }
