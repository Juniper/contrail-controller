/*
 * Copyright (c) 2014 Juniper Networks, Inc. All rights reserved.
 */

#include <boost/bind.hpp>

#include <oper/agent_sandesh.h>
#include <ovsdb_types.h>
#include <ovsdb_client_tcp.h>

#include <ovs_tor_agent/tor_agent_param.h>

using OVSDB::OvsdbClientSession;
using OVSDB::OvsdbClientTcp;
using OVSDB::OvsdbClientTcpSession;
using OVSDB::OvsdbClientTcpSessionReader;

OvsdbClientTcp::OvsdbClientTcp(Agent *agent, TorAgentParam *params,
        OvsPeerManager *manager) : TcpServer(agent->event_manager()),
<<<<<<< HEAD
    OvsdbClient(manager), agent_(agent), session_(NULL),
    server_ep_(IpAddress(params->tor_ip()), params->tor_port()),
=======
    OvsdbClient(manager, params->keepalive_interval()), agent_(agent),
    session_(NULL), server_ep_(IpAddress(params->tor_ip()), params->tor_port()),
>>>>>>> d572e8e7
    tsn_ip_(params->tsn_ip()), shutdown_(false) {
}

OvsdbClientTcp::OvsdbClientTcp(Agent *agent, IpAddress tor_ip, int tor_port,
        IpAddress tsn_ip, OvsPeerManager *manager) :
<<<<<<< HEAD
    TcpServer(agent->event_manager()), OvsdbClient(manager), agent_(agent),
    session_(NULL), server_ep_(tor_ip, tor_port), tsn_ip_(tsn_ip.to_v4()),
    shutdown_(false) {
=======
    TcpServer(agent->event_manager()),
    OvsdbClient(manager, 0), agent_(agent), session_(NULL),
    server_ep_(tor_ip, tor_port), tsn_ip_(tsn_ip.to_v4()), shutdown_(false) {
>>>>>>> d572e8e7
}

OvsdbClientTcp::~OvsdbClientTcp() {
}

void OvsdbClientTcp::RegisterClients() {
    session_ = CreateSession();
    Connect(session_, server_ep_);
}

TcpSession *OvsdbClientTcp::AllocSession(Socket *socket) {
    TcpSession *session = new OvsdbClientTcpSession(agent_, peer_manager_,
                                                    this, socket);
    session->set_observer(boost::bind(&OvsdbClientTcp::OnSessionEvent,
                                      this, _1, _2));
    return session;
}

void OvsdbClientTcp::OnSessionEvent(TcpSession *session,
        TcpSession::Event event) {
    OvsdbClientTcpSession *tcp = static_cast<OvsdbClientTcpSession *>(session);
    tcp->EnqueueEvent(event);
}

const std::string OvsdbClientTcp::protocol() {
    return "TCP";
}

const std::string OvsdbClientTcp::server() {
    return server_ep_.address().to_string();
}

uint16_t OvsdbClientTcp::port() {
    return server_ep_.port();
}

Ip4Address OvsdbClientTcp::tsn_ip() {
    return tsn_ip_;
}

void OvsdbClientTcp::shutdown() {
    if (shutdown_)
        return;
    shutdown_ = true;
    session_->Close();
}

const boost::asio::ip::tcp::endpoint &OvsdbClientTcp::server_ep() const {
        return server_ep_;
}

OvsdbClientSession *OvsdbClientTcp::next_session(OvsdbClientSession *session) {
    if (session_ == NULL) {
        return NULL;
    }
    return static_cast<OvsdbClientSession *>(
            static_cast<OvsdbClientTcpSession *>(session_));
}

void OvsdbClientTcp::AddSessionInfo(SandeshOvsdbClient &client){
    SandeshOvsdbClientSession session;
    std::vector<SandeshOvsdbClientSession> session_list;
    if (session_ != NULL) {
        OvsdbClientTcpSession *tcp =
            static_cast<OvsdbClientTcpSession *>(session_);
        session.set_status(tcp->status());
    }
    session_list.push_back(session);
    client.set_sessions(session_list);
}

OvsdbClientTcpSession::OvsdbClientTcpSession(Agent *agent,
        OvsPeerManager *manager, TcpServer *server, Socket *sock,
        bool async_ready) : OvsdbClientSession(agent, manager),
    TcpSession(server, sock, async_ready), status_("Init"),
    client_reconnect_timer_(TimerManager::CreateTimer(
                *(agent->event_manager())->io_service(),
                "OVSDB Client TCP reconnect Timer",
                TaskScheduler::GetInstance()->GetTaskId("Agent::KSync"), 0)) {
    reader_ = new OvsdbClientTcpSessionReader(this, 
            boost::bind(&OvsdbClientTcpSession::RecvMsg, this, _1, _2));
    /*
     * Process the received messages in a KSync workqueue task context,
     * to assure only one thread is writting data to OVSDB client.
     */
    receive_queue_ = new WorkQueue<queue_msg>(
            TaskScheduler::GetInstance()->GetTaskId("Agent::KSync"), 0,
            boost::bind(&OvsdbClientTcpSession::ReceiveDequeue, this, _1));
    // Process session events in KSync workqueue task context,
    session_event_queue_ = new WorkQueue<OvsdbSessionEvent>(
            TaskScheduler::GetInstance()->GetTaskId("Agent::KSync"), 0,
            boost::bind(&OvsdbClientTcpSession::ProcessSessionEvent, this, _1));
}

OvsdbClientTcpSession::~OvsdbClientTcpSession() {
    delete reader_;
    receive_queue_->Shutdown();
    delete receive_queue_;
    session_event_queue_->Shutdown();
    delete session_event_queue_;
    TimerManager::DeleteTimer(client_reconnect_timer_);
}

void OvsdbClientTcpSession::OnRead(Buffer buffer) {
    reader_->OnRead(buffer);
}

void OvsdbClientTcpSession::SendMsg(u_int8_t *buf, std::size_t len) {
    OVSDB_PKT_TRACE(Trace, "Sending: " + std::string((char *)buf, len));
    Send(buf, len, NULL);
}

bool OvsdbClientTcpSession::RecvMsg(const u_int8_t *buf, std::size_t len) {
    OVSDB_PKT_TRACE(Trace, "Received: " + std::string((const char*)buf, len));
    queue_msg msg;
    msg.buf = (u_int8_t *)malloc(len);
    memcpy(msg.buf, buf, len);
    msg.len = len;
    receive_queue_->Enqueue(msg);
    return true;
}

bool OvsdbClientTcpSession::ReceiveDequeue(queue_msg msg) {
    MessageProcess(msg.buf, msg.len);
    free(msg.buf);
    return true;
}

int OvsdbClientTcpSession::keepalive_interval() {
    OvsdbClientTcp *ovs_server = static_cast<OvsdbClientTcp *>(server());
    return ovs_server->keepalive_interval();
}

KSyncObjectManager *OvsdbClientTcpSession::ksync_obj_manager() {
    OvsdbClientTcp *ovs_server = static_cast<OvsdbClientTcp *>(server());
    return ovs_server->ksync_obj_manager();
}

Ip4Address OvsdbClientTcpSession::tsn_ip() {
    OvsdbClientTcp *ovs_server = static_cast<OvsdbClientTcp *>(server());
    return ovs_server->tsn_ip();
}

void OvsdbClientTcpSession::OnCleanup() {
    OvsdbClientTcp *ovs_server = static_cast<OvsdbClientTcp *>(server());
    ovs_server->DeleteSession(this);
}

void OvsdbClientTcpSession::TriggerClose() {
    // Close the session and return
    Close();

    // tcp session will not notify event for self closed session
    // generate explicit event
    OvsdbSessionEvent ovs_event;
    ovs_event.event = TcpSession::CLOSE;
    session_event_queue_->Enqueue(ovs_event);
}

bool OvsdbClientTcpSession::ProcessSessionEvent(OvsdbSessionEvent ovs_event) {
    boost::system::error_code ec;
    switch (ovs_event.event) {
    case TcpSession::CONNECT_FAILED:
        assert(client_reconnect_timer_->fired() == false);
        /* Failed to Connect, Try Again! */
        if (client_reconnect_timer_->Start(TcpReconnectWait,
                boost::bind(&OvsdbClientTcpSession::ReconnectTimerCb, this)) == false ) {
            assert(0);
        }
        set_status("Reconnecting");
        break;
    case TcpSession::CLOSE:
        {
            // Trigger close for the current session, to allocate
            // and start a new one.
            OnClose();
            OvsdbClientTcp *ovs_server =
                static_cast<OvsdbClientTcp *>(server());
            if (ovs_server->shutdown_ == false) {
                ovs_server->session_ = ovs_server->CreateSession();
                ovs_server->Connect(ovs_server->session_,
                                    ovs_server->server_ep());
            } else {
                ovs_server->session_ = NULL;
            }
        }
        break;
    case TcpSession::CONNECT_COMPLETE:
        ec = SetSocketOptions();
        assert(ec.value() == 0);
        set_status("Established");
        OnEstablish();
        break;
    default:
        break;
    }
    return true;
}

void OvsdbClientTcpSession::EnqueueEvent(TcpSession::Event event) {
    OvsdbSessionEvent ovs_event;
    ovs_event.event = event;
    session_event_queue_->Enqueue(ovs_event);
}

bool OvsdbClientTcpSession::ReconnectTimerCb() {
    OvsdbClientTcp *ovs_server = static_cast<OvsdbClientTcp *>(server());
    ovs_server->Connect(this, ovs_server->server_ep());
    return false;
}

OvsdbClientTcpSessionReader::OvsdbClientTcpSessionReader(
    TcpSession *session, ReceiveCallback callback) : 
    TcpMessageReader(session, callback) {
}

OvsdbClientTcpSessionReader::~OvsdbClientTcpSessionReader() {
}

int OvsdbClientTcpSessionReader::MsgLength(Buffer buffer, int offset) {
    size_t size = TcpSession::BufferSize(buffer);
    int remain = size - offset;
    if (remain < GetHeaderLenSize()) {
        return -1;
    }

    return remain;
}
<|MERGE_RESOLUTION|>--- conflicted
+++ resolved
@@ -17,27 +17,16 @@
 
 OvsdbClientTcp::OvsdbClientTcp(Agent *agent, TorAgentParam *params,
         OvsPeerManager *manager) : TcpServer(agent->event_manager()),
-<<<<<<< HEAD
-    OvsdbClient(manager), agent_(agent), session_(NULL),
-    server_ep_(IpAddress(params->tor_ip()), params->tor_port()),
-=======
     OvsdbClient(manager, params->keepalive_interval()), agent_(agent),
     session_(NULL), server_ep_(IpAddress(params->tor_ip()), params->tor_port()),
->>>>>>> d572e8e7
     tsn_ip_(params->tsn_ip()), shutdown_(false) {
 }
 
 OvsdbClientTcp::OvsdbClientTcp(Agent *agent, IpAddress tor_ip, int tor_port,
         IpAddress tsn_ip, OvsPeerManager *manager) :
-<<<<<<< HEAD
-    TcpServer(agent->event_manager()), OvsdbClient(manager), agent_(agent),
-    session_(NULL), server_ep_(tor_ip, tor_port), tsn_ip_(tsn_ip.to_v4()),
-    shutdown_(false) {
-=======
     TcpServer(agent->event_manager()),
     OvsdbClient(manager, 0), agent_(agent), session_(NULL),
     server_ep_(tor_ip, tor_port), tsn_ip_(tsn_ip.to_v4()), shutdown_(false) {
->>>>>>> d572e8e7
 }
 
 OvsdbClientTcp::~OvsdbClientTcp() {
