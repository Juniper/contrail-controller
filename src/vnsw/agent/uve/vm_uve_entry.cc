/*
 * Copyright (c) 2013 Juniper Networks, Inc. All rights reserved.
 */

#include <uve/vm_uve_entry.h>
#include <uve/agent_uve.h>

VmUveEntry::VmUveEntry(Agent *agent)
    : VmUveEntryBase(agent), port_bitmap_() {
}

VmUveEntry::~VmUveEntry() {
}

bool VmUveEntry::FrameInterfaceStatsMsg(const VmInterface *vm_intf,
                                        VmInterfaceStats *s_intf) const {
    uint64_t in_band, out_band;
    if (vm_intf->cfg_name() == agent_->NullString()) {
        return false;
    }
    s_intf->set_name(vm_intf->cfg_name());

    const Interface *intf = static_cast<const Interface *>(vm_intf);
    AgentUve *uve = static_cast<AgentUve *>(agent_->uve());
    AgentStatsCollector::InterfaceStats *s =
        uve->agent_stats_collector()->GetInterfaceStats(intf);
    if (s == NULL) {
        return false;
    }

    /* Only diff since previous send needs to be sent as we export
     * stats via StatsOracle infra provided by analytics module */
    uint64_t in_b, in_p, out_b, out_p;
    s->GetDiffStats(&in_b, &in_p, &out_b, &out_p);
    s_intf->set_in_pkts(in_p);
    s_intf->set_in_bytes(in_b);
    s_intf->set_out_pkts(out_p);
    s_intf->set_out_bytes(out_b);
    in_band = GetVmPortBandwidth(s, true);
    out_band = GetVmPortBandwidth(s, false);
    s_intf->set_in_bw_usage(in_band);
    s_intf->set_out_bw_usage(out_band);
    s->stats_time = UTCTimestampUsec();

    /* Make sure that update of prev_in_bytes and prev_out_bytes are done only
     * after GetVmPortBandwidth is done for both directions as they get used
     * in those APIs. */
    s->UpdatePrevStats();

    return true;
}

void VmUveEntry::UpdatePortBitmap(uint8_t proto, uint16_t sport,
                                  uint16_t dport) {
    //Update VM bitmap
    port_bitmap_.AddPort(proto, sport, dport);

    //Update vm interfaces bitmap
    InterfaceSet::iterator it = interface_tree_.begin();
    while(it != interface_tree_.end()) {
        (*it).get()->port_bitmap_.AddPort(proto, sport, dport);
        ++it;
    }
}

bool VmUveEntry::SetVmPortBitmap(UveVirtualMachineAgent *uve) {
    bool changed = false;

    vector<uint32_t> tcp_sport;
    if (port_bitmap_.tcp_sport_.Sync(tcp_sport)) {
        uve->set_tcp_sport_bitmap(tcp_sport);
        changed = true;
    }

    vector<uint32_t> tcp_dport;
    if (port_bitmap_.tcp_dport_.Sync(tcp_dport)) {
        uve->set_tcp_dport_bitmap(tcp_dport);
        changed = true;
    }

<<<<<<< HEAD
    if (UveVmVRouterChanged(agent_->agent_name())) {
        uve->set_vrouter(agent_->agent_name());
        uve_info_.set_vrouter(agent_->agent_name());
=======
    vector<uint32_t> udp_sport;
    if (port_bitmap_.udp_sport_.Sync(udp_sport)) {
        uve->set_udp_sport_bitmap(udp_sport);
>>>>>>> 3cd4beb2
        changed = true;
    }

    vector<uint32_t> udp_dport;
    if (port_bitmap_.udp_dport_.Sync(udp_dport)) {
        uve->set_udp_dport_bitmap(udp_dport);
        changed = true;
    }
    return changed;
}

bool VmUveEntry::FrameVmStatsMsg(const VmEntry* vm,
                                 UveVirtualMachineAgent *uve,
                                 VirtualMachineStats *stats_uve,
                                 bool *stats_uve_changed) {
    bool changed = false;
    uve->set_name(vm->GetCfgName());
    stats_uve->set_name(vm->GetCfgName());
    vector<VmInterfaceStats> s_intf_list;
    vector<VmInterfaceAgentBMap> if_bmap_list;
    vector<VmFloatingIPStats> s_fip_list;
    vector<VmFloatingIPStats> fip_list;
    vector<VmFloatingIPStatSamples> s_diff_list;
    vector<VmFloatingIPStatSamples> diff_list;

    InterfaceSet::iterator it = interface_tree_.begin();
    while(it != interface_tree_.end()) {
        VmInterfaceStats s_intf;
        const Interface *intf = (*it).get()->intf_;
        const VmInterface *vm_port =
            static_cast<const VmInterface *>(intf);
        if (FrameInterfaceStatsMsg(vm_port, &s_intf)) {
            s_intf_list.push_back(s_intf);
        }
        PortBucketBitmap map;
        VmInterfaceAgentBMap vmif_map;
        L4PortBitmap &port_bmap = (*it).get()->port_bitmap_;
        port_bmap.Encode(map);
        vmif_map.set_name(vm_port->cfg_name());
        vmif_map.set_port_bucket_bmap(map);
        if_bmap_list.push_back(vmif_map);

        fip_list.clear();
        diff_list.clear();
        if (FrameFipStatsMsg(vm_port, fip_list, diff_list)) {
            s_fip_list.insert(s_fip_list.end(), fip_list.begin(),
                              fip_list.end());
        }
        s_diff_list.insert(s_diff_list.end(), diff_list.begin(),
                           diff_list.end());

        ++it;
    }

    if (uve_info_.get_if_bmap_list() != if_bmap_list) {
        uve->set_if_bmap_list(if_bmap_list);
        uve_info_.set_if_bmap_list(if_bmap_list);
        changed = true;
    }

    if (SetVmPortBitmap(uve)) {
        changed = true;
    }

    if (UveVmFipStatsListChanged(s_fip_list)) {
        uve->set_fip_stats_list(s_fip_list);
        uve_info_.set_fip_stats_list(s_fip_list);
        changed = true;
    }
    /* VirtualMachineStats are sent always regardless of whether there are
     * any changes are not. */
    stats_uve->set_if_stats(s_intf_list);
    stats_uve->set_fip_stats(s_diff_list);
    *stats_uve_changed = true;

    return changed;
}

uint64_t VmUveEntry::GetVmPortBandwidth(AgentStatsCollector::InterfaceStats *s,
                                        bool dir_in) const {
    if (s->stats_time == 0) {
        return 0;
    }
    uint64_t bits;
    if (dir_in) {
        bits = (s->in_bytes - s->prev_in_bytes) * 8;
    } else {
        bits = (s->out_bytes - s->prev_out_bytes) * 8;
    }
    uint64_t cur_time = UTCTimestampUsec();
    uint64_t b_intvl = agent_->uve()->bandwidth_intvl();
    uint64_t diff_seconds = (cur_time - s->stats_time) / b_intvl;
    if (diff_seconds == 0) {
        return 0;
    }
    return bits/diff_seconds;
}

void VmUveEntry::UpdateFloatingIpStats(const FipInfo &fip_info) {
    Interface *intf = InterfaceTable::GetInstance()->FindInterface
                              (fip_info.flow_->stats().fip_vm_port_id);
    UveInterfaceEntryPtr entry(new UveInterfaceEntry(intf));
    InterfaceSet::iterator intf_it = interface_tree_.find(entry);

    /*
     *  1. VM interface with floating-ip becomes active
     *  2. Flow is created on this interface and interface floating ip info is
     *     stored in flow record
     *  3. VM Interface is disassociated from VM
     *  4. VM Interface info is removed from interface_tree_ because of
     *     disassociation
     *  5. FlowStats collection task initiates export of flow stats
     *  6. Since interface is absent in interface_tree_ we cannot update
     *     stats in this case
     */
    if (intf_it != interface_tree_.end()) {
        (*intf_it).get()->UpdateFloatingIpStats(fip_info);
    }
}

bool VmUveEntry::FrameFipStatsMsg(const VmInterface *vm_intf,
                          vector<VmFloatingIPStats> &fip_list,
                          vector<VmFloatingIPStatSamples> &diff_list) const {
    bool changed = false;
    UveInterfaceEntryPtr entry(new UveInterfaceEntry(vm_intf));
    InterfaceSet::iterator intf_it = interface_tree_.find(entry);

    if (intf_it != interface_tree_.end()) {
        changed = (*intf_it).get()->FillFloatingIpStats(fip_list, diff_list);
    }
    return changed;
}

bool VmUveEntry::UveVmFipStatsListChanged
    (const vector<VmFloatingIPStats> &new_list) const {
    if (new_list != uve_info_.get_fip_stats_list()) {
        return true;
    }
    return false;
}

VmUveEntryBase::FloatingIp * VmUveEntry::FipEntry(uint32_t fip, const string &vn,
                                              Interface *intf) {
    UveInterfaceEntryPtr entry(new UveInterfaceEntry(intf));
    InterfaceSet::iterator intf_it = interface_tree_.find(entry);

    assert (intf_it != interface_tree_.end());
    return (*intf_it).get()->FipEntry(fip, vn);
}
<|MERGE_RESOLUTION|>--- conflicted
+++ resolved
@@ -78,15 +78,9 @@
         changed = true;
     }
 
-<<<<<<< HEAD
-    if (UveVmVRouterChanged(agent_->agent_name())) {
-        uve->set_vrouter(agent_->agent_name());
-        uve_info_.set_vrouter(agent_->agent_name());
-=======
     vector<uint32_t> udp_sport;
     if (port_bitmap_.udp_sport_.Sync(udp_sport)) {
         uve->set_udp_sport_bitmap(udp_sport);
->>>>>>> 3cd4beb2
         changed = true;
     }
 
