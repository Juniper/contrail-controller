--- conflicted
+++ resolved
@@ -39,218 +39,6 @@
     ComputeCpuStateTrace::Send(ccs);
 }
 
-<<<<<<< HEAD
-void VrouterUveEntry::VmWalkDone(DBTableBase *base, StringVectorPtr list) {
-    VrouterAgent vrouter_agent;
-    vrouter_agent.set_name(agent_->agent_name());
-    vrouter_agent.set_virtual_machine_list(*(list.get()));
-    DispatchVrouterMsg(vrouter_agent);
-}
-
-bool VrouterUveEntry::AppendVm(DBTablePartBase *part, DBEntryBase *entry, 
-                               StringVectorPtr list) {
-    VmEntry *vm = static_cast<VmEntry *>(entry);
-
-    if (!vm->IsDeleted()) {
-        std::ostringstream ostr;
-        ostr << vm->GetUuid();
-        list.get()->push_back(ostr.str());
-    }
-    return true;
-}
-
-void VrouterUveEntry::VmNotifyHandler(const VmEntry *vm) {
-    StringVectorPtr list(new vector<string>());
-    DBTableWalker *walker = agent_->db()->GetWalker();
-    walker->WalkTable(agent_->vm_table(), NULL,
-        boost::bind(&VrouterUveEntry::AppendVm, this, _1, _2, list),
-        boost::bind(&VrouterUveEntry::VmWalkDone, this, _1, list));
-}
-
-void VrouterUveEntry::VmNotify(DBTablePartBase *partition, DBEntryBase *e) {
-    const VmEntry *vm = static_cast<const VmEntry *>(e);
-
-    DBState *state = static_cast<DBState *>
-        (e->GetState(partition->parent(), vm_listener_id_));
-
-    if (e->IsDeleted()) {
-        if (state) {
-            VmNotifyHandler(vm);
-            e->ClearState(partition->parent(), vm_listener_id_);
-            delete state;
-        }
-        return;
-    }
-
-    if (!state) {
-        state = new DBState();
-        e->SetState(partition->parent(), vm_listener_id_, state);
-        //Send vrouter object only for a add/delete
-        VmNotifyHandler(vm);
-    }
-}
-
-void VrouterUveEntry::VnWalkDone(DBTableBase *base, StringVectorPtr list) {
-    VrouterAgent vrouter_agent;
-    vrouter_agent.set_name(agent_->agent_name());
-    vrouter_agent.set_connected_networks(*(list.get()));
-    DispatchVrouterMsg(vrouter_agent);
-}
-
-bool VrouterUveEntry::AppendVn(DBTablePartBase *part, DBEntryBase *entry, 
-                               StringVectorPtr list) {
-    VnEntry *vn = static_cast<VnEntry *>(entry);
-
-    if (!vn->IsDeleted()) {
-        list.get()->push_back(vn->GetName());
-    }
-    return true;
-}
-
-void VrouterUveEntry::VnNotifyHandler(const VnEntry *vn) {
-    StringVectorPtr list(new vector<string>());
-    DBTableWalker *walker = agent_->db()->GetWalker();
-    walker->WalkTable(agent_->vn_table(), NULL, 
-             boost::bind(&VrouterUveEntry::AppendVn, this, _1, _2, list),
-             boost::bind(&VrouterUveEntry::VnWalkDone, this, _1, list));
-}
-
-void VrouterUveEntry::VnNotify(DBTablePartBase *partition, DBEntryBase *e) {
-    const VnEntry *vn = static_cast<const VnEntry *>(e);
-
-    DBState *state = static_cast<DBState *>
-        (e->GetState(partition->parent(), vn_listener_id_));
-
-    if (e->IsDeleted()) {
-        if (state) {
-            VnNotifyHandler(vn);
-            e->ClearState(partition->parent(), vn_listener_id_);
-            delete state;
-        }
-        return;
-    }
-
-    if (!state) {
-        state = new DBState();
-        e->SetState(partition->parent(), vn_listener_id_, state);
-        VnNotifyHandler(vn);
-    }
-}
-
-void VrouterUveEntry::InterfaceWalkDone(DBTableBase *base, 
-                                        StringVectorPtr if_list,
-                                        StringVectorPtr err_if_list,
-                                        StringVectorPtr nova_if_list) {
-    VrouterAgent vrouter_agent;
-    vrouter_agent.set_name(agent_->agent_name());
-    vrouter_agent.set_interface_list(*(if_list.get()));
-    vrouter_agent.set_error_intf_list(*(err_if_list.get()));
-    vrouter_agent.set_no_config_intf_list(*(nova_if_list.get()));
-    vrouter_agent.set_total_interface_count((if_list.get()->size() + 
-                                             nova_if_list.get()->size()));
-    vrouter_agent.set_down_interface_count((err_if_list.get()->size() + 
-                                            nova_if_list.get()->size()));
-    DispatchVrouterMsg(vrouter_agent);
-}
-
-bool VrouterUveEntry::AppendInterface(DBTablePartBase *part, 
-                                      DBEntryBase *entry, 
-                                      StringVectorPtr intf_list,
-                                      StringVectorPtr err_if_list,
-                                      StringVectorPtr nova_if_list) {
-    Interface *intf = static_cast<Interface *>(entry);
-
-    if (intf->type() == Interface::VM_INTERFACE) {
-        const VmInterface *port = static_cast<const VmInterface *>(intf);
-        if (!entry->IsDeleted()) {
-            if (port->cfg_name() == agent_->NullString()) {
-                nova_if_list.get()->push_back(UuidToString(port->GetUuid()));
-            } else {
-                intf_list.get()->push_back(port->cfg_name());
-                if (!intf->ipv4_active() && !intf->l2_active()) {
-                    err_if_list.get()->push_back(port->cfg_name());
-                }
-            }
-        }
-    }
-    return true;
-}
-
-void VrouterUveEntry::InterfaceNotifyHandler(const Interface *intf) {
-    StringVectorPtr intf_list(new std::vector<std::string>());
-    StringVectorPtr err_if_list(new std::vector<std::string>());
-    StringVectorPtr nova_if_list(new std::vector<std::string>());
-
-    DBTableWalker *walker = agent_->db()->GetWalker();
-    walker->WalkTable(agent_->interface_table(), NULL,
-        boost::bind(&VrouterUveEntry::AppendInterface, this, _1, _2, intf_list,
-                    err_if_list, nova_if_list),
-        boost::bind(&VrouterUveEntry::InterfaceWalkDone, this, _1, intf_list, 
-                    err_if_list, nova_if_list));
-}
-
-void VrouterUveEntry::InterfaceNotify(DBTablePartBase *partition, 
-                                      DBEntryBase *e) {
-    const Interface *intf = static_cast<const Interface *>(e);
-    bool set_state = false, reset_state = false;
-
-    VrouterUveInterfaceState *state = static_cast<VrouterUveInterfaceState *>
-                      (e->GetState(partition->parent(), intf_listener_id_));
-    bool vmport_ipv4_active = false;
-    bool vmport_l2_active = false;
-    const VmInterface *vm_port = NULL;
-    switch(intf->type()) {
-    case Interface::VM_INTERFACE:
-        vm_port = static_cast<const VmInterface*>(intf);
-        if (!e->IsDeleted() && !state) {
-            set_state = true;
-            vmport_ipv4_active = vm_port->ipv4_active();
-            vmport_l2_active = vm_port->l2_active();
-            InterfaceNotifyHandler(intf);
-        } else if (e->IsDeleted()) {
-            if (state) {
-                reset_state = true;
-                InterfaceNotifyHandler(intf);
-            }
-        } else {
-            if (state && vm_port->ipv4_active() != state->vmport_ipv4_active_) { 
-                InterfaceNotifyHandler(intf);
-                state->vmport_ipv4_active_ = vm_port->ipv4_active();
-            }
-            if (state && vm_port->l2_active() != state->vmport_l2_active_) { 
-                InterfaceNotifyHandler(intf);
-                state->vmport_l2_active_ = vm_port->l2_active();
-            }
-        }
-        break;
-    case Interface::PHYSICAL:
-        if (e->IsDeleted()) {
-            if (state) {
-                reset_state = true;
-                phy_intf_set_.erase(intf);
-            }
-        } else {
-            if (!state) {
-                set_state = true;
-                phy_intf_set_.insert(intf);
-            }
-        }
-        break;
-    default:
-        break;
-    }
-    if (set_state) {
-        state = new VrouterUveInterfaceState(vmport_ipv4_active, vmport_l2_active);
-        e->SetState(partition->parent(), intf_listener_id_, state);
-    } else if (reset_state) {
-        e->ClearState(partition->parent(), intf_listener_id_);
-        delete state;
-    }
-    return;
-}
-
-=======
->>>>>>> 3cd4beb2
 void VrouterUveEntry::BuildAndSendComputeCpuStateMsg(const CpuLoadInfo &info) {
     ComputeCpuState astate;
     VrouterCpuInfo ainfo;
@@ -483,232 +271,7 @@
     return true;
 }
 
-<<<<<<< HEAD
-void VrouterUveEntry::SubnetToStringList
-    (VirtualGatewayConfig::SubnetList &source_list, vector<string> &target_list) {
-    VirtualGatewayConfig::SubnetList::iterator subnet_it = 
-        source_list.begin();
-    while (subnet_it != source_list.end()) {
-        string subnet_str = subnet_it->ip_.to_string() + "/" + 
-            integerToString(subnet_it->plen_);
-        target_list.push_back(subnet_str);
-        ++subnet_it;
-    }
-}
-
-void VrouterUveEntry::BuildAgentConfig(VrouterAgent &vrouter_agent) {
-    AgentVhostConfig vhost_cfg;
-    AgentXenConfig xen_cfg;
-    AgentVmwareConfig vmware_cfg;
-    string hypervisor;
-    vector<string> dns_list;
-    vector<string> control_node_list;
-    vector<AgentVgwConfig> gw_cfg_list;
-
-    AgentParam *param = agent_->params();
-
-    vrouter_agent.set_log_file(param->log_file());
-    vrouter_agent.set_config_file(param->config_file());
-    vrouter_agent.set_log_local(param->log_local());
-    vrouter_agent.set_log_flow(param->log_flow());
-    vrouter_agent.set_log_category(param->log_category());
-    vrouter_agent.set_log_level(param->log_level());
-    vrouter_agent.set_sandesh_http_port(param->http_server_port());
-    vrouter_agent.set_tunnel_type(param->tunnel_type());
-    vrouter_agent.set_hostname_cfg(param->host_name());
-    vrouter_agent.set_flow_cache_timeout_cfg(param->flow_cache_timeout());
-
-    dns_list.push_back(param->dns_server_1().to_string());
-    dns_list.push_back(param->dns_server_2().to_string());
-    vrouter_agent.set_dns_server_list_cfg(dns_list);
-
-    control_node_list.push_back(param->xmpp_server_1().to_string());
-    control_node_list.push_back(param->xmpp_server_2().to_string());
-    vrouter_agent.set_control_node_list_cfg(control_node_list);
-
-    vrouter_agent.set_ll_max_system_flows_cfg(param->linklocal_system_flows());
-    vrouter_agent.set_ll_max_vm_flows_cfg(param->linklocal_vm_flows());
-    vrouter_agent.set_max_vm_flows_cfg((uint32_t)param->max_vm_flows());
-    vrouter_agent.set_control_ip(param->mgmt_ip().to_string());
-
-    vhost_cfg.set_name(param->vhost_name());
-    vhost_cfg.set_ip(param->vhost_addr().to_string());
-    vhost_cfg.set_ip_prefix_len(param->vhost_plen());
-    vhost_cfg.set_gateway(param->vhost_gw().to_string());
-    vrouter_agent.set_vhost_cfg(vhost_cfg);
-
-    vrouter_agent.set_eth_name(param->eth_port());
-
-    if (param->isKvmMode()) {
-        hypervisor = "kvm";
-    } else if (param->isXenMode()) {
-        hypervisor = "xen";
-        xen_cfg.set_xen_ll_port(param->xen_ll_name());
-        xen_cfg.set_xen_ll_ip(param->xen_ll_addr().to_string());
-        xen_cfg.set_xen_ll_prefix_len(param->xen_ll_plen());
-        vrouter_agent.set_xen_cfg(xen_cfg);
-    } else if (param->isVmwareMode()) {
-        hypervisor = "vmware";
-        vmware_cfg.set_vmware_port(param->vmware_physical_port());
-        vrouter_agent.set_vmware_cfg(vmware_cfg);
-    }
-    vrouter_agent.set_hypervisor(hypervisor);
-
-    vrouter_agent.set_ds_addr(param->discovery_server().to_string());
-    vrouter_agent.set_ds_xs_instances(param->xmpp_instance_count());
-
-    VirtualGatewayConfigTable *table = param->vgw_config_table();
-    VirtualGatewayConfigTable::Table::iterator it = table->table().begin();
-    while (it != table->table().end()) {
-        AgentVgwConfig  gw_cfg;
-        VirtualGatewayConfig::SubnetList subnet_list = it->subnets();
-        VirtualGatewayConfig::SubnetList route_list = it->routes();
-        vector<string> ip_blocks_list;
-        vector<string> route_str_list;
-
-        SubnetToStringList(subnet_list, ip_blocks_list);
-        SubnetToStringList(route_list, route_str_list);
-
-        gw_cfg.set_interface_name(it->interface_name());
-        gw_cfg.set_vrf_name(it->vrf_name());
-        gw_cfg.set_ip_blocks_list(ip_blocks_list);
-        gw_cfg.set_route_list(route_str_list);
-
-        gw_cfg_list.push_back(gw_cfg);
-        ++it;
-    }
-    vrouter_agent.set_gateway_cfg_list(gw_cfg_list);
-    vrouter_agent.set_headless_mode_cfg(param->headless_mode());
-    vrouter_agent.set_collector_server_list_cfg(param->collector_server_list());
-}
-
-
-void VrouterUveEntry::SendVrouterUve() {
-    VrouterAgent vrouter_agent;
-    bool changed = false;
-    static bool first = true, build_info = false;
-    vrouter_agent.set_name(agent_->agent_name());
-    Ip4Address rid = agent_->router_id();
-    vector<string> ip_list;
-    vector<string> dns_list;
-
-    if (first) {
-        //Physical interface list
-        vector<AgentInterface> phy_if_list;
-        PhysicalInterfaceSet::iterator it = phy_intf_set_.begin();
-        while (it != phy_intf_set_.end()) {
-            AgentInterface pitf;
-            const Interface *intf = *it;
-            const PhysicalInterface *port = static_cast
-                                            <const PhysicalInterface *>(intf);
-            pitf.set_name(intf->name());
-            pitf.set_mac_address(GetMacAddress(port->mac()));
-            phy_if_list.push_back(pitf);
-            ++it;
-        }
-        vrouter_agent.set_phy_if(phy_if_list);
-
-        //vhost attributes
-        InetInterfaceKey key(agent_->vhost_interface_name());
-        const Interface *vhost = static_cast<const Interface *>(
-             agent_->interface_table()->FindActiveEntry(&key));
-        if (vhost) {
-            AgentInterface vitf;
-            vitf.set_name(vhost->name());
-            vitf.set_mac_address(GetMacAddress(vhost->mac()));
-            vrouter_agent.set_vhost_if(vitf);
-        }
-
-        //Configuration. Needs to be sent only once because whenever config
-        //changes agent will be restarted
-        BuildAgentConfig(vrouter_agent);
-
-        first = false;
-        changed = true;
-    }
-
-    if (!build_info) {
-        string build_info_str;
-        build_info = GetBuildInfo(build_info_str);
-        if (prev_vrouter_.get_build_info() != build_info_str) {
-            vrouter_agent.set_build_info(build_info_str);
-            prev_vrouter_.set_build_info(build_info_str);
-            changed = true;
-        }
-
-    }
-
-    std::vector<AgentXmppPeer> xmpp_list;
-    for (int count = 0; count < MAX_XMPP_SERVERS; count++) {
-        AgentXmppPeer peer;
-        if (!agent_->controller_ifmap_xmpp_server(count).empty()) {
-            peer.set_ip(agent_->controller_ifmap_xmpp_server(count));
-            AgentXmppChannel *ch = agent_->controller_xmpp_channel(count);
-            if (ch == NULL) {
-                continue;
-            }
-            XmppChannel *xc = ch->GetXmppChannel();
-            if (xc == NULL) {
-                continue;
-            }
-            if (ch->bgp_peer_id() && xc->GetPeerState() == xmps::READY) {
-                peer.set_status(true);
-            } else {
-                peer.set_status(false);
-            }
-            peer.set_setup_time(agent_->controller_xmpp_channel_setup_time(count));
-            if (agent_->ifmap_active_xmpp_server_index() == count) {
-                peer.set_primary(true);
-            } else {
-                peer.set_primary(false);
-            }
-            xmpp_list.push_back(peer);
-        }
-    }
-
-    if (!prev_vrouter_.__isset.xmpp_peer_list ||
-        prev_vrouter_.get_xmpp_peer_list() != xmpp_list) {
-        vrouter_agent.set_xmpp_peer_list(xmpp_list);
-        prev_vrouter_.set_xmpp_peer_list(xmpp_list);
-        changed = true;
-    }
-    ip_list.push_back(rid.to_string());
-    if (!prev_vrouter_.__isset.self_ip_list ||
-        prev_vrouter_.get_self_ip_list() != ip_list) {
-
-        vrouter_agent.set_self_ip_list(ip_list);
-        prev_vrouter_.set_self_ip_list(ip_list);
-        changed = true;
-    }
-
-
-
-    for (int idx = 0; idx < MAX_XMPP_SERVERS; idx++) {
-        if (!agent_->dns_server(idx).empty()) {
-            dns_list.push_back(agent_->dns_server(idx));
-        }
-    }
-
-    if (!prev_vrouter_.__isset.dns_servers ||
-        prev_vrouter_.get_dns_servers() != dns_list) {
-        vrouter_agent.set_dns_servers(dns_list);
-        prev_vrouter_.set_dns_servers(dns_list);
-        changed = true;
-    }
-
-    if (changed) {
-        DispatchVrouterMsg(vrouter_agent);
-    }
-}
-
-string VrouterUveEntry::GetMacAddress(const MacAddress &mac) const {
-    return mac.ToString();
-}
-
-uint8_t VrouterUveEntry::CalculateBandwitdh(uint64_t bytes, int speed_mbps, 
-=======
 uint8_t VrouterUveEntry::CalculateBandwitdh(uint64_t bytes, int speed_mbps,
->>>>>>> 3cd4beb2
                                             int diff_seconds) const {
     if (bytes == 0 || speed_mbps == 0) {
         return 0;
