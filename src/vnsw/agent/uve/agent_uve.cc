--- conflicted
+++ resolved
@@ -48,121 +48,6 @@
     vrouter_stats_collector_->Shutdown();
 }
 
-<<<<<<< HEAD
-void AgentUve::Init() {
-    std::string module_id(agent_->discovery_client_name());
-    std::string instance_id(agent_->instance_id());
-    EventManager *evm = agent_->event_manager();
-    boost::asio::io_service &io = *evm->io_service();
-
-    CpuLoadData::Init();
-    agent_->set_connection_state(ConnectionState::GetInstance());
-    connection_state_manager_ =
-        ConnectionStateManager<NodeStatusUVE, NodeStatus>::
-            GetInstance();
-    connection_state_manager_->Init(io, agent_->host_name(),
-            module_id, instance_id,
-            boost::bind(&AgentUve::VrouterAgentProcessState,
-                        this, _1, _2, _3));
-}
-
-uint8_t AgentUve::ExpectedConnections(uint8_t &num_control_nodes,
-                                      uint8_t &num_dns_servers) {
-    uint8_t count = 0;
-
-    /* If Discovery server is configured, increment the count to
-     * 3 for 3 possible discovery services */
-    if (!agent_->discovery_server().empty()) {
-        // Discovery:Collector
-        // Discovery:dns-server
-        // Discovery:xmpp-server
-        count += 3;
-    }
-    for (int i = 0; i < MAX_XMPP_SERVERS; i++) {
-        if (!agent_->controller_ifmap_xmpp_server(i).empty()) {
-            num_control_nodes++;
-            count++;
-        }
-        if (!agent_->dns_server(i).empty()) {
-            num_dns_servers++;
-            count++;
-        }
-    }
-    //Increment 1 for collector service
-    count++;
-    return count;
-}
-
-void AgentUve::UpdateMessage(const ConnectionInfo &cinfo,
-                             std::string &message) {
-    if (message.empty()) {
-        message = cinfo.get_type();
-    } else {
-        message += ", " + cinfo.get_type();
-    }
-    const std::string &name(cinfo.get_name());
-    if (!name.empty()) {
-        message += ":" + name;
-    }
-}
-
-void AgentUve::VrouterAgentProcessState
-    (const std::vector<ConnectionInfo> &cinfos,
-     ProcessState::type &pstate, std::string &message) {
-    size_t num_conns(cinfos.size());
-    uint8_t num_control_nodes = 0, num_dns_servers = 0;
-    uint8_t down_control_nodes = 0, down_dns_servers = 0;
-    uint8_t expected_conns = ExpectedConnections(num_control_nodes,
-                                                 num_dns_servers);
-    if (num_conns != expected_conns) {
-        pstate = ProcessState::NON_FUNCTIONAL;
-        message = "Number of connections:" + integerToString(num_conns) +
-            ", Expected: " + integerToString(expected_conns);
-        return;
-    }
-    std::string cup(g_process_info_constants.ConnectionStatusNames.
-        find(ConnectionStatus::UP)->second);
-    bool is_cup = true;
-    // Iterate to determine process connectivity status
-    for (std::vector<ConnectionInfo>::const_iterator it = cinfos.begin();
-         it != cinfos.end(); it++) {
-        const ConnectionInfo &cinfo(*it);
-        const std::string &conn_status(cinfo.get_status());
-        if (conn_status != cup) {
-            if (cinfo.get_name().compare(0, 13,
-                agent_->xmpp_control_node_prefix()) == 0) {
-                down_control_nodes++;
-                if (num_control_nodes == down_control_nodes) {
-                    is_cup = false;
-                    UpdateMessage(cinfo, message);
-                    continue;
-                }
-            } else if (cinfo.get_name().compare(0, 11,
-                agent_->xmpp_dns_server_prefix()) == 0) {
-                down_dns_servers++;
-                if (num_dns_servers == down_dns_servers) {
-                    is_cup = false;
-                    UpdateMessage(cinfo, message);
-                    continue;
-                }
-            } else {
-                is_cup = false;
-                UpdateMessage(cinfo, message);
-                continue;
-            }
-        }
-    }
-    if (is_cup) {
-        pstate = ProcessState::FUNCTIONAL;
-    } else {
-        pstate = ProcessState::NON_FUNCTIONAL;
-        message += " connection down";
-    }
-    return;
-}
-
-=======
->>>>>>> 3cd4beb2
 void AgentUve::RegisterDBClients() {
     AgentUveBase::RegisterDBClients();
     agent_stats_collector_->RegisterDBClients();
