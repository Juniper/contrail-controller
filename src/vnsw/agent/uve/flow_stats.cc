--- conflicted
+++ resolved
@@ -202,33 +202,18 @@
         assert(entry);
         deleted = false;
 
-<<<<<<< HEAD
         flow_iteration_key_ = entry->key();
-        const vr_flow_entry *k_flow = 
-            FlowTableKSyncObject::GetKSyncObject()->GetKernelFlowEntry
+        const vr_flow_entry *k_flow = ksync_obj->GetKernelFlowEntry
             (entry->flow_handle(), false);
         reverse_flow = entry->reverse_flow_entry();
-=======
-        flow_iteration_key_ = entry->key;
-        const vr_flow_entry *k_flow = ksync_obj->GetKernelFlowEntry
-            (entry->flow_handle, false);
-        reverse_flow = entry->data.reverse_flow.get();
->>>>>>> 9f31a172
         // Can the flow be aged?
         if (ShouldBeAged(stats, k_flow, curr_time)) {
             // If reverse_flow is present, wait till both are aged
             if (reverse_flow) {
                 const vr_flow_entry *k_flow_rev;
-<<<<<<< HEAD
-                k_flow_rev = 
-                    FlowTableKSyncObject::GetKSyncObject()->GetKernelFlowEntry
+                k_flow_rev = ksync_obj->GetKernelFlowEntry
                     (reverse_flow->flow_handle(), false);
                 if (ShouldBeAged(&(reverse_flow->stats()), k_flow_rev, curr_time)) {
-=======
-                k_flow_rev = ksync_obj->GetKernelFlowEntry
-                    (reverse_flow->flow_handle, false);
-                if (ShouldBeAged(reverse_flow, k_flow_rev, curr_time)) {
->>>>>>> 9f31a172
                     deleted = true;
                 }
             } else {
@@ -285,12 +270,8 @@
                     it++;
                 }
             }
-<<<<<<< HEAD
-            Agent::GetInstance()->pkt()->flow_table()->Delete(entry->key(), true);
-=======
-            Agent::GetInstance()->pkt()->flow_table()->DeleteRevFlow
-                (entry->key, true);
->>>>>>> 9f31a172
+            Agent::GetInstance()->pkt()->flow_table()->Delete
+                (entry->key(), true);
             entry = NULL;
             if (reverse_flow) {
                 count++;
