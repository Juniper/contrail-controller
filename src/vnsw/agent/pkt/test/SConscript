#
# Copyright (c) 2013 Juniper Networks, Inc. All rights reserved.
#

# -*- mode: python; -*-

import re

Import('AgentEnv')
env = AgentEnv.Clone()

env.Prepend(CPPPATH = env['TOP'] + '/vnsw/dp/sandesh')
env.Prepend(LIBS=['gunit'])
env.Prepend(CCFLAGS = ['-Wno-return-type', '-Wno-unused-function'])

cflags = env['CCFLAGS']
if '-fno-exceptions' in cflags:
    cflags.remove('-fno-exceptions')
    env.Replace(CCFLAGS = cflags)

import sys
if sys.platform != 'darwin':
    env.Append(LIBPATH=['../../test'])
    env.Prepend(LIBS=['agent_test'])
    env.Append(LIBS=['agent_test_buildinfo'])

    test_pkt = env.Program(target = 'test_pkt', source = ['test_pkt.cc'])
    env.Alias('src/vnsw/agent/pkt/test:test_pkt', test_pkt)

    test_pkt_flow = env.Program(target = 'test_pkt_flow', 
                                source = ['test_pkt_flow.cc', 
                                          'test_pkt_util.cc'])
    env.Alias('src/vnsw/agent/pkt/test:test_pkt_flow', test_pkt_flow)

    test_rpf_flow = env.Program(target = 'test_rpf_flow',
                                source = ['test_rpf_flow.cc',
                                          'test_pkt_util.cc'])
    env.Alias('src/vnsw/agent/pkt/test:test_rpf_flow', test_rpf_flow)

    test_pkt_parse = env.Program(target = 'test_pkt_parse',
                                 source = ['test_pkt_parse.cc',
                                           'test_pkt_util.cc'])
    env.Alias('src/vnsw/agent/pkt/test:test_pkt_parse', test_pkt_parse)

    test_flowtable =  env.Program(target = 'test_flowtable',
                                  source = ['test_flowtable.cc',
                                            'test_pkt_util.cc'])
    env.Alias('src/vnsw/agent/pkt/test:test_flowtable', test_flowtable)

    test_pkt_fip =  env.Program(target = 'test_pkt_fip',
                                source = ['test_pkt_fip.cc',
                                          'test_pkt_util.cc'])
    env.Alias('src/vnsw/agent/pkt/test:test_pkt_fip', test_pkt_fip)

    test_pkt_flow_mock = env.Program(target = 'test_pkt_flow_mock', 
                                     source = ['test_pkt_flow_mock.cc'])
    env.Alias('src/vnsw/agent/pkt/test:test_pkt_flow_mock', test_pkt_flow_mock)

    test_ecmp = env.Program(target = 'test_ecmp', 
                            source = ['test_ecmp.cc',
                                      'test_pkt_util.cc'])
    env.Alias('src/vnsw/agent/pkt/test:test_ecmp', test_ecmp)

    test_flow_scale = env.Program(target = 'test_flow_scale', 
                            source = ['test_flow_scale.cc',
                                      'test_pkt_util.cc'])
    env.Alias('src/vnsw/agent/pkt/test:test_flow_scale', test_flow_scale)

    test_sg_flow = env.Program(target = 'test_sg_flow', 
                            source = ['test_sg_flow.cc',
                                      'test_pkt_util.cc'])
    env.Alias('src/vnsw/agent/pkt/test:test_sg_flow', test_sg_flow)

<<<<<<< HEAD
    test_vrf_assign_acl = env.Program(target = 'test_vrf_assign_acl',
                                  source = ['test_vrf_assign_acl.cc',
                                            'test_pkt_util.cc'])
    env.Alias('src/vnsw/agent/pkt/test:test_vrf_assign_acl', test_vrf_assign_acl)
=======
    test_sg_tcp_flow = env.Program(target = 'test_sg_tcp_flow', 
                            source = ['test_sg_tcp_flow.cc',
                                      'test_pkt_util.cc'])
    env.Alias('src/vnsw/agent/pkt/test:test_sg_tcp_flow', test_sg_tcp_flow)
>>>>>>> eb9dca66

    pkt_flow_suite = [test_ecmp,
                      test_flowtable,
                      test_pkt,
                      test_pkt_fip,
                      test_pkt_flow,
                      test_pkt_flow_mock,
                      test_pkt_parse,
                      test_sg_flow,
                      test_rpf_flow
                      ]

    test = env.TestSuite('agent-test', pkt_flow_suite)
    env.Alias('src/vnsw/agent:test', test)
    Return('pkt_flow_suite')
<|MERGE_RESOLUTION|>--- conflicted
+++ resolved
@@ -71,17 +71,15 @@
                                       'test_pkt_util.cc'])
     env.Alias('src/vnsw/agent/pkt/test:test_sg_flow', test_sg_flow)
 
-<<<<<<< HEAD
     test_vrf_assign_acl = env.Program(target = 'test_vrf_assign_acl',
                                   source = ['test_vrf_assign_acl.cc',
                                             'test_pkt_util.cc'])
     env.Alias('src/vnsw/agent/pkt/test:test_vrf_assign_acl', test_vrf_assign_acl)
-=======
+    
     test_sg_tcp_flow = env.Program(target = 'test_sg_tcp_flow', 
                             source = ['test_sg_tcp_flow.cc',
                                       'test_pkt_util.cc'])
     env.Alias('src/vnsw/agent/pkt/test:test_sg_tcp_flow', test_sg_tcp_flow)
->>>>>>> eb9dca66
 
     pkt_flow_suite = [test_ecmp,
                       test_flowtable,
