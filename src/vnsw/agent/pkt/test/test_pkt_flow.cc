/*
 * Copyright (c) 2013 Juniper Networks, Inc. All rights reserved.
 */

#include "test/test_cmn_util.h"
#include "test_flow_util.h"
#include "ksync/ksync_sock_user.h"
#include "oper/tunnel_nh.h"
#include <algorithm>

#define MAX_VNET 4

void RouterIdDepInit() {
}

struct TestFlowKey {
    uint16_t        vrfid_;
    const char      *sip_;
    const char      *dip_;
    uint8_t         proto_;
    uint16_t        sport_;
    uint16_t        dport_;
};

#define vm1_ip "11.1.1.1"
#define vm2_ip "11.1.1.2"
#define vm3_ip "12.1.1.1"
#define vm4_ip "13.1.1.1"
#define vm5_ip "14.1.1.1"
#define vm1_fip "14.1.1.100"
#define vm1_fip2 "14.1.1.101"
#define vm2_fip "14.1.1.100"
#define remote_vm1_ip "11.1.1.3"
#define remote_vm3_ip "12.1.1.3"
#define remote_vm4_ip "13.1.1.2"
#define remote_router_ip "10.1.1.2"
#define vhost_ip_addr "10.1.2.1"
#define linklocal_ip "169.254.1.10"
#define linklocal_port 4000
#define fabric_port 8000

int fd_table[MAX_VNET];

struct PortInfo input[] = {
        {"flow0", 6, vm1_ip, "00:00:00:01:01:01", 5, 1},
        {"flow1", 7, vm2_ip, "00:00:00:01:01:02", 5, 2},
        {"flow2", 8, vm3_ip, "00:00:00:01:01:03", 5, 3},
};

struct PortInfo input2[] = {
        {"flow3", 9, vm4_ip, "00:00:00:01:01:04", 3, 4},
};

struct PortInfo input3[] = {
        {"flow4", 10, vm5_ip, "00:00:00:01:01:06", 4, 5},
};

int hash_id;
VmInterface *flow0;
VmInterface *flow1;
VmInterface *flow2;
VmInterface *flow3;
VmInterface *flow4;
std::string eth_itf;

class FlowTest : public ::testing::Test {
public:
    bool FlowTableWait(size_t count) {
        int i = 1000;
        while (i > 0) {
            i--;
            if (Agent::GetInstance()->pkt()->flow_table()->Size() == count) {
                break;
            }
            client->WaitForIdle();
            usleep(1);
        }
        return (Agent::GetInstance()->pkt()->flow_table()->Size() == count);
    }

    void FlushFlowTable() {
        client->EnqueueFlowFlush();
        client->WaitForIdle();
        EXPECT_EQ(0U, Agent::GetInstance()->pkt()->flow_table()->Size());
    }

    void CreateLocalRoute(const char *vrf, const char *ip,
                          VmInterface *intf, int label) {
        Ip4Address addr = Ip4Address::from_string(ip);
        Agent::GetInstance()->GetDefaultInet4UnicastRouteTable()->
            AddLocalVmRouteReq(NULL, vrf, addr, 32, intf->GetUuid(),
                               intf->vn()->GetName(), label,
                               SecurityGroupList(), false); 
        client->WaitForIdle();
        EXPECT_TRUE(RouteFind(vrf, addr, 32));
    }

    void CreateRemoteRoute(const char *vrf, const char *remote_vm, 
                           const char *serv, int label, const char *vn) {
        Ip4Address addr = Ip4Address::from_string(remote_vm);
        Ip4Address gw = Ip4Address::from_string(serv);
        Agent::GetInstance()->GetDefaultInet4UnicastRouteTable()->AddRemoteVmRouteReq
            (peer_, vrf, addr, 32, gw, TunnelType::MplsType(), label, vn);
        client->WaitForIdle(2);
        WAIT_FOR(1000, 500, (RouteFind(vrf, addr, 32) == true));
    }

    void DeleteRoute(const char *vrf, const char *ip) {
        Ip4Address addr = Ip4Address::from_string(ip);
        Agent::Agent::GetInstance()->
            GetDefaultInet4UnicastRouteTable()->DeleteReq(NULL, 
                                                vrf, addr, 32);
        client->WaitForIdle();
        WAIT_FOR(1000, 1, (RouteFind(vrf, addr, 32) == false));
    }

    void DeleteRemoteRoute(const char *vrf, const char *ip) {
        Ip4Address addr = Ip4Address::from_string(ip);
        Agent::Agent::GetInstance()->
            GetDefaultInet4UnicastRouteTable()->DeleteReq(peer_, 
                vrf, addr, 32);
        client->WaitForIdle();
        WAIT_FOR(1000, 1, (RouteFind(vrf, addr, 32) == false));
    }

    static void FlowDel(int vrf, const char *sip, const char *dip,
                        int proto, int sport, int dport, 
                        bool del_reverse_flow) {
        FlowKey key;

        key.vrf = vrf;
        key.src.ipv4 = ntohl(inet_addr(sip));
        key.dst.ipv4 = ntohl(inet_addr(dip));
        key.protocol = proto;
        key.src_port = sport;
        key.dst_port = dport;
        Agent::GetInstance()->pkt()->flow_table()->Delete(key, del_reverse_flow);
        client->WaitForIdle();
    }

    static void RunFlowAudit() {
        FlowTableKSyncObject *ksync_obj = 
            Agent::GetInstance()->ksync()->flowtable_ksync_obj();
        ksync_obj->AuditProcess();
        ksync_obj->AuditProcess();
    }

    static bool KFlowHoldAdd(uint32_t hash_id, int vrf, const char *sip, 
                             const char *dip, int proto, int sport, int dport) {
        FlowTableKSyncObject *ksync_obj = 
            Agent::GetInstance()->ksync()->flowtable_ksync_obj();
        if (hash_id >= ksync_obj->flow_table_entries_count()) {
            return false;
        }
        if (ksync_init_) {
            return false;
        }

        vr_flow_entry *vr_flow = KSyncSockTypeMap::GetFlowEntry(hash_id);

        vr_flow_req req;
        req.set_fr_index(hash_id);
        req.set_fr_flow_sip(inet_addr(sip));
        req.set_fr_flow_dip(inet_addr(dip));
        req.set_fr_flow_proto(proto);
        req.set_fr_flow_sport(htons(sport));
        req.set_fr_flow_dport(htons(dport));
        req.set_fr_flow_vrf(vrf);

        vr_flow->fe_action = VR_FLOW_ACTION_HOLD;
        KSyncSockTypeMap::SetFlowEntry(&req, true);

        return true;
    }

    static void KFlowPurgeHold() {
        if (ksync_init_) {
            return;
        }
        FlowTableKSyncObject *ksync_obj = 
            Agent::GetInstance()->ksync()->flowtable_ksync_obj();

        for (size_t count = 0; count < ksync_obj->flow_table_entries_count();
             count++) {
            vr_flow_entry *vr_flow = KSyncSockTypeMap::GetFlowEntry(count);
            vr_flow->fe_action = VR_FLOW_ACTION_DROP;
            vr_flow_req req;
            req.set_fr_index(hash_id);
            KSyncSockTypeMap::SetFlowEntry(&req, false);
        }

        return;
    }

    static void FlowAdd(int hash_id, int vrf, const char *sip, const char *dip,
                        int proto, int sport, int dport, const char *nat_sip,
                        const char *nat_dip, int nat_vrf) {
        boost::shared_ptr<PktInfo> pkt_1(new PktInfo());
        PktFlowInfo flow_info_1(pkt_1);
        PktFlowInfo *flow_info = &flow_info_1;
        MatchPolicy policy;
        string svn = "svn";
        string dvn = "dvn";

        PktInfo *pkt = pkt_1.get();
        pkt->vrf = vrf;
        pkt->ip_saddr = ntohl(inet_addr(sip));
        pkt->ip_daddr = ntohl(inet_addr(dip));
        pkt->ip_proto = proto;
        pkt->sport = sport;
        pkt->dport = dport;
        policy.action_info.action = (1 << TrafficAction::PASS);

        flow_info->nat_vrf = nat_vrf;
        if (nat_sip) {
            flow_info->nat_ip_saddr = ntohl(inet_addr(nat_sip));
        } else {
            flow_info->nat_ip_saddr = pkt->ip_saddr;
        }

        if (nat_dip) {
            flow_info->nat_ip_daddr = ntohl(inet_addr(nat_dip));
        } else {
            flow_info->nat_ip_daddr = pkt->ip_daddr;
        }
        flow_info->nat_sport = sport;
        flow_info->nat_dport = dport;

        if (pkt->ip_saddr != flow_info->nat_ip_saddr ||
            pkt->ip_daddr != flow_info->nat_ip_daddr) {
            flow_info->nat_done = true;
        } else {
            flow_info->nat_done = false;
        }
        pkt->agent_hdr.cmd_param = hash_id;
        flow_info->source_vn = &svn;
        flow_info->dest_vn = &dvn;

        SecurityGroupList empty_sg_id_l;
        flow_info->source_sg_id_l = &empty_sg_id_l;
        flow_info->dest_sg_id_l = &empty_sg_id_l;

        PktControlInfo in;
        PktControlInfo out;

        flow_info->Add(pkt, &in, &out);
        //Agent::GetInstance()->pkt()->flow_table()->Add(pkt, flow_info);
        client->WaitForIdle();
    }
    
    static int GetFlowPassCount(int total_flows, int age_time_usecs) {
        int age_time_millisec = age_time_usecs / 1000;
        int default_age_time_millisec = FlowStatsCollector::FlowAgeTime / 1000;
        int max_flows = (FlowStatsCollector::MaxFlows * age_time_millisec) / default_age_time_millisec;
        int flow_multiplier = (max_flows * FlowStatsCollector::FlowStatsMinInterval)/age_time_millisec;

        int flow_timer_interval = std::min((age_time_millisec * flow_multiplier)/total_flows, 1000);
        int flow_count_per_pass = std::max((flow_timer_interval * total_flows)/age_time_millisec, 100);

        int ret = total_flows / flow_count_per_pass;
        if (total_flows % flow_count_per_pass) {
            ret++;
        }
        return ret;
    }

    static void TestTearDown() {
        client->Reset();
        if (ksync_init_) {
            DeleteTapIntf(fd_table, MAX_VNET);
        }
        client->WaitForIdle();
    }

    static void TestSetup(bool ksync_init) {
        ksync_init_ = ksync_init;
        if (ksync_init_) {
            CreateTapInterfaces("flow", MAX_VNET, fd_table);
            client->WaitForIdle();
        }
        client->SetFlowFlushExclusionPolicy();
        client->SetFlowAgeExclusionPolicy();
    }

    void CheckSandeshResponse(Sandesh *sandesh, int flows) {
        if (memcmp(sandesh->Name(), "FlowRecordsResp",
                   strlen("FlowRecordsResp")) == 0) {
            FlowRecordsResp *resp = static_cast<FlowRecordsResp *>(sandesh);
            EXPECT_TRUE(resp->get_flow_list().size() == flows);
        } else if (memcmp(sandesh->Name(), "FlowRecordResp",
                   strlen("FlowRecordResp")) == 0) {
            FlowRecordResp *resp = static_cast<FlowRecordResp *>(sandesh);
            EXPECT_TRUE(resp->get_record().sip == vm1_ip);
            EXPECT_TRUE(resp->get_record().dip == vm2_ip);
            EXPECT_TRUE(resp->get_record().src_port == 1000);
            EXPECT_TRUE(resp->get_record().dst_port == 200);
            EXPECT_TRUE(resp->get_record().protocol == IPPROTO_TCP);
        }
    }

protected:
    virtual void SetUp() {
        unsigned int vn_count = 0;
        EXPECT_EQ(0U, Agent::GetInstance()->pkt()->flow_table()->Size());
        hash_id = 1;
        client->Reset();
        CreateVmportEnv(input, 3, 1);
        client->WaitForIdle(5);
        vn_count++;

        EXPECT_TRUE(VmPortActive(input, 0));
        EXPECT_TRUE(VmPortActive(input, 1));
        EXPECT_TRUE(VmPortActive(input, 2));
        EXPECT_TRUE(VmPortPolicyEnable(input, 0));
        EXPECT_TRUE(VmPortPolicyEnable(input, 1));
        EXPECT_TRUE(VmPortPolicyEnable(input, 2));
        EXPECT_EQ(7U, Agent::GetInstance()->GetInterfaceTable()->Size());
        EXPECT_EQ(3U, Agent::GetInstance()->GetVmTable()->Size());
        EXPECT_EQ(vn_count, Agent::GetInstance()->GetVnTable()->Size());
        EXPECT_EQ(3U, Agent::GetInstance()->GetIntfCfgTable()->Size());

        flow0 = VmInterfaceGet(input[0].intf_id);
        assert(flow0);
        flow1 = VmInterfaceGet(input[1].intf_id);
        assert(flow1);
        flow2 = VmInterfaceGet(input[2].intf_id);
        assert(flow2);

        /* Create interface flow3 in vn3 , vm4. Associate vn3 with acl2 */
        client->Reset();
        CreateVmportEnv(input2, 1, 2);
        client->WaitForIdle(5);
        vn_count++;
        EXPECT_TRUE(VmPortActive(input2, 0));
        EXPECT_TRUE(VmPortPolicyEnable(input2, 0));
        EXPECT_EQ(8U, Agent::GetInstance()->GetInterfaceTable()->Size());
        EXPECT_EQ(4U, Agent::GetInstance()->GetVmTable()->Size());
        EXPECT_EQ(vn_count, Agent::GetInstance()->GetVnTable()->Size());
        EXPECT_EQ(4U, Agent::GetInstance()->GetIntfCfgTable()->Size());
        EXPECT_EQ(2U, Agent::GetInstance()->GetAclTable()->Size());

        flow3 = VmInterfaceGet(input2[0].intf_id);
        assert(flow3);

        /* Create interface flow4 in vn4 */
        client->Reset();
        CreateVmportFIpEnv(input3, 1);
        client->WaitForIdle(5);
        vn_count++;
        EXPECT_TRUE(VmPortActive(input3, 0));
        EXPECT_EQ(9U, Agent::GetInstance()->GetInterfaceTable()->Size());
        EXPECT_EQ(5U, Agent::GetInstance()->GetVmTable()->Size());
        EXPECT_EQ(vn_count, Agent::GetInstance()->GetVnTable()->Size());
        EXPECT_EQ(5U, Agent::GetInstance()->GetIntfCfgTable()->Size());
        flow4 = VmInterfaceGet(input3[0].intf_id);
        assert(flow4);
        // Configure Floating-IP
        AddFloatingIpPool("fip-pool1", 1);
        AddFloatingIp("fip1", 1, "14.1.1.100");
        AddFloatingIp("fip2", 1, "14.1.1.101");
        AddLink("floating-ip", "fip1", "floating-ip-pool", "fip-pool1");
        AddLink("floating-ip", "fip2", "floating-ip-pool", "fip-pool1");
        AddLink("floating-ip-pool", "fip-pool1", "virtual-network", "vn4");
        AddLink("virtual-machine-interface", "flow0", "floating-ip", "fip1");
        client->WaitForIdle();
        peer_ = new BgpPeer("BGP Peer 1", NULL, -1);
    }

    virtual void TearDown() {
        FlushFlowTable();
        client->Reset();
        DeleteVmportEnv(input, 3, true, 1);
        client->WaitForIdle(3);
        client->PortDelNotifyWait(3);
        EXPECT_FALSE(VmPortFind(input, 0));
        EXPECT_FALSE(VmPortFind(input, 1));
        EXPECT_FALSE(VmPortFind(input, 2));
        EXPECT_EQ(6U, Agent::GetInstance()->GetInterfaceTable()->Size());
        EXPECT_EQ(2U, Agent::GetInstance()->GetIntfCfgTable()->Size());

        client->Reset();
        DeleteVmportEnv(input2, 1, true, 2);
        client->WaitForIdle(3);
        client->PortDelNotifyWait(1);
        EXPECT_EQ(5U, Agent::GetInstance()->GetInterfaceTable()->Size());
        EXPECT_EQ(1U, Agent::GetInstance()->GetIntfCfgTable()->Size());
        EXPECT_FALSE(VmPortFind(input2, 0));

        client->Reset();
        DeleteVmportFIpEnv(input3, 1, true);
        client->WaitForIdle(3);
        client->PortDelNotifyWait(1);
        EXPECT_EQ(4U, Agent::GetInstance()->GetInterfaceTable()->Size());
        EXPECT_EQ(0U, Agent::GetInstance()->GetIntfCfgTable()->Size());
        EXPECT_FALSE(VmPortFind(input3, 0));

        EXPECT_EQ(0U, Agent::GetInstance()->GetVmTable()->Size());
        EXPECT_EQ(0U, Agent::GetInstance()->GetVnTable()->Size());
        EXPECT_EQ(0U, Agent::GetInstance()->GetAclTable()->Size());
        delete static_cast<Peer *>(peer_);
    }

private:
    static bool ksync_init_;
    BgpPeer *peer_;
};

bool FlowTest::ksync_init_;
//Ingress flow test (VMport to VMport - Same VN)
//Flow creation using IP and TCP packets
TEST_F(FlowTest, FlowAdd_1) {
    TestFlow flow[] = {
        //Add a ICMP forward and reverse flow
        {  TestFlowPkt(vm1_ip, vm2_ip, 1, 0, 0, "vrf5", 
                flow0->id()),
        {
            new VerifyVn("vn5", "vn5"),
            new VerifyVrf("vrf5", "vrf5")
        }
        },
        {  TestFlowPkt(vm2_ip, vm1_ip, 1, 0, 0, "vrf5", 
                flow1->id()),
        {
            new VerifyVn("vn5", "vn5"),
            new VerifyVrf("vrf5", "vrf5")
        }
        },
        //Add a TCP forward and reverse flow
        {  TestFlowPkt(vm1_ip, vm2_ip, IPPROTO_TCP, 1000, 200, 
                "vrf5", flow0->id()),
        {
            new VerifyVn("vn5", "vn5"),
            new VerifyVrf("vrf5", "vrf5")
        }
        },
        {  TestFlowPkt(vm2_ip, vm1_ip, IPPROTO_TCP, 200, 1000, 
                "vrf5", flow1->id()),
        {
            new VerifyVn("vn5", "vn5"),
            new VerifyVrf("vrf5", "vrf5")
        }
        }
    };

    CreateFlow(flow, 4);
    EXPECT_EQ(4U, Agent::GetInstance()->pkt()->flow_table()->Size());

    FetchAllFlowRecords *all_flow_records_sandesh = new FetchAllFlowRecords();
    Sandesh::set_response_callback(boost::bind(&FlowTest::CheckSandeshResponse,
                                               this, _1, 4));
    all_flow_records_sandesh->HandleRequest();
    client->WaitForIdle();
    all_flow_records_sandesh->Release();

    FetchFlowRecord *flow_record_sandesh = new FetchFlowRecord();
    flow_record_sandesh->set_vrf(1);
    flow_record_sandesh->set_sip(vm1_ip);
    flow_record_sandesh->set_dip(vm2_ip);
    flow_record_sandesh->set_src_port(1000);
    flow_record_sandesh->set_dst_port(200);
    flow_record_sandesh->set_protocol(IPPROTO_TCP);
    flow_record_sandesh->HandleRequest();
    client->WaitForIdle();
    flow_record_sandesh->Release();

    //Verify the ingress and egress flow counts
    uint32_t in_count, out_count;
    const FlowEntry *fe = flow[0].pkt_.FlowFetch();
    const VnEntry *vn = fe->data().vn_entry.get();
    Agent::GetInstance()->pkt()->flow_table()->VnFlowCounters(vn, &in_count, &out_count);
    EXPECT_EQ(4U, in_count);
    EXPECT_EQ(4U, out_count);
}

//Egress flow test (IP fabric to VMPort - Same VN)
//Flow creation using GRE packets
TEST_F(FlowTest, FlowAdd_2) {
    EXPECT_EQ(0U, Agent::GetInstance()->pkt()->flow_table()->Size());

    //Create PHYSICAL interface to receive GRE packets on it.
    PhysicalInterfaceKey key(eth_itf);
    Interface *intf = static_cast<Interface *>
        (Agent::GetInstance()->GetInterfaceTable()->FindActiveEntry(&key));
    EXPECT_TRUE(intf != NULL);

    //Create remote VM route. This will be used to figure out destination VN for
    //flow
    CreateRemoteRoute("vrf5", remote_vm1_ip, remote_router_ip, 30, "vn5");
    client->WaitForIdle();

    CreateRemoteRoute("vrf5", remote_vm3_ip, remote_router_ip, 32, "vn5");
    client->WaitForIdle();

    TestFlow flow[] = {
        //Send an ICMP flow from remote VM to local VM
        {
            TestFlowPkt(remote_vm1_ip, vm1_ip, 1, 0, 0, "vrf5", 
                    remote_router_ip, 16),
            { 
                new VerifyVn("vn5", "vn5"),
                new VerifyVrf("vrf5", "vrf5")
            }
        },
        //Send a ICMP reply from local to remote VM
        {
            TestFlowPkt(vm1_ip, remote_vm1_ip, 1, 0, 0, "vrf5", 
                    flow0->id()),
            {
                new VerifyVn("vn5", "vn5"),
                new VerifyVrf("vrf5", "vrf5")
            }
        },
        //Send a TCP flow from remote VM to local VM
        {
            TestFlowPkt(remote_vm3_ip, vm3_ip, IPPROTO_TCP, 1001, 1002,
                    "vrf5", remote_router_ip, 18),
            {
                new VerifyVn("vn5", "vn5"),
                new VerifyVrf("vrf5", "vrf5")
            }
        },
        //Send a TCP reply from local VM to remote VM
        {
            TestFlowPkt(vm3_ip, remote_vm3_ip, IPPROTO_TCP, 1002, 1001,
                    "vrf5", flow2->id()),
            {
                new VerifyVn("vn5", "vn5"),
                new VerifyVrf("vrf5", "vrf5")
            }
        }
    };

    CreateFlow(flow, 4);
    EXPECT_EQ(4U, Agent::GetInstance()->pkt()->flow_table()->Size());

    //Verify ingress and egress flow count
    uint32_t in_count, out_count;
    const FlowEntry *fe = flow[0].pkt_.FlowFetch();
    const VnEntry *vn = fe->data().vn_entry.get();
    Agent::GetInstance()->pkt()->flow_table()->VnFlowCounters(vn, &in_count, &out_count);
    EXPECT_EQ(2U, in_count);
    EXPECT_EQ(2U, out_count);

    //1. Remove remote VM routes
    DeleteRemoteRoute("vrf5", remote_vm1_ip);
    DeleteRemoteRoute("vrf5", remote_vm3_ip);
    client->WaitForIdle();
}

//Ingress flow test (VMport to VMport - Different VNs)
//Flow creation using IP and TCP packets
TEST_F(FlowTest, FlowAdd_3) {

    /* Add Local VM route of vrf3 to vrf5 */
    CreateLocalRoute("vrf5", vm4_ip, flow3, 19);
    /* Add Local VM route of vrf5 to vrf3 */
    CreateLocalRoute("vrf3", vm1_ip, flow0, 16);

    TestFlow flow[] = {
        //Send a ICMP request from local VM in vn5 to local VM in vn3
        {
            TestFlowPkt(vm1_ip, vm4_ip, 1, 0, 0, "vrf5", 
                    flow0->id()),
            {
                new VerifyVn("vn5", "vn3"),
            }
        },
        //Send an ICMP reply from local VM in vn3 to local VM in vn5
        {
            TestFlowPkt(vm4_ip, vm1_ip, 1, 0, 0, "vrf3", 
                    flow3->id()),
            {
                new VerifyVn("vn3", "vn5"),
            }
        },
        //Send a TCP packet from local VM in vn5 to local VM in vn3
        {
            TestFlowPkt(vm1_ip, vm4_ip, IPPROTO_TCP, 200, 300, "vrf5", 
                    flow0->id()),
            {
                new VerifyVn("vn5", "vn3"),
            }
        },
        //Send an TCP packet from local VM in vn3 to local VM in vn5
        {
            TestFlowPkt(vm4_ip, vm1_ip, IPPROTO_TCP, 300, 200, "vrf3", 
                    flow3->id()),
            {
                new VerifyVn("vn3", "vn5"),
            }
        }
    };

    CreateFlow(flow, 4);
    client->WaitForIdle();
    //Verify ingress and egress flow count of VN "vn5"
    uint32_t in_count, out_count;
    const FlowEntry *fe = flow[0].pkt_.FlowFetch();
    const VnEntry *vn = fe->data().vn_entry.get();
    Agent::GetInstance()->pkt()->flow_table()->VnFlowCounters(vn, &in_count, &out_count);
    EXPECT_EQ(2U, in_count);
    EXPECT_EQ(2U, out_count);

    //Verify ingress and egress flow count of VN "vn3"
    fe = flow[1].pkt_.FlowFetch();
    vn = fe->data().vn_entry.get();
    Agent::GetInstance()->pkt()->flow_table()->VnFlowCounters(vn, &in_count, &out_count);
    EXPECT_EQ(2U, in_count);
    EXPECT_EQ(2U, out_count);

    //1. Remove remote VM routes
    DeleteRoute("vrf5", vm4_ip);
    DeleteRoute("vrf3", vm1_ip);
    client->WaitForIdle();
}

//Egress flow test (IP fabric to VMport - Different VNs)
//Flow creation using GRE packets
TEST_F(FlowTest, FlowAdd_4) {
    /* Add remote VN route to vrf5 */
    CreateRemoteRoute("vrf5", remote_vm4_ip, remote_router_ip, 8, "vn3");
    Ip4Address rid1 = Agent::GetInstance()->GetRouterId();
    std::string router_ip_str = rid1.to_string();

    TestFlow flow[] = {
        //Send an ICMP flow from remote VM in vn3 to local VM in vn5
        {
            TestFlowPkt(remote_vm4_ip, vm1_ip, 1, 0, 0, "vrf5", 
                    remote_router_ip, 16),
            { 
                new VerifyVn("vn3", "vn5"),
            }
        },
        //Send a ICMP reply from local VM in vn5 to remote VM in vn3
        {
            TestFlowPkt(vm1_ip, remote_vm4_ip, 1, 0, 0, "vrf5", 
                    flow0->id()),
            {
                new VerifyVn("vn5", "vn3"),
            }
        },
        //Send a TCP flow from remote VM in vn3 to local VM in vn5
        {
            TestFlowPkt(remote_vm4_ip, vm1_ip, IPPROTO_TCP, 1006, 1007,
                    "vrf5", remote_router_ip, 16),
            {
                new VerifyVn("vn3", "vn5"),
            }
        },
        //Send a TCP reply from local VM in vn5 to remote VM in vn3
        {
            TestFlowPkt(vm1_ip, remote_vm4_ip, IPPROTO_TCP, 1007, 1006,
                    "vrf5", flow0->id()),
            {
                new VerifyVn("vn5", "vn3"),
            }
        }
    };

    CreateFlow(flow, 4); 
    client->WaitForIdle();
    //Verify ingress and egress flow count of VN "vn5"
    uint32_t in_count, out_count;
    const FlowEntry *fe = flow[0].pkt_.FlowFetch();
    const VnEntry *vn = fe->data().vn_entry.get();
    Agent::GetInstance()->pkt()->flow_table()->VnFlowCounters(vn, &in_count, &out_count);
    EXPECT_EQ(2U, in_count);
    EXPECT_EQ(2U, out_count);

    //Verify ingress and egress flow count of VN "vn3"
    fe = flow[1].pkt_.FlowFetch();
    vn = fe->data().vn_entry.get();
    Agent::GetInstance()->pkt()->flow_table()->VnFlowCounters(vn, &in_count, &out_count);
    EXPECT_EQ(2U, in_count);
    EXPECT_EQ(2U, out_count);

    //1. Remove remote VM routes
    DeleteRemoteRoute("vrf5", remote_vm4_ip);
    client->WaitForIdle();
}

//Duplicate Ingress flow test (VMport to VMport - Same VN)
//Flow creation using IP
TEST_F(FlowTest, FlowAdd_5) {
    TestFlow flow[] = {
        //Send an ICMP flow from remote VM in vn3 to local VM in vn5
        {
            TestFlowPkt(vm1_ip, vm2_ip, 1, 0, 0, "vrf5", 
                    flow0->id()),
            { 
                new VerifyVn("vn5", "vn5"),
            }
        }
    };

    CreateFlow(flow, 1);
    EXPECT_EQ(2U, Agent::GetInstance()->pkt()->flow_table()->Size());

    //Verify ingress and egress flow count of VN "vn5"
    uint32_t in_count, out_count;
    const FlowEntry *fe = flow[0].pkt_.FlowFetch();
    const VnEntry *vn = fe->data().vn_entry.get();
    Agent::GetInstance()->pkt()->flow_table()->VnFlowCounters(vn, &in_count, &out_count);
    EXPECT_EQ(2U, in_count);
    EXPECT_EQ(2U, out_count);

    //Send duplicate flow creation request
    CreateFlow(flow, 1);
    EXPECT_EQ(2U, Agent::GetInstance()->pkt()->flow_table()->Size());

    //Verify ingress and egress flow count for VN "vn5" does not change
    fe = flow[0].pkt_.FlowFetch();
    vn = fe->data().vn_entry.get();
    Agent::GetInstance()->pkt()->flow_table()->VnFlowCounters(vn, &in_count, &out_count);
    EXPECT_EQ(2U, in_count);
    EXPECT_EQ(2U, out_count);

}

//Duplicate Ingress flow test for flow having reverse flow (VMport to VMport - Same VN)
//Flow creation using TCP packets
TEST_F(FlowTest, FlowAdd_6) {
    TestFlow fwd_flow[] = {
        {
            TestFlowPkt(vm1_ip, vm2_ip, IPPROTO_TCP, 1000, 200, "vrf5", 
                    flow0->id()),
            { 
                new VerifyVn("vn5", "vn5"),
            }
        }
    };

    TestFlow rev_flow[] = {
        {
            TestFlowPkt(vm2_ip, vm1_ip, IPPROTO_TCP, 200, 1000, "vrf5",
                    flow1->id()),
            { 
                new VerifyVn("vn5", "vn5"),
            }
        }
    };


    CreateFlow(fwd_flow, 1);
    EXPECT_EQ(2U, Agent::GetInstance()->pkt()->flow_table()->Size());

    //Verify ingress and egress flow count of VN "vn5"
    uint32_t in_count, out_count;
    const FlowEntry *fe = fwd_flow[0].pkt_.FlowFetch();
    const VnEntry *vn = fe->data().vn_entry.get();
    Agent::GetInstance()->pkt()->flow_table()->VnFlowCounters(vn, &in_count, &out_count);
    EXPECT_EQ(2U, in_count);
    EXPECT_EQ(2U, out_count);

    //Send request for reverse flow
    CreateFlow(rev_flow, 1);
    //Send request for reverse flow again
    CreateFlow(rev_flow, 1);
    //Send request for forward flow again 
    EXPECT_EQ(2U, Agent::GetInstance()->pkt()->flow_table()->Size());

    //Verify ingress and egress flow count for VN "vn5" does not change
    fe = fwd_flow[0].pkt_.FlowFetch();
    vn = fe->data().vn_entry.get();
    Agent::GetInstance()->pkt()->flow_table()->VnFlowCounters(vn, &in_count, &out_count);
    EXPECT_EQ(2U, in_count);
    EXPECT_EQ(2U, out_count);
}

// Validate short flows
TEST_F(FlowTest, ShortFlow_1) {
    TestFlow flow[] = {
        //Send an ICMP flow from remote VM in vn3 to local VM in vn5
        {
            TestFlowPkt(vm1_ip, "115.115.115.115", 1, 0, 0, "vrf5",
                    flow0->id()),
            {
                new ShortFlow()
            }
        }
    };

    CreateFlow(flow, 1);
}

TEST_F(FlowTest, FlowAge_1) {
    int tmp_age_time = 10 * 1000;
    int bkp_age_time = 
        Agent::GetInstance()->uve()->flow_stats_collector()->flow_age_time_intvl();
    //Set the flow age time to 100 microsecond
    Agent::GetInstance()->uve()->flow_stats_collector()->UpdateFlowAgeTime(
            tmp_age_time);

    //Create bidirectional flow
    TestFlow flow[] = {
        {
            TestFlowPkt(vm1_ip, vm2_ip, 1, 0, 0, "vrf5", 
                    flow0->id(), 1),
            { 
                new VerifyVn("vn5", "vn5"),
            }
        },
        {
            TestFlowPkt(vm2_ip, vm1_ip, 1, 0, 0, "vrf5", 
                    flow1->id(), 2),
            { 
                new VerifyVn("vn5", "vn5"),
            }
        }
    };

    CreateFlow(flow, 2);
    EXPECT_EQ(2U, Agent::GetInstance()->pkt()->flow_table()->Size());
    KSyncSockTypeMap::IncrFlowStats(1, 1, 30);
    client->WaitForIdle();

    // Sleep for age-time
    usleep(tmp_age_time + 10);

    //Trigger flow-aging and make sure they are not removed because 
    //of difference in stats between oper flow and Kernel flow
    client->EnqueueFlowAge();
    client->WaitForIdle();
    EXPECT_EQ(2U, Agent::GetInstance()->pkt()->flow_table()->Size());

    //Update reverse-flow stats to postpone aging of forward-flow
    KSyncSockTypeMap::IncrFlowStats(2, 1, 30);

    //Trigger flow-aging
    usleep(tmp_age_time + 10);
    client->EnqueueFlowAge();
    client->WaitForIdle();

    //Verify that forward-flow is not removed even though it is eligible to be removed
    //because reverse-flow is not aged
    EXPECT_EQ(2U, Agent::GetInstance()->pkt()->flow_table()->Size());

    // Sleep for age-time
    usleep(tmp_age_time + 10);

    //Trigger to Age the flow
    client->EnqueueFlowAge();
    client->WaitForIdle();

    //Verify that both flows get removed after reverse-flow ages
    WAIT_FOR(100, 1, (0U == Agent::GetInstance()->pkt()->flow_table()->Size()));

    //Restore flow aging time
    Agent::GetInstance()->uve()->
        flow_stats_collector()->UpdateFlowAgeTime(bkp_age_time);
}

// Aging with more than 2 entries
TEST_F(FlowTest, FlowAge_3) {
    int tmp_age_time = 10 * 1000;
    int bkp_age_time = 
        Agent::GetInstance()->uve()->flow_stats_collector()->flow_age_time_intvl();
    //Set the flow age time to 100 microsecond
    Agent::GetInstance()->uve()->
        flow_stats_collector()->UpdateFlowAgeTime(tmp_age_time);

    //Create bidirectional flow
    TestFlow flow[] = {
        {
            TestFlowPkt(vm1_ip, vm2_ip, 1, 0, 0, "vrf5", 
                    flow0->id(), 1),
            { }
        },
        {
            TestFlowPkt(vm1_ip, vm3_ip, 1, 0, 0, "vrf5", 
                    flow0->id(), 2),
            { }
        },
        {
            TestFlowPkt(vm1_ip, vm4_ip, 1, 0, 0, "vrf5", 
                    flow0->id(), 3),
            { }
        },
        {
            TestFlowPkt(vm2_ip, vm3_ip, 1, 0, 0, "vrf5", 
                    flow1->id(), 4),
            { }
        },
    };

    CreateFlow(flow, 4);
    EXPECT_EQ(8U, Agent::GetInstance()->pkt()->flow_table()->Size());

    // Flow entries are created with #pkts = 1. 
    // Do first sleep for aging to work correctly below
    client->EnqueueFlowAge();
    client->WaitForIdle();

    usleep(tmp_age_time + 10);
    client->EnqueueFlowAge();
    client->WaitForIdle();
    WAIT_FOR(100, 1, (0U == Agent::GetInstance()->pkt()->flow_table()->Size()));
    EXPECT_EQ(0U, Agent::GetInstance()->pkt()->flow_table()->Size());

    // Delete of 2 linked flows
    CreateFlow(flow, 2);
    KSyncSockTypeMap::IncrFlowStats(1, 1, 30);
    client->EnqueueFlowAge();
    client->WaitForIdle();

    usleep(tmp_age_time + 10);
    client->EnqueueFlowAge();
    client->WaitForIdle();
    WAIT_FOR(100, 1, (0U == Agent::GetInstance()->pkt()->flow_table()->Size()));
    EXPECT_EQ(0U, Agent::GetInstance()->pkt()->flow_table()->Size());

    // Delete 2 out of 4 linked entries
    CreateFlow(flow, 2);
    client->EnqueueFlowAge();
    client->WaitForIdle();

    KSyncSockTypeMap::IncrFlowStats(1, 1, 30);
    usleep(tmp_age_time + 10);
    client->EnqueueFlowAge();
    client->WaitForIdle();
    WAIT_FOR(1000, 1000, (2U == Agent::GetInstance()->pkt()->flow_table()->Size()));
    EXPECT_EQ(2U, Agent::GetInstance()->pkt()->flow_table()->Size());
    EXPECT_TRUE(FlowGet(1, vm1_ip, vm2_ip, 1, 0, 0, false, -1, -1));
    EXPECT_TRUE(FlowGet(1, vm2_ip, vm1_ip, 1, 0, 0, false, -1, -1));

    usleep(tmp_age_time + 10);
    client->EnqueueFlowAge();
    client->WaitForIdle();
    WAIT_FOR(100, 1, (0U == Agent::GetInstance()->pkt()->flow_table()->Size()));
    EXPECT_EQ(0U, Agent::GetInstance()->pkt()->flow_table()->Size());

    //Restore flow aging time
    Agent::GetInstance()->uve()->
        flow_stats_collector()->UpdateFlowAgeTime(bkp_age_time);
}

TEST_F(FlowTest, ScaleFlowAge_1) {
    int tmp_age_time = 200 * 1000;
    int bkp_age_time = 
        Agent::GetInstance()->uve()->flow_stats_collector()->flow_age_time_intvl();
    int total_flows = 200;

    for (int i = 0; i < total_flows; i++) {
        Ip4Address dip(0x1010101 + i);
        //Add route for all of them
        CreateRemoteRoute("vrf5", dip.to_string().c_str(), remote_router_ip, 
                10, "vn5");
        TestFlow flow[]=  {
            {
                TestFlowPkt(vm1_ip, dip.to_string(), 1, 0, 0, "vrf5", 
                        flow0->id(), i),
                { }
            },
            {
                TestFlowPkt(dip.to_string(), vm1_ip, 1, 0, 0, "vrf5",
                        flow1->id(), i + 100),
                { }
            }
        };
        CreateFlow(flow, 2);
    }
    EXPECT_EQ((total_flows * 2), 
            Agent::GetInstance()->pkt()->flow_table()->Size());
    //Set the flow age time to 200 milliseconds
    Agent::GetInstance()->uve()->
        flow_stats_collector()->UpdateFlowAgeTime(tmp_age_time);

    Agent::GetInstance()->uve()->flow_stats_collector()->run_counter_ = 0;

    int passes = GetFlowPassCount((total_flows * 2), tmp_age_time);
    client->EnqueueFlowAge();
    client->WaitForIdle(5);
    WAIT_FOR(5000, 1000, (Agent::GetInstance()->uve()->flow_stats_collector()->run_counter_ >= passes));
    usleep(tmp_age_time + 1000);
        WAIT_FOR(5000, 1000, (Agent::GetInstance()->uve()->flow_stats_collector()->run_counter_ >= (passes * 2)));
        client->WaitForIdle(2);

    WAIT_FOR(5000, 500, (0U == Agent::GetInstance()->pkt()->flow_table()->Size()));
    EXPECT_EQ(0U, Agent::GetInstance()->pkt()->flow_table()->Size());

    //Restore flow aging time
    Agent::GetInstance()->uve()->
        flow_stats_collector()->UpdateFlowAgeTime(bkp_age_time);
}

TEST_F(FlowTest, Nat_FlowAge_1) {
    int tmp_age_time = 10 * 1000;
    int bkp_age_time = 
        Agent::GetInstance()->uve()->flow_stats_collector()->flow_age_time_intvl();
    //Set the flow age time to 100 microsecond
    Agent::GetInstance()->uve()->
        flow_stats_collector()->UpdateFlowAgeTime(tmp_age_time);

    TestFlow flow[] = {
        {
            TestFlowPkt(vm1_ip, vm5_ip, 1, 0, 0, "vrf5", 
                    flow0->id(), 1),
            { 
                new VerifyNat(vm5_ip, vm1_fip, 1, 0, 0)
            }
        }
    };

    CreateFlow(flow, 1);
    // Update stats so that flow is not aged
    KSyncSockTypeMap::IncrFlowStats(1, 1, 30);

    // Sleep for age-time
    usleep(tmp_age_time + 10);
    client->EnqueueFlowAge();
    client->WaitForIdle();

    EXPECT_EQ(2U, Agent::GetInstance()->pkt()->flow_table()->Size());
    EXPECT_TRUE(FlowGet(VrfGet("vrf5")->vrf_id(), vm1_ip, vm5_ip, 1, 0, 0, 
                        false, -1, -1));
    EXPECT_TRUE(FlowGet(VrfGet("vn4:vn4")->vrf_id(), vm5_ip, vm1_fip, 1, 0, 0, 
                        false, -1, -1));

    // Sleep for age-time
    usleep(tmp_age_time + 10);
    client->EnqueueFlowAge();
    client->WaitForIdle();

    WAIT_FOR(1000, 1000, (Agent::GetInstance()->pkt()->flow_table()->Size() == 0U));

    //Restore flow aging time
    Agent::GetInstance()->uve()->
        flow_stats_collector()->UpdateFlowAgeTime(bkp_age_time);
}

#if 0
TEST_F(FlowTest, teardown) {
    FlowTest::TestTearDown();
}
#endif

TEST_F(FlowTest, NonNatFlowAdd_1) {
    TestFlow flow[] = {
        {
            TestFlowPkt(vm1_ip, vm2_ip, 1, 0, 0, "vrf5", 
                    flow0->id()),
            {}
        },
        {
            TestFlowPkt(vm2_ip, vm1_ip, 1, 0, 0, "vrf5",
                    flow1->id()),
            {}
        }   
    };

    CreateFlow(flow, 1);

    // Add duplicate flow
    CreateFlow(flow, 1);

    // Add reverse flow
    CreateFlow(flow + 1, 1);

    // Delete forward flow. It should delete both flows
    DeleteFlow(flow, 1);
    EXPECT_TRUE(FlowFail(1, "1.1.1.1", "2.2.2.2", 1, 0, 0));
    EXPECT_TRUE(FlowFail(1, "2.2.2.2", "1.1.1.1", 1, 0, 0));

    // Add forward and reverse flow
    CreateFlow(flow, 2);
    // Delete reverse flow. Should delete both flows
    DeleteFlow(flow + 1, 1);
    EXPECT_TRUE(FlowFail(1, "1.1.1.1", "2.2.2.2", 1, 0, 0));
    EXPECT_TRUE(FlowFail(1, "2.2.2.2", "1.1.1.1", 1, 0, 0));
    EXPECT_TRUE(FlowTableWait(0));
}

TEST_F(FlowTest, NonNatDupFlowAdd_1) {
    TestFlow flow[] = {
        {
             TestFlowPkt(vm1_ip, vm2_ip, 1, 0, 0, "vrf5", 
                                flow0->id()),
            {}
        },
        {
             TestFlowPkt(vm2_ip, vm1_ip, 1, 0, 0, "vrf5",
                                flow1->id()),
            {}
        }   
    };

    // Add forward and reverse flow
    CreateFlow(flow, 2); 

    // Add duplicate forward and reverse flow
    CreateFlow(flow, 2);

    // Delete forward flow. It should delete both flows
    DeleteFlow(flow, 1);
    EXPECT_TRUE(FlowFail(1, "1.1.1.1", "2.2.2.2", 1, 0, 0));
    EXPECT_TRUE(FlowFail(1, "2.2.2.2", "1.1.1.1", 1, 0, 0));
    EXPECT_TRUE(FlowTableWait(0));
}

TEST_F(FlowTest, NonNatAddOldNat_1) {
    TestFlow nat_flow[] = {
        {
            TestFlowPkt(vm1_ip, vm5_ip, 1, 0, 0, "vrf5", 
                    flow0->id()),
            {
                new VerifyNat(vm5_ip, vm1_fip, 1, 0, 0) 
            }
        }
    };

    TestFlow non_nat_flow[] = {
        {
            TestFlowPkt(vm1_ip, vm5_ip, 1, 0, 0, "vrf5", 
                    flow0->id()),
            { }
        }
    };

    // Add NAT flow
    CreateFlow(nat_flow, 1);

    //Disassociate fip
    DelLink("virtual-machine-interface", "flow0", "floating-ip", "fip1"); 
    client->WaitForIdle();
        
    // Add Non-NAT forward flow
    CreateFlow(non_nat_flow, 1);
    //Make sure NAT reverse flow is also deleted
    EXPECT_TRUE(FlowFail(VrfGet("vn4:vn4")->vrf_id(), vm5_ip, vm1_fip, 1, 
                          0, 0));

    DeleteFlow(non_nat_flow, 1); 
    EXPECT_TRUE(FlowFail(VrfGet("vrf5")->vrf_id(), vm5_ip, vm1_ip, 1, 
                         0, 0));

    client->EnqueueFlowAge();
    client->WaitForIdle();
    WAIT_FOR(1000, 1000, (Agent::GetInstance()->pkt()->flow_table()->Size() == 0U));
}


TEST_F(FlowTest, NonNatAddOldNat_2) {
#if 0
    TestFlow nat_flow[] = {
        {
             TestFlowPkt(vm5_ip, vm1_fip, 1, 0, 0, "vn4:vn4", 
                    flow4->id()),
            {
                new VerifyNat(vm1_ip, vm5_ip, 1, 0, 0) 
            }
        }
    };

    TestFlow non_nat_flow[] = {
        {
             TestFlowPkt(vm5_ip, vm1_fip, 1, 0, 0, "vn4:vn4", 
                    flow4->id()),
            {
                new VerifyVn(unknown_vn_, unknown_vn_)
            }
        }
    };

    // Add NAT flow
    CreateFlow(nat_flow, 1);

    //Disassociate fip
    DelLink("virtual-machine-interface", "flow0", "floating-ip", "fip1"); 
    client->WaitForIdle();
    //Make sure NAT reverse flow is deleted
    EXPECT_TRUE(FlowFail(VrfGet("vrf5")->vrf_id(), vm1_ip, vm5_ip, 1, 
                         0, 0));
    EXPECT_TRUE(FlowFail(VrfGet("vn4:vn4")->vrf_id(), vm5_ip, vm1_fip, 1, 
                         0, 0));

    // Add Non-NAT reverse flow
    CreateFlow(non_nat_flow, 1);
    DeleteFlow(non_nat_flow, 1); 
    EXPECT_TRUE(FlowFail(VrfGet("vrf5")->vrf_id(), vm1_ip, vm5_ip, 1, 
                         0, 0));

    client->EnqueueFlowAge();
    client->WaitForIdle();
    EXPECT_TRUE(FlowTableWait(0));
#endif
}

TEST_F(FlowTest, NonNatAddOldNat_3) {
    TestFlow nat_flow[] = {
        {
            TestFlowPkt(vm1_ip, vm5_ip, 1, 0, 0, "vrf5", 
                    flow0->id()),
            {
                new VerifyNat(vm5_ip, vm1_fip, 1, 0, 0) 
            }
        }
    };

    TestFlow non_nat_flow[] = {
        {
            TestFlowPkt(vm1_ip, vm5_ip, 1, 0, 0, "vrf5", 
                    flow0->id()),
            {
                new VerifyVn(unknown_vn_, unknown_vn_)
            }
        }
    };

    // Add NAT flow
    CreateFlow(nat_flow, 1);

    //Disassociate fip
    DelLink("virtual-machine-interface", "flow0", "floating-ip", "fip1"); 
    client->WaitForIdle();
    //Make sure NAT reverse flow is also deleted
    EXPECT_TRUE(FlowFail(VrfGet("vn4:vn4")->vrf_id(), vm5_ip, vm1_fip, 1, 
                0, 0));

    // Add Non-NAT forward flow
    CreateFlow(non_nat_flow, 1);
    DeleteFlow(non_nat_flow, 1); 
    EXPECT_TRUE(FlowFail(VrfGet("vrf5")->vrf_id(), vm5_ip, vm1_ip, 1, 
                0, 0));
    //Make sure NAT reverse flow is not present
    EXPECT_TRUE(FlowFail(VrfGet("vn4:vn4")->vrf_id(), vm5_ip, vm1_fip, 1, 
                0, 0));

    client->EnqueueFlowAge();
    client->WaitForIdle();
    WAIT_FOR(1000, 1000, (Agent::GetInstance()->pkt()->flow_table()->Size() == 0U));
}

TEST_F(FlowTest, NatFlowAdd_1) {
    TestFlow nat_flow[] = {
        {
            TestFlowPkt(vm1_ip, vm5_ip, 1, 0, 0, "vrf5", 
                    flow0->id(), 1),
            {
                new VerifyNat(vm5_ip, vm1_fip, 1, 0, 0) 
            }
        }
    };

    CreateFlow(nat_flow, 1);
    //Add duplicate flow
    CreateFlow(nat_flow, 1);
    
    //Send a reverse nat flow packet
    TestFlow nat_rev_flow[] = {
        {
            TestFlowPkt(vm5_ip, vm1_fip, 1, 0, 0, "vn4:vn4", 
                    flow4->id(), 2),
            {
                new VerifyNat(vm1_ip, vm5_ip, 1, 0, 0)
            }
        }
    };
    CreateFlow(nat_rev_flow, 1);

    //Delete a forward flow and expect both flows to be deleted
    DeleteFlow(nat_flow, 1);
    EXPECT_TRUE(FlowFail(VrfGet("vn4:vn4")->vrf_id(), vm5_ip, vm1_fip, 1, 0, 0));

    CreateFlow(nat_flow, 1); 
    DeleteFlow(nat_rev_flow, 1);
    EXPECT_TRUE(FlowFail(VrfGet("vrf5")->vrf_id(), vm1_ip, vm5_ip, 1, 0, 0));
    EXPECT_TRUE(FlowTableWait(0));
}

TEST_F(FlowTest, NatFlowAdd_2) {
    TestFlow nat_flow[] = {
        {
            TestFlowPkt(vm1_ip, vm5_ip, 1, 0, 0, "vrf5", 
                    flow0->id(), 1),
            {
                new VerifyNat(vm5_ip, vm1_fip, 1, 0, 0) 
            }
        }
    };

    CreateFlow(nat_flow, 1);
    //Add duplicate flow
    CreateFlow(nat_flow, 1);
    //Send a reverse nat flow packet
    TestFlow nat_rev_flow[] = {
        {
             TestFlowPkt(vm5_ip, vm1_fip, 1, 0, 0, "vn4:vn4", 
                    flow4->id(), 2),
            {
                new VerifyNat(vm1_ip, vm5_ip, 1, 0, 0)
            }
        }
    };
    CreateFlow(nat_rev_flow, 1);

    //Delete a forward flow and expect both flows to be deleted
    DeleteFlow(nat_flow, 1);
    EXPECT_TRUE(FlowFail(VrfGet("vrf3")->vrf_id(), vm5_ip, vm1_fip, 1, 0, 0));
    EXPECT_TRUE(FlowTableWait(0));
}

TEST_F(FlowTest, NatAddOldNonNat_1) {
    //Disassociate fip
    DelLink("virtual-machine-interface", "flow0", "floating-ip", "fip1"); 
    client->WaitForIdle();

    TestFlow non_nat_flow[] = {
        {
             TestFlowPkt(vm1_ip, vm5_ip, 1, 0, 0, "vrf5", 
                    flow0->id(), 1),
            {
                new VerifyVn(unknown_vn_, unknown_vn_) 
            }
        }
    };
    CreateFlow(non_nat_flow, 1);

    //Associate a floating IP with flow0
    AddLink("virtual-machine-interface", "flow0", "floating-ip", "fip1");
    client->WaitForIdle();
    TestFlow nat_flow[] = {
        {
             TestFlowPkt(vm1_ip, vm5_ip, 1, 0, 0, "vrf5", 
                    flow0->id(), 1),
            {
                new VerifyNat(vm5_ip, vm1_fip, 1, 0, 0) 
            }
        }
    };
    CreateFlow(nat_flow, 1);
    DeleteFlow(nat_flow, 1);

    EXPECT_TRUE(FlowGet(VrfGet("vn4:vn4")->vrf_id(), vm5_ip, 
                       vm1_fip, 1, 0, 0) == NULL);
    client->EnqueueFlowAge();
    client->WaitForIdle();
    WAIT_FOR(1000, 1000, (Agent::GetInstance()->pkt()->flow_table()->Size() == 0U));
}

TEST_F(FlowTest, NatAddOldNonNat_2) {
    //Disassociate fip
    DelLink("virtual-machine-interface", "flow0", "floating-ip", "fip1"); 
    client->WaitForIdle();

    TestFlow non_nat_flow[] = {
        {
             TestFlowPkt(vm1_ip, vm5_ip, 1, 0, 0, "vrf5", 
                    flow0->id(), 1),
            {
                new VerifyVn(unknown_vn_, unknown_vn_) 
            }
        }
    };
    CreateFlow(non_nat_flow, 1);

    //Associate a floating IP with flow0
    AddLink("virtual-machine-interface", "flow0", "floating-ip", "fip1");
    client->WaitForIdle();
    TestFlow nat_flow[] = {
        {
             TestFlowPkt(vm5_ip, vm1_fip, 1, 0, 0, "vn4:vn4", 
                    flow4->id(), 1),
            {
                new VerifyNat(vm1_ip, vm5_ip, 1, 0, 0) 
            }
        }
    };
    CreateFlow(nat_flow, 1);
    DeleteFlow(nat_flow, 1);

    EXPECT_TRUE(FlowGet(VrfGet("vrf5")->vrf_id(), vm1_ip, 
                vm5_ip, 1, 0, 0) == NULL);

    client->EnqueueFlowAge();
    client->WaitForIdle();
    WAIT_FOR(1000, 1000, (Agent::GetInstance()->pkt()->flow_table()->Size() == 0U));
}

TEST_F(FlowTest, NatAddOldNat_1) {
    TestFlow nat_flow[] = {
        {
             TestFlowPkt(vm1_ip, vm5_ip, 1, 0, 0, "vrf5", 
                    flow0->id(), 1),
            {
                new VerifyNat(vm5_ip, vm1_fip, 1, 0, 0) 
            }
        }
    };

    CreateFlow(nat_flow, 1);

    DelLink("virtual-machine-interface", "flow0", "floating-ip", "fip1");  
    AddLink("virtual-machine-interface", "flow0", "floating-ip", "fip2"); 
    client->WaitForIdle();

    TestFlow new_nat_flow[] = {
        {
             TestFlowPkt(vm1_ip, vm5_ip, 1, 0, 0, "vrf5", 
                    flow0->id(), 1),
            {
                new VerifyNat(vm5_ip, vm1_fip2, 1, 0, 0) 
            }
        }
    };
    CreateFlow(new_nat_flow, 1);
    DeleteFlow(new_nat_flow, 1);
 
    client->EnqueueFlowAge();
    client->WaitForIdle();
    WAIT_FOR(1000, 1000, (Agent::GetInstance()->pkt()->flow_table()->Size() == 0U));
}

TEST_F(FlowTest, NatAddOldNat_2) {
    TestFlow nat_flow[] = {
        {
             TestFlowPkt(vm1_ip, vm5_ip, 1, 0, 0, "vrf5", 
                    flow0->id(), 1),
            {
                new VerifyNat(vm5_ip, vm1_fip, 1, 0, 0) 
            }
        }
    };

    CreateFlow(nat_flow, 1);

    DelLink("virtual-machine-interface", "flow0", "floating-ip", "fip1");  
    AddLink("virtual-machine-interface", "flow1", "floating-ip", "fip1"); 
    client->WaitForIdle();

    TestFlow new_nat_flow[] = {
        {
             TestFlowPkt(vm2_ip, vm5_ip, 1, 0, 0, "vrf5", 
                    flow1->id(), 1),
            {
                new VerifyNat(vm5_ip, vm1_fip, 1, 0, 0)
            }
        }
    };
    CreateFlow(new_nat_flow, 1);
    DeleteFlow(new_nat_flow, 1);

    client->EnqueueFlowAge();
    client->WaitForIdle();
    WAIT_FOR(1000, 1000, (Agent::GetInstance()->pkt()->flow_table()->Size() == 0U));
}

TEST_F(FlowTest, NatAddOldNat_3) {
    TestFlow nat_flow[] = {
        {
             TestFlowPkt(vm1_ip, vm5_ip, 1, 0, 0, "vrf5", 
                    flow0->id(), 1),
            {
                new VerifyNat(vm5_ip, vm1_fip, 1, 0, 0) 
            }
        }
    };

    CreateFlow(nat_flow, 1);

    DelLink("virtual-machine-interface", "flow0", "floating-ip", "fip1");  
    AddLink("virtual-machine-interface", "flow1", "floating-ip", "fip1"); 
    client->WaitForIdle();

    TestFlow new_nat_flow[] = {
        {
             TestFlowPkt(vm5_ip, vm1_fip, 1, 0, 0, "vn4:vn4", 
                    flow4->id(), 1),
            {
                new VerifyNat(vm2_ip, vm5_ip, 1, 0, 0)
            }
        }
    };
    CreateFlow(new_nat_flow, 1);
    DeleteFlow(new_nat_flow, 1);

    client->EnqueueFlowAge();
    client->WaitForIdle();
    WAIT_FOR(1000, 1000, (Agent::GetInstance()->pkt()->flow_table()->Size() == 0U));
}

//Create same Nat flow with different flow handles
TEST_F(FlowTest, TwoNatFlow) {
    TestFlow nat_flow[] = {
        {
             TestFlowPkt(vm1_ip, vm5_ip, 1, 0, 0, "vrf5", 
                    flow0->id(), 1),
            {
                new VerifyNat(vm5_ip, vm1_fip, 1, 0, 0) 
            }
        }
    };

    CreateFlow(nat_flow, 1);
    TestFlow nat_rev_flow[] = {
        {
             TestFlowPkt(vm5_ip, vm1_fip, 1, 0, 0, "vn4:vn4", 
                    flow4->id(), 1),
            {
                new VerifyNat(vm1_ip, vm5_ip, 1, 0, 0)
            }
        }
    };
    CreateFlow(nat_rev_flow, 1);

    DeleteFlow(nat_flow, 1);    
    EXPECT_TRUE(FlowTableWait(0));
}

TEST_F(FlowTest, FlowAudit) {
    KFlowPurgeHold();
    EXPECT_TRUE(KFlowHoldAdd(1, 1, "1.1.1.1", "2.2.2.2", 1, 0, 0));
    EXPECT_TRUE(KFlowHoldAdd(2, 1, "2.2.2.2", "3.3.3.3", 1, 0, 0));
    RunFlowAudit();
    EXPECT_TRUE(FlowTableWait(2));
    client->EnqueueFlowAge();
    client->WaitForIdle();
    WAIT_FOR(1000, 1000, (Agent::GetInstance()->pkt()->flow_table()->Size() == 0U));
    KFlowPurgeHold();

    FlowAdd(1, 1, "1.1.1.1", "2.2.2.2", 1, 0, 0, "3.3.3.3", "2.2.2.2", 1);
    EXPECT_TRUE(FlowTableWait(2));
    EXPECT_TRUE(KFlowHoldAdd(10, 1, "1.1.1.1", "2.2.2.2", 1, 0, 0));
    RunFlowAudit();
    client->EnqueueFlowAge();
    client->WaitForIdle();
    usleep(500);
    int tmp_age_time = 10 * 1000;
    int bkp_age_time = 
        Agent::GetInstance()->uve()->flow_stats_collector()->flow_age_time_intvl();
    //Set the flow age time to 10 microsecond
    Agent::GetInstance()->uve()->
        flow_stats_collector()->UpdateFlowAgeTime(tmp_age_time);
    client->EnqueueFlowAge();
    client->WaitForIdle();
    WAIT_FOR(1000, 1000, (Agent::GetInstance()->pkt()->flow_table()->Size() == 0U));
    Agent::GetInstance()->uve()->
        flow_stats_collector()->UpdateFlowAgeTime(bkp_age_time);
    KFlowPurgeHold();
}

//Test flow deletion on ACL deletion
TEST_F(FlowTest, AclDelete) {
    AddAcl("acl1", 1, "vn5" , "vn5");
    client->WaitForIdle();
    uint32_t sport = 30;
    for (uint32_t i = 0; i < 1; i++) {
        sport++;
        TestFlow flow[] = {
            {
                TestFlowPkt(vm2_ip, vm1_ip, IPPROTO_TCP, sport, 40, "vrf5",
                            flow1->id(), 1),
                {
                    new VerifyVn("vn5", "vn5")
                }
            }
        };
        CreateFlow(flow, 1);
    }

    //Delete the acl
    DelOperDBAcl(1);
    client->WaitForIdle();
    EXPECT_TRUE(FlowTableWait(0));
}

TEST_F(FlowTest, FlowOnDeletedInterface) {
    struct PortInfo input[] = {
        {"flow5", 11, "11.1.1.3", "00:00:00:01:01:01", 5, 6},
    };
    CreateVmportEnv(input, 1);
    client->WaitForIdle();

    InterfaceRef intf(VmInterfaceGet(input[0].intf_id));
    //Delete the interface with reference help
    DeleteVmportEnv(input, 1, false);
    client->WaitForIdle();

    TxTcpPacket(intf->id(), "11.1.1.3", vm1_ip, 30, 40, 1,
               VrfGet("vrf5")->vrf_id());
    client->WaitForIdle();

    //Flow find should fail as interface is delete marked, and packet get dropped
    // in packet parsing
    FlowEntry *fe = FlowGet(VrfGet("vrf5")->vrf_id(), "11.1.1.3", vm1_ip,
                            IPPROTO_TCP, 30, 40);
    EXPECT_TRUE(fe == NULL);
}

TEST_F(FlowTest, FlowOnDeletedVrf) {
    struct PortInfo input[] = {
        {"flow5", 11, "11.1.1.3", "00:00:00:01:01:01", 5, 6},
    };
    CreateVmportEnv(input, 1);
    client->WaitForIdle();

    uint32_t vrf_id = VrfGet("vrf5")->vrf_id();
    InterfaceRef intf(VmInterfaceGet(input[0].intf_id));
    //Delete the VRF
    DelVrf("vrf5");
    client->WaitForIdle();

    TxTcpPacket(intf->id(), "11.1.1.3", vm1_ip, 30, 40, 1, vrf_id);
    client->WaitForIdle();

    //Flow find should fail as interface is delete marked
    FlowEntry *fe = FlowGet(vrf_id, "11.1.1.3", vm1_ip,
                            IPPROTO_TCP, 30, 40);
    EXPECT_TRUE(fe != NULL);
    EXPECT_TRUE(fe->is_flags_set(FlowEntry::ShortFlow) == true);

    DeleteVmportEnv(input, 1, false);
    client->WaitForIdle();
}

TEST_F(FlowTest, Flow_with_encap_change) {
    EXPECT_EQ(0U, Agent::GetInstance()->pkt()->flow_table()->Size());

    //Create PHYSICAL interface to receive GRE packets on it.
    PhysicalInterfaceKey key(eth_itf);
    Interface *intf = static_cast<Interface *>
        (Agent::GetInstance()->GetInterfaceTable()->FindActiveEntry(&key));
    EXPECT_TRUE(intf != NULL);
    CreateRemoteRoute("vrf5", remote_vm1_ip, remote_router_ip, 30, "vn5");
    client->WaitForIdle();
    TestFlow flow[] = {
        {
            TestFlowPkt(vm1_ip, remote_vm1_ip, 1, 0, 0, "vrf5", 
                    flow0->id()),
            {}
        },
        {
            TestFlowPkt(remote_vm1_ip, vm1_ip, 1, 0, 0, "vrf5", 
                    remote_router_ip, 16),
            {}
        }   
    };

    CreateFlow(flow, 1);
    // Add reverse flow
    CreateFlow(flow + 1, 1);

    FlowEntry *fe = 
        FlowGet(VrfGet("vrf5")->vrf_id(), remote_vm1_ip, vm1_ip, 1, 0, 0);
    const NextHop *nh = (fe->data().nh_state_.get())->nh();
    EXPECT_TRUE(nh != NULL);
    EXPECT_TRUE(nh->GetType() == NextHop::TUNNEL);
    const TunnelNH *tnh = static_cast<const TunnelNH *>(nh);
    EXPECT_TRUE(tnh->GetTunnelType().GetType() == TunnelType::MPLS_GRE);

    AddEncapList("MPLSoUDP", "MPLSoGRE", "VXLAN");
    client->WaitForIdle();
    fe = FlowGet(VrfGet("vrf5")->vrf_id(), remote_vm1_ip, vm1_ip, 1, 0, 0);
    EXPECT_TRUE(fe->data().nh_state_.get() != NULL);
    nh = (fe->data().nh_state_.get())->nh();
    EXPECT_TRUE(nh != NULL);
    EXPECT_TRUE(nh->GetType() == NextHop::TUNNEL);
    tnh = static_cast<const TunnelNH *>(nh);
    EXPECT_TRUE(tnh->GetTunnelType().GetType() == TunnelType::MPLS_UDP);

    AddEncapList("VXLAN", "MPLSoGRE", "MPLSoUDP");
    client->WaitForIdle();
    fe = FlowGet(VrfGet("vrf5")->vrf_id(), remote_vm1_ip, vm1_ip, 1, 0, 0);
    EXPECT_TRUE(fe->data().nh_state_.get() != NULL);
    nh = (fe->data().nh_state_.get())->nh();
    EXPECT_TRUE(nh != NULL);
    EXPECT_TRUE(nh->GetType() == NextHop::TUNNEL);
    tnh = static_cast<const TunnelNH *>(nh);
    EXPECT_TRUE(tnh->GetTunnelType().GetType() == TunnelType::MPLS_GRE);

    AddEncapList("VXLAN", "MPLSoUDP", "MPLSoGRE");
    client->WaitForIdle();
    fe = FlowGet(VrfGet("vrf5")->vrf_id(), remote_vm1_ip, vm1_ip, 1, 0, 0);
    EXPECT_TRUE(fe->data().nh_state_.get() != NULL);
    nh = (fe->data().nh_state_.get())->nh();
    EXPECT_TRUE(nh != NULL);
    EXPECT_TRUE(nh->GetType() == NextHop::TUNNEL);
    tnh = static_cast<const TunnelNH *>(nh);
    EXPECT_TRUE(tnh->GetTunnelType().GetType() == TunnelType::MPLS_UDP);

    DelEncapList();
    client->WaitForIdle();
    fe = FlowGet(VrfGet("vrf5")->vrf_id(), remote_vm1_ip, vm1_ip, 1, 0, 0);
    EXPECT_TRUE(fe->data().nh_state_.get() != NULL);
    nh = (fe->data().nh_state_.get())->nh();
    EXPECT_TRUE(nh != NULL);
    EXPECT_TRUE(nh->GetType() == NextHop::TUNNEL);
    tnh = static_cast<const TunnelNH *>(nh);
    EXPECT_TRUE(tnh->GetTunnelType().GetType() == TunnelType::MPLS_GRE);

    DeleteFlow(flow, 1);
    EXPECT_TRUE(FlowFail(1, "1.1.1.1", "2.2.2.2", 1, 0, 0));
    EXPECT_TRUE(FlowFail(1, "2.2.2.2", "1.1.1.1", 1, 0, 0));
    EXPECT_TRUE(FlowTableWait(0));
    DeleteRemoteRoute("vrf5", remote_vm1_ip);
    client->WaitForIdle();
}

<<<<<<< HEAD
// Linklocal flow add & delete
TEST_F(FlowTest, LinkLocalFlow_1) {
    Agent::GetInstance()->SetRouterId(Ip4Address::from_string(vhost_ip_addr));
    std::string fabric_ip("1.2.3.4");
    std::vector<std::string> fabric_ip_list;
    fabric_ip_list.push_back("1.2.3.4");
    TestLinkLocalService service = { "test_service", linklocal_ip, linklocal_port,
                                     "", fabric_ip_list, fabric_port };
    AddLinkLocalConfig(&service, 1);
    client->WaitForIdle();

    TestFlow nat_flow[] = {
        {
            TestFlowPkt(vm1_ip, linklocal_ip, IPPROTO_TCP, 3000, linklocal_port, "vrf5",
                        flow0->id(), 1),
            {
                new VerifyNat(fabric_ip, vhost_ip_addr, IPPROTO_TCP, fabric_port, 0) 
            }
        }
    };

    CreateFlow(nat_flow, 1);
    client->WaitForIdle();
    EXPECT_EQ(2U, Agent::GetInstance()->pkt()->flow_table()->Size());
    const FlowEntry *fe = nat_flow[0].pkt_.FlowFetch();
    uint16_t linklocal_src_port = fe->linklocal_src_port();

    FetchAllFlowRecords *all_flow_records_sandesh = new FetchAllFlowRecords();
    Sandesh::set_response_callback(boost::bind(&FlowTest::CheckSandeshResponse,
                                               this, _1, 2));
    all_flow_records_sandesh->HandleRequest();
    client->WaitForIdle();
    all_flow_records_sandesh->Release();

    EXPECT_TRUE(FlowGet(0, fabric_ip.c_str(), vhost_ip_addr, IPPROTO_TCP, fabric_port, linklocal_src_port));
    EXPECT_TRUE(FlowGet(VrfGet("vrf5")->GetVrfId(), vm1_ip, linklocal_ip, IPPROTO_TCP, 3000, linklocal_port));
    
    //Delete forward flow and expect both flows to be deleted
    DeleteFlow(nat_flow, 1);
    client->WaitForIdle();
    EXPECT_TRUE(FlowFail(0, fabric_ip.c_str(), vhost_ip_addr, IPPROTO_TCP, fabric_port, linklocal_src_port));
    EXPECT_TRUE(FlowFail(VrfGet("vrf5")->GetVrfId(), vm1_ip, linklocal_ip, IPPROTO_TCP, 3000, linklocal_port));
    EXPECT_TRUE(FlowTableWait(0));

    DelLinkLocalConfig();
    client->WaitForIdle();
}

TEST_F(FlowTest, LinkLocalFlow_Fail1) {
    Agent::GetInstance()->SetRouterId(Ip4Address::from_string(vhost_ip_addr));
    std::string fabric_ip("1.2.3.4");
    std::vector<std::string> fabric_ip_list;
    fabric_ip_list.push_back("1.2.3.4");
    TestLinkLocalService service = { "test_service", linklocal_ip, linklocal_port,
                                     "", fabric_ip_list, fabric_port };
    AddLinkLocalConfig(&service, 1);
    client->WaitForIdle();

    // Only five link local flows are allowed simultaneously from a VM;
    // try creating 6 and check that 5 flows are created along with reverse flows,
    // while one flow along with its reverse is a short flow
    TestFlow nat_flow[] = {
        {
            TestFlowPkt(vm1_ip, linklocal_ip, IPPROTO_TCP, 3000, linklocal_port, "vrf5",
                        flow0->id(), 1),
            {
                new VerifyNat(fabric_ip, vhost_ip_addr, IPPROTO_TCP, fabric_port, 0) 
            }
        },
        {
            TestFlowPkt(vm1_ip, linklocal_ip, IPPROTO_TCP, 3001, linklocal_port, "vrf5",
                        flow0->id(), 1),
            {
                new VerifyNat(fabric_ip, vhost_ip_addr, IPPROTO_TCP, fabric_port, 0) 
            }
        },
        {
            TestFlowPkt(vm1_ip, linklocal_ip, IPPROTO_TCP, 3002, linklocal_port, "vrf5",
                        flow0->id(), 1),
            {
                new VerifyNat(fabric_ip, vhost_ip_addr, IPPROTO_TCP, fabric_port, 0) 
            }
        },
        {
            TestFlowPkt(vm1_ip, linklocal_ip, IPPROTO_TCP, 3003, linklocal_port, "vrf5",
                        flow0->id(), 1),
            {
                new VerifyNat(fabric_ip, vhost_ip_addr, IPPROTO_TCP, fabric_port, 0) 
            }
        },
        {
            TestFlowPkt(vm1_ip, linklocal_ip, IPPROTO_TCP, 3004, linklocal_port, "vrf5",
                        flow0->id(), 1),
            {
                new VerifyNat(fabric_ip, vhost_ip_addr, IPPROTO_TCP, fabric_port, 0) 
            }
        },
        {
            TestFlowPkt(vm1_ip, linklocal_ip, IPPROTO_TCP, 3005, linklocal_port, "vrf5",
                        flow0->id(), 1),
            {
                new VerifyNat(fabric_ip, vhost_ip_addr, IPPROTO_TCP, fabric_port, 0) 
            }
        }
    };

    CreateFlow(nat_flow, 6);
    client->WaitForIdle();
    EXPECT_EQ(12U, Agent::GetInstance()->pkt()->flow_table()->Size());
    uint16_t linklocal_src_port[6];
    for (uint32_t i = 0; i < 6; i++) {
        const FlowEntry *fe = nat_flow[i].pkt_.FlowFetch();
        linklocal_src_port[i] = fe->linklocal_src_port();

        EXPECT_TRUE(FlowGet(0, fabric_ip.c_str(), vhost_ip_addr, IPPROTO_TCP, fabric_port, linklocal_src_port[i]));
        EXPECT_TRUE(FlowGet(VrfGet("vrf5")->GetVrfId(), vm1_ip, linklocal_ip, IPPROTO_TCP, 3000 + i, linklocal_port));
        if (i == 5) {
            EXPECT_TRUE(fe->is_flags_set(FlowEntry::ShortFlow));
            EXPECT_EQ(linklocal_src_port[i], 0);
        }
    }
    
    //Delete forward flow and expect both flows to be deleted
    DeleteFlow(nat_flow, 1);
    DeleteFlow(nat_flow + 1, 1);
    DeleteFlow(nat_flow + 2, 1);
    DeleteFlow(nat_flow + 3, 1);
    DeleteFlow(nat_flow + 4, 1);
    DeleteFlow(nat_flow + 5, 1);
    client->WaitForIdle();
    for (uint32_t i = 0; i < 6; i++) {
        EXPECT_TRUE(FlowFail(0, fabric_ip.c_str(), vhost_ip_addr, IPPROTO_TCP, fabric_port, linklocal_src_port[i]));
        EXPECT_TRUE(FlowFail(VrfGet("vrf5")->GetVrfId(), vm1_ip, linklocal_ip, IPPROTO_TCP, 3000 + i, linklocal_port));
    }
    EXPECT_TRUE(FlowTableWait(0));

    DelLinkLocalConfig();
    client->WaitForIdle();
=======
TEST_F(FlowTest, Flow_return_error) {
    KSyncSockTypeMap *sock = KSyncSockTypeMap::GetKSyncSockTypeMap();
    EXPECT_EQ(0U, Agent::GetInstance()->pkt()->flow_table()->Size());

    //Create PHYSICAL interface to receive GRE packets on it.
    PhysicalInterfaceKey key(eth_itf);
    Interface *intf = static_cast<Interface *>
        (Agent::GetInstance()->GetInterfaceTable()->FindActiveEntry(&key));
    EXPECT_TRUE(intf != NULL);
    CreateRemoteRoute("vrf5", remote_vm1_ip, remote_router_ip, 30, "vn5");
    client->WaitForIdle();
    TestFlow flow[] = {
        {
            TestFlowPkt(vm1_ip, remote_vm1_ip, 1, 0, 0, "vrf5", 
                    flow0->id()),
            {}
        }
    };

    sock->SetBlockMsgProcessing(true);
    /* Failure to allocate reverse flow index, convert to short flow and age */
    sock->SetKSyncError(KSyncSockTypeMap::KSYNC_FLOW_ENTRY_TYPE, -ENOSPC);
    CreateFlow(flow, 1);

    uint32_t vrf_id = VrfGet("vrf5")->GetVrfId();
    FlowEntry *fe = FlowGet(vrf_id, vm1_ip, remote_vm1_ip, 1, 0, 0);
    EXPECT_TRUE(fe != NULL && fe->is_flags_set(FlowEntry::ShortFlow) != true);

    sock->SetBlockMsgProcessing(false);
    client->WaitForIdle();
    if (fe != NULL) {
        WAIT_FOR(1000, 500, (fe->is_flags_set(FlowEntry::ShortFlow) == true));
    }

    client->EnqueueFlowAge();
    client->WaitForIdle();

    EXPECT_TRUE(FlowTableWait(0));

    sock->SetBlockMsgProcessing(true);
    /* EBADF failure to write an entry, covert to short flow and age */
    sock->SetKSyncError(KSyncSockTypeMap::KSYNC_FLOW_ENTRY_TYPE, -EBADF);
    CreateFlow(flow, 1);

    fe = FlowGet(vrf_id, vm1_ip, remote_vm1_ip, 1, 0, 0);
    EXPECT_TRUE(fe != NULL && fe->is_flags_set(FlowEntry::ShortFlow) != true);
    sock->SetBlockMsgProcessing(false);
    client->WaitForIdle();
    if (fe != NULL) {
        WAIT_FOR(1000, 500, (fe->is_flags_set(FlowEntry::ShortFlow) == true));
    }

    client->EnqueueFlowAge();
    client->WaitForIdle();

    EXPECT_TRUE(FlowTableWait(0));

    DeleteRemoteRoute("vrf5", remote_vm1_ip);
    client->WaitForIdle();
    sock->SetKSyncError(KSyncSockTypeMap::KSYNC_FLOW_ENTRY_TYPE, 0);
>>>>>>> d9c74a84
}

int main(int argc, char *argv[]) {
    GETUSERARGS();

    client = 
        TestInit(init_file, ksync_init, true, true, true, (1000000 * 60 * 10), (3 * 60 * 1000));
    if (vm.count("config")) {
		eth_itf = Agent::GetInstance()->GetIpFabricItfName();
    } else {
        eth_itf = "eth0";
        PhysicalInterface::CreateReq(Agent::GetInstance()->GetInterfaceTable(),
                                eth_itf, Agent::GetInstance()->GetDefaultVrf());
        client->WaitForIdle();
    }

    FlowTest::TestSetup(ksync_init);
    int ret = RUN_ALL_TESTS();
    usleep(1000);
    Agent::GetInstance()->GetEventManager()->Shutdown();
    AsioStop();
    return ret;
}<|MERGE_RESOLUTION|>--- conflicted
+++ resolved
@@ -1695,7 +1695,68 @@
     client->WaitForIdle();
 }
 
-<<<<<<< HEAD
+TEST_F(FlowTest, Flow_return_error) {
+    KSyncSockTypeMap *sock = KSyncSockTypeMap::GetKSyncSockTypeMap();
+    EXPECT_EQ(0U, Agent::GetInstance()->pkt()->flow_table()->Size());
+
+    //Create PHYSICAL interface to receive GRE packets on it.
+    PhysicalInterfaceKey key(eth_itf);
+    Interface *intf = static_cast<Interface *>
+        (Agent::GetInstance()->GetInterfaceTable()->FindActiveEntry(&key));
+    EXPECT_TRUE(intf != NULL);
+    CreateRemoteRoute("vrf5", remote_vm1_ip, remote_router_ip, 30, "vn5");
+    client->WaitForIdle();
+    TestFlow flow[] = {
+        {
+            TestFlowPkt(vm1_ip, remote_vm1_ip, 1, 0, 0, "vrf5", 
+                    flow0->id()),
+            {}
+        }
+    };
+
+    sock->SetBlockMsgProcessing(true);
+    /* Failure to allocate reverse flow index, convert to short flow and age */
+    sock->SetKSyncError(KSyncSockTypeMap::KSYNC_FLOW_ENTRY_TYPE, -ENOSPC);
+    CreateFlow(flow, 1);
+
+    uint32_t vrf_id = VrfGet("vrf5")->vrf_id();
+    FlowEntry *fe = FlowGet(vrf_id, vm1_ip, remote_vm1_ip, 1, 0, 0);
+    EXPECT_TRUE(fe != NULL && fe->is_flags_set(FlowEntry::ShortFlow) != true);
+
+    sock->SetBlockMsgProcessing(false);
+    client->WaitForIdle();
+    if (fe != NULL) {
+        WAIT_FOR(1000, 500, (fe->is_flags_set(FlowEntry::ShortFlow) == true));
+    }
+
+    client->EnqueueFlowAge();
+    client->WaitForIdle();
+
+    EXPECT_TRUE(FlowTableWait(0));
+
+    sock->SetBlockMsgProcessing(true);
+    /* EBADF failure to write an entry, covert to short flow and age */
+    sock->SetKSyncError(KSyncSockTypeMap::KSYNC_FLOW_ENTRY_TYPE, -EBADF);
+    CreateFlow(flow, 1);
+
+    fe = FlowGet(vrf_id, vm1_ip, remote_vm1_ip, 1, 0, 0);
+    EXPECT_TRUE(fe != NULL && fe->is_flags_set(FlowEntry::ShortFlow) != true);
+    sock->SetBlockMsgProcessing(false);
+    client->WaitForIdle();
+    if (fe != NULL) {
+        WAIT_FOR(1000, 500, (fe->is_flags_set(FlowEntry::ShortFlow) == true));
+    }
+
+    client->EnqueueFlowAge();
+    client->WaitForIdle();
+
+    EXPECT_TRUE(FlowTableWait(0));
+
+    DeleteRemoteRoute("vrf5", remote_vm1_ip);
+    client->WaitForIdle();
+    sock->SetKSyncError(KSyncSockTypeMap::KSYNC_FLOW_ENTRY_TYPE, 0);
+}
+
 // Linklocal flow add & delete
 TEST_F(FlowTest, LinkLocalFlow_1) {
     Agent::GetInstance()->SetRouterId(Ip4Address::from_string(vhost_ip_addr));
@@ -1731,13 +1792,13 @@
     all_flow_records_sandesh->Release();
 
     EXPECT_TRUE(FlowGet(0, fabric_ip.c_str(), vhost_ip_addr, IPPROTO_TCP, fabric_port, linklocal_src_port));
-    EXPECT_TRUE(FlowGet(VrfGet("vrf5")->GetVrfId(), vm1_ip, linklocal_ip, IPPROTO_TCP, 3000, linklocal_port));
+    EXPECT_TRUE(FlowGet(VrfGet("vrf5")->vrf_id(), vm1_ip, linklocal_ip, IPPROTO_TCP, 3000, linklocal_port));
     
     //Delete forward flow and expect both flows to be deleted
     DeleteFlow(nat_flow, 1);
     client->WaitForIdle();
     EXPECT_TRUE(FlowFail(0, fabric_ip.c_str(), vhost_ip_addr, IPPROTO_TCP, fabric_port, linklocal_src_port));
-    EXPECT_TRUE(FlowFail(VrfGet("vrf5")->GetVrfId(), vm1_ip, linklocal_ip, IPPROTO_TCP, 3000, linklocal_port));
+    EXPECT_TRUE(FlowFail(VrfGet("vrf5")->vrf_id(), vm1_ip, linklocal_ip, IPPROTO_TCP, 3000, linklocal_port));
     EXPECT_TRUE(FlowTableWait(0));
 
     DelLinkLocalConfig();
@@ -1811,7 +1872,7 @@
         linklocal_src_port[i] = fe->linklocal_src_port();
 
         EXPECT_TRUE(FlowGet(0, fabric_ip.c_str(), vhost_ip_addr, IPPROTO_TCP, fabric_port, linklocal_src_port[i]));
-        EXPECT_TRUE(FlowGet(VrfGet("vrf5")->GetVrfId(), vm1_ip, linklocal_ip, IPPROTO_TCP, 3000 + i, linklocal_port));
+        EXPECT_TRUE(FlowGet(VrfGet("vrf5")->vrf_id(), vm1_ip, linklocal_ip, IPPROTO_TCP, 3000 + i, linklocal_port));
         if (i == 5) {
             EXPECT_TRUE(fe->is_flags_set(FlowEntry::ShortFlow));
             EXPECT_EQ(linklocal_src_port[i], 0);
@@ -1828,74 +1889,12 @@
     client->WaitForIdle();
     for (uint32_t i = 0; i < 6; i++) {
         EXPECT_TRUE(FlowFail(0, fabric_ip.c_str(), vhost_ip_addr, IPPROTO_TCP, fabric_port, linklocal_src_port[i]));
-        EXPECT_TRUE(FlowFail(VrfGet("vrf5")->GetVrfId(), vm1_ip, linklocal_ip, IPPROTO_TCP, 3000 + i, linklocal_port));
+        EXPECT_TRUE(FlowFail(VrfGet("vrf5")->vrf_id(), vm1_ip, linklocal_ip, IPPROTO_TCP, 3000 + i, linklocal_port));
     }
     EXPECT_TRUE(FlowTableWait(0));
 
     DelLinkLocalConfig();
     client->WaitForIdle();
-=======
-TEST_F(FlowTest, Flow_return_error) {
-    KSyncSockTypeMap *sock = KSyncSockTypeMap::GetKSyncSockTypeMap();
-    EXPECT_EQ(0U, Agent::GetInstance()->pkt()->flow_table()->Size());
-
-    //Create PHYSICAL interface to receive GRE packets on it.
-    PhysicalInterfaceKey key(eth_itf);
-    Interface *intf = static_cast<Interface *>
-        (Agent::GetInstance()->GetInterfaceTable()->FindActiveEntry(&key));
-    EXPECT_TRUE(intf != NULL);
-    CreateRemoteRoute("vrf5", remote_vm1_ip, remote_router_ip, 30, "vn5");
-    client->WaitForIdle();
-    TestFlow flow[] = {
-        {
-            TestFlowPkt(vm1_ip, remote_vm1_ip, 1, 0, 0, "vrf5", 
-                    flow0->id()),
-            {}
-        }
-    };
-
-    sock->SetBlockMsgProcessing(true);
-    /* Failure to allocate reverse flow index, convert to short flow and age */
-    sock->SetKSyncError(KSyncSockTypeMap::KSYNC_FLOW_ENTRY_TYPE, -ENOSPC);
-    CreateFlow(flow, 1);
-
-    uint32_t vrf_id = VrfGet("vrf5")->GetVrfId();
-    FlowEntry *fe = FlowGet(vrf_id, vm1_ip, remote_vm1_ip, 1, 0, 0);
-    EXPECT_TRUE(fe != NULL && fe->is_flags_set(FlowEntry::ShortFlow) != true);
-
-    sock->SetBlockMsgProcessing(false);
-    client->WaitForIdle();
-    if (fe != NULL) {
-        WAIT_FOR(1000, 500, (fe->is_flags_set(FlowEntry::ShortFlow) == true));
-    }
-
-    client->EnqueueFlowAge();
-    client->WaitForIdle();
-
-    EXPECT_TRUE(FlowTableWait(0));
-
-    sock->SetBlockMsgProcessing(true);
-    /* EBADF failure to write an entry, covert to short flow and age */
-    sock->SetKSyncError(KSyncSockTypeMap::KSYNC_FLOW_ENTRY_TYPE, -EBADF);
-    CreateFlow(flow, 1);
-
-    fe = FlowGet(vrf_id, vm1_ip, remote_vm1_ip, 1, 0, 0);
-    EXPECT_TRUE(fe != NULL && fe->is_flags_set(FlowEntry::ShortFlow) != true);
-    sock->SetBlockMsgProcessing(false);
-    client->WaitForIdle();
-    if (fe != NULL) {
-        WAIT_FOR(1000, 500, (fe->is_flags_set(FlowEntry::ShortFlow) == true));
-    }
-
-    client->EnqueueFlowAge();
-    client->WaitForIdle();
-
-    EXPECT_TRUE(FlowTableWait(0));
-
-    DeleteRemoteRoute("vrf5", remote_vm1_ip);
-    client->WaitForIdle();
-    sock->SetKSyncError(KSyncSockTypeMap::KSYNC_FLOW_ENTRY_TYPE, 0);
->>>>>>> d9c74a84
 }
 
 int main(int argc, char *argv[]) {
