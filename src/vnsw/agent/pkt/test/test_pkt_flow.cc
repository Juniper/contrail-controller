/*
 * Copyright (c) 2013 Juniper Networks, Inc. All rights reserved.
 */

#include "test/test_cmn_util.h"
#include "test_flow_util.h"
#include "ksync/ksync_sock_user.h"
#include "oper/tunnel_nh.h"
#include <algorithm>

#define MAX_VNET 4

void RouterIdDepInit() {
}

struct TestFlowKey {
    uint16_t        vrfid_;
    const char      *sip_;
    const char      *dip_;
    uint8_t         proto_;
    uint16_t        sport_;
    uint16_t        dport_;
};

#define vm1_ip "11.1.1.1"
#define vm2_ip "11.1.1.2"
#define vm3_ip "12.1.1.1"
#define vm4_ip "13.1.1.1"
#define vm5_ip "14.1.1.1"
#define vm1_fip "14.1.1.100"
#define vm1_fip2 "14.1.1.101"
#define vm2_fip "14.1.1.100"
#define remote_vm1_ip "11.1.1.3"
#define remote_vm3_ip "12.1.1.3"
#define remote_vm4_ip "13.1.1.2"
#define remote_router_ip "10.1.1.2"
#define vhost_ip_addr "10.1.2.1"
#define linklocal_ip "169.254.1.10"
#define linklocal_port 4000
#define fabric_port 8000

int fd_table[MAX_VNET];

struct PortInfo input[] = {
        {"flow0", 6, vm1_ip, "00:00:00:01:01:01", 5, 1},
        {"flow1", 7, vm2_ip, "00:00:00:01:01:02", 5, 2},
        {"flow2", 8, vm3_ip, "00:00:00:01:01:03", 5, 3},
};

struct PortInfo input2[] = {
        {"flow3", 9, vm4_ip, "00:00:00:01:01:04", 3, 4},
};

struct PortInfo input3[] = {
        {"flow4", 10, vm5_ip, "00:00:00:01:01:06", 4, 5},
};

int hash_id;
VmInterface *flow0;
VmInterface *flow1;
VmInterface *flow2;
VmInterface *flow3;
VmInterface *flow4;
std::string eth_itf;

static void NHNotify(DBTablePartBase *partition, DBEntryBase *entry) {
}

class FlowTest : public ::testing::Test {
public:
    FlowTest() : peer_(NULL), agent_(Agent::GetInstance()) {
    }

    bool FlowTableWait(size_t count) {
        int i = 1000;
        while (i > 0) {
            i--;
            if (agent()->pkt()->flow_table()->Size() == count) {
                break;
            }
            client->WaitForIdle();
            usleep(1);
        }
        return (agent()->pkt()->flow_table()->Size() == count);
    }

    void FlushFlowTable() {
        client->EnqueueFlowFlush();
        client->WaitForIdle();
        EXPECT_EQ(0U, agent()->pkt()->flow_table()->Size());
    }

    void CreateLocalRoute(const char *vrf, const char *ip,
                          VmInterface *intf, int label) {
        Ip4Address addr = Ip4Address::from_string(ip);
        agent()->GetDefaultInet4UnicastRouteTable()->
            AddLocalVmRouteReq(NULL, vrf, addr, 32, intf->GetUuid(),
                               intf->vn()->GetName(), label,
                               SecurityGroupList(), false); 
        client->WaitForIdle();
        EXPECT_TRUE(RouteFind(vrf, addr, 32));
    }

    void CreateRemoteRoute(const char *vrf, const char *remote_vm, 
                           const char *serv, int label, const char *vn) {
        Ip4Address addr = Ip4Address::from_string(remote_vm);
        Ip4Address gw = Ip4Address::from_string(serv);
<<<<<<< HEAD
        Agent::GetInstance()->GetDefaultInet4UnicastRouteTable()->AddRemoteVmRouteReq
            (peer_, vrf, addr, 32, gw, TunnelType::MplsType(), label, vn,
             SecurityGroupList());
=======
        agent()->GetDefaultInet4UnicastRouteTable()->AddRemoteVmRouteReq
            (peer_, vrf, addr, 32, gw, TunnelType::MplsType(), label, vn);
>>>>>>> 7ee531c1
        client->WaitForIdle(2);
        WAIT_FOR(1000, 500, (RouteFind(vrf, addr, 32) == true));
    }

    void DeleteRoute(const char *vrf, const char *ip) {
        Ip4Address addr = Ip4Address::from_string(ip);
        agent()->GetDefaultInet4UnicastRouteTable()->DeleteReq(NULL, 
                                                vrf, addr, 32);
        client->WaitForIdle();
        WAIT_FOR(1000, 1, (RouteFind(vrf, addr, 32) == false));
    }

    void DeleteRemoteRoute(const char *vrf, const char *ip) {
        Ip4Address addr = Ip4Address::from_string(ip);
        agent()->GetDefaultInet4UnicastRouteTable()->DeleteReq(peer_, 
                vrf, addr, 32);
        client->WaitForIdle();
        WAIT_FOR(1000, 1, (RouteFind(vrf, addr, 32) == false));
    }

    static void FlowDel(int vrf, const char *sip, const char *dip,
                        int proto, int sport, int dport, 
                        bool del_reverse_flow) {
        FlowKey key;

        key.vrf = vrf;
        key.src.ipv4 = ntohl(inet_addr(sip));
        key.dst.ipv4 = ntohl(inet_addr(dip));
        key.protocol = proto;
        key.src_port = sport;
        key.dst_port = dport;
        Agent::GetInstance()->pkt()->flow_table()->Delete(key, del_reverse_flow);
        client->WaitForIdle();
    }

    static void RunFlowAudit() {
        FlowTableKSyncObject *ksync_obj = 
            Agent::GetInstance()->ksync()->flowtable_ksync_obj();
        ksync_obj->AuditProcess();
        ksync_obj->AuditProcess();
    }

    static bool KFlowHoldAdd(uint32_t hash_id, int vrf, const char *sip, 
                             const char *dip, int proto, int sport, int dport) {
        FlowTableKSyncObject *ksync_obj = 
            Agent::GetInstance()->ksync()->flowtable_ksync_obj();
        if (hash_id >= ksync_obj->flow_table_entries_count()) {
            return false;
        }
        if (ksync_init_) {
            return false;
        }

        vr_flow_entry *vr_flow = KSyncSockTypeMap::GetFlowEntry(hash_id);

        vr_flow_req req;
        req.set_fr_index(hash_id);
        req.set_fr_flow_sip(inet_addr(sip));
        req.set_fr_flow_dip(inet_addr(dip));
        req.set_fr_flow_proto(proto);
        req.set_fr_flow_sport(htons(sport));
        req.set_fr_flow_dport(htons(dport));
        req.set_fr_flow_vrf(vrf);

        vr_flow->fe_action = VR_FLOW_ACTION_HOLD;
        KSyncSockTypeMap::SetFlowEntry(&req, true);

        return true;
    }

    static void KFlowPurgeHold() {
        if (ksync_init_) {
            return;
        }
        FlowTableKSyncObject *ksync_obj = 
            Agent::GetInstance()->ksync()->flowtable_ksync_obj();

        for (size_t count = 0; count < ksync_obj->flow_table_entries_count();
             count++) {
            vr_flow_entry *vr_flow = KSyncSockTypeMap::GetFlowEntry(count);
            vr_flow->fe_action = VR_FLOW_ACTION_DROP;
            vr_flow_req req;
            req.set_fr_index(hash_id);
            KSyncSockTypeMap::SetFlowEntry(&req, false);
        }

        return;
    }

    static void FlowAdd(int hash_id, int vrf, const char *sip, const char *dip,
                        int proto, int sport, int dport, const char *nat_sip,
                        const char *nat_dip, int nat_vrf) {
        boost::shared_ptr<PktInfo> pkt_1(new PktInfo());
        PktFlowInfo flow_info_1(pkt_1, Agent::GetInstance()->pkt()->flow_table());
        PktFlowInfo *flow_info = &flow_info_1;
        MatchPolicy policy;
        string svn = "svn";
        string dvn = "dvn";

        PktInfo *pkt = pkt_1.get();
        pkt->vrf = vrf;
        pkt->ip_saddr = ntohl(inet_addr(sip));
        pkt->ip_daddr = ntohl(inet_addr(dip));
        pkt->ip_proto = proto;
        pkt->sport = sport;
        pkt->dport = dport;
        policy.action_info.action = (1 << TrafficAction::PASS);

        flow_info->nat_vrf = nat_vrf;
        if (nat_sip) {
            flow_info->nat_ip_saddr = ntohl(inet_addr(nat_sip));
        } else {
            flow_info->nat_ip_saddr = pkt->ip_saddr;
        }

        if (nat_dip) {
            flow_info->nat_ip_daddr = ntohl(inet_addr(nat_dip));
        } else {
            flow_info->nat_ip_daddr = pkt->ip_daddr;
        }
        flow_info->nat_sport = sport;
        flow_info->nat_dport = dport;

        if (pkt->ip_saddr != flow_info->nat_ip_saddr ||
            pkt->ip_daddr != flow_info->nat_ip_daddr) {
            flow_info->nat_done = true;
        } else {
            flow_info->nat_done = false;
        }
        pkt->agent_hdr.cmd_param = hash_id;
        flow_info->source_vn = &svn;
        flow_info->dest_vn = &dvn;

        SecurityGroupList empty_sg_id_l;
        flow_info->source_sg_id_l = &empty_sg_id_l;
        flow_info->dest_sg_id_l = &empty_sg_id_l;

        PktControlInfo in;
        PktControlInfo out;

        flow_info->Add(pkt, &in, &out);
        //agent()->pkt()->flow_table()->Add(pkt, flow_info);
        client->WaitForIdle();
    }
    
    static int GetFlowPassCount(int total_flows, int age_time_usecs) {
        int age_time_millisec = age_time_usecs / 1000;
        int default_age_time_millisec = FlowStatsCollector::FlowAgeTime / 1000;
        int max_flows = (FlowStatsCollector::MaxFlows * age_time_millisec) / default_age_time_millisec;
        int flow_multiplier = (max_flows * FlowStatsCollector::FlowStatsMinInterval)/age_time_millisec;

        int flow_timer_interval = std::min((age_time_millisec * flow_multiplier)/total_flows, 1000);
        int flow_count_per_pass = std::max((flow_timer_interval * total_flows)/age_time_millisec, 100);

        int ret = total_flows / flow_count_per_pass;
        if (total_flows % flow_count_per_pass) {
            ret++;
        }
        return ret;
    }

    static void TestTearDown() {
        client->Reset();
        if (ksync_init_) {
            DeleteTapIntf(fd_table, MAX_VNET);
        }
        client->WaitForIdle();
    }

    static void TestSetup(bool ksync_init) {
        ksync_init_ = ksync_init;
        if (ksync_init_) {
            CreateTapInterfaces("flow", MAX_VNET, fd_table);
            client->WaitForIdle();
        }
        client->SetFlowFlushExclusionPolicy();
        client->SetFlowAgeExclusionPolicy();
    }

    void CheckSandeshResponse(Sandesh *sandesh, int flows) {
        if (memcmp(sandesh->Name(), "FlowRecordsResp",
                   strlen("FlowRecordsResp")) == 0) {
            FlowRecordsResp *resp = static_cast<FlowRecordsResp *>(sandesh);
            EXPECT_TRUE(resp->get_flow_list().size() == flows);
        } else if (memcmp(sandesh->Name(), "FlowRecordResp",
                   strlen("FlowRecordResp")) == 0) {
            FlowRecordResp *resp = static_cast<FlowRecordResp *>(sandesh);
            EXPECT_TRUE(resp->get_record().sip == vm1_ip);
            EXPECT_TRUE(resp->get_record().dip == vm2_ip);
            EXPECT_TRUE(resp->get_record().src_port == 1000);
            EXPECT_TRUE(resp->get_record().dst_port == 200);
            EXPECT_TRUE(resp->get_record().protocol == IPPROTO_TCP);
        }
    }

protected:
    virtual void SetUp() {
        unsigned int vn_count = 0;
        EXPECT_EQ(0U, agent()->pkt()->flow_table()->Size());
        hash_id = 1;
        client->Reset();
        CreateVmportEnv(input, 3, 1);
        client->WaitForIdle(5);
        vn_count++;

        EXPECT_TRUE(VmPortActive(input, 0));
        EXPECT_TRUE(VmPortActive(input, 1));
        EXPECT_TRUE(VmPortActive(input, 2));
        EXPECT_TRUE(VmPortPolicyEnable(input, 0));
        EXPECT_TRUE(VmPortPolicyEnable(input, 1));
        EXPECT_TRUE(VmPortPolicyEnable(input, 2));
        EXPECT_EQ(7U, agent()->GetInterfaceTable()->Size());
        EXPECT_EQ(3U, agent()->GetVmTable()->Size());
        EXPECT_EQ(vn_count, agent()->GetVnTable()->Size());
        EXPECT_EQ(3U, agent()->GetIntfCfgTable()->Size());

        flow0 = VmInterfaceGet(input[0].intf_id);
        assert(flow0);
        flow1 = VmInterfaceGet(input[1].intf_id);
        assert(flow1);
        flow2 = VmInterfaceGet(input[2].intf_id);
        assert(flow2);

        /* Create interface flow3 in vn3 , vm4. Associate vn3 with acl2 */
        client->Reset();
        CreateVmportEnv(input2, 1, 2);
        client->WaitForIdle(5);
        vn_count++;
        EXPECT_TRUE(VmPortActive(input2, 0));
        EXPECT_TRUE(VmPortPolicyEnable(input2, 0));
        EXPECT_EQ(8U, agent()->GetInterfaceTable()->Size());
        EXPECT_EQ(4U, agent()->GetVmTable()->Size());
        EXPECT_EQ(vn_count, agent()->GetVnTable()->Size());
        EXPECT_EQ(4U, agent()->GetIntfCfgTable()->Size());
        EXPECT_EQ(2U, agent()->GetAclTable()->Size());

        flow3 = VmInterfaceGet(input2[0].intf_id);
        assert(flow3);

        /* Create interface flow4 in vn4 */
        client->Reset();
        CreateVmportFIpEnv(input3, 1);
        client->WaitForIdle(5);
        vn_count++;
        EXPECT_TRUE(VmPortActive(input3, 0));
        EXPECT_EQ(9U, agent()->GetInterfaceTable()->Size());
        EXPECT_EQ(5U, agent()->GetVmTable()->Size());
        EXPECT_EQ(vn_count, agent()->GetVnTable()->Size());
        EXPECT_EQ(5U, agent()->GetIntfCfgTable()->Size());
        flow4 = VmInterfaceGet(input3[0].intf_id);
        assert(flow4);
        // Configure Floating-IP
        AddFloatingIpPool("fip-pool1", 1);
        AddFloatingIp("fip1", 1, "14.1.1.100");
        AddFloatingIp("fip2", 1, "14.1.1.101");
        AddLink("floating-ip", "fip1", "floating-ip-pool", "fip-pool1");
        AddLink("floating-ip", "fip2", "floating-ip-pool", "fip-pool1");
        AddLink("floating-ip-pool", "fip-pool1", "virtual-network", "vn4");
        AddLink("virtual-machine-interface", "flow0", "floating-ip", "fip1");
        client->WaitForIdle();
        peer_ = new BgpPeer(Ip4Address(1), "BGP Peer 1", NULL, -1);
        Ip4Address gw_ip = Ip4Address::from_string("11.1.1.254");
        //Add a gateway route pointing to pkt0
        VrfEntry *vrf = VrfGet("vrf5");
        static_cast<Inet4UnicastAgentRouteTable *>(
                vrf->GetInet4UnicastRouteTable())->AddHostRoute("vrf5",
                gw_ip, 32, "vn5");
        client->WaitForIdle();
    }

    virtual void TearDown() {
        FlushFlowTable();
        client->Reset();
        VrfEntry *vrf = VrfGet("vrf5");
        Ip4Address gw_ip = Ip4Address::from_string("11.1.1.254");
        Agent::GetInstance()->GetDefaultInet4UnicastRouteTable()->DeleteReq(
            Agent::GetInstance()->local_peer(), "vrf5", gw_ip, 32);
        client->WaitForIdle();
        DeleteVmportEnv(input, 3, true, 1);
        client->WaitForIdle(3);
        client->PortDelNotifyWait(3);
        EXPECT_FALSE(VmPortFind(input, 0));
        EXPECT_FALSE(VmPortFind(input, 1));
        EXPECT_FALSE(VmPortFind(input, 2));
        EXPECT_EQ(6U, agent()->GetInterfaceTable()->Size());
        EXPECT_EQ(2U, agent()->GetIntfCfgTable()->Size());

        client->Reset();
        DeleteVmportEnv(input2, 1, true, 2);
        client->WaitForIdle(3);
        client->PortDelNotifyWait(1);
        EXPECT_EQ(5U, agent()->GetInterfaceTable()->Size());
        EXPECT_EQ(1U, agent()->GetIntfCfgTable()->Size());
        EXPECT_FALSE(VmPortFind(input2, 0));

        client->Reset();
        DeleteVmportFIpEnv(input3, 1, true);
        client->WaitForIdle(3);
        client->PortDelNotifyWait(1);
        EXPECT_EQ(4U, agent()->GetInterfaceTable()->Size());
        EXPECT_EQ(0U, agent()->GetIntfCfgTable()->Size());
        EXPECT_FALSE(VmPortFind(input3, 0));

        EXPECT_EQ(0U, agent()->GetVmTable()->Size());
        EXPECT_EQ(0U, agent()->GetVnTable()->Size());
        EXPECT_EQ(0U, agent()->GetAclTable()->Size());
        delete static_cast<Peer *>(peer_);
    }

    Agent *agent() {return agent_;}

private:
    static bool ksync_init_;
    BgpPeer *peer_;
    Agent *agent_;
};

bool FlowTest::ksync_init_;
//Ingress flow test (VMport to VMport - Same VN)
//Flow creation using IP and TCP packets
TEST_F(FlowTest, FlowAdd_1) {
    TestFlow flow[] = {
        //Add a ICMP forward and reverse flow
        {  TestFlowPkt(vm1_ip, vm2_ip, 1, 0, 0, "vrf5", 
                flow0->id()),
        {
            new VerifyVn("vn5", "vn5"),
            new VerifyVrf("vrf5", "vrf5")
        }
        },
        {  TestFlowPkt(vm2_ip, vm1_ip, 1, 0, 0, "vrf5", 
                flow1->id()),
        {
            new VerifyVn("vn5", "vn5"),
            new VerifyVrf("vrf5", "vrf5")
        }
        },
        //Add a TCP forward and reverse flow
        {  TestFlowPkt(vm1_ip, vm2_ip, IPPROTO_TCP, 1000, 200, 
                "vrf5", flow0->id()),
        {
            new VerifyVn("vn5", "vn5"),
            new VerifyVrf("vrf5", "vrf5")
        }
        },
        {  TestFlowPkt(vm2_ip, vm1_ip, IPPROTO_TCP, 200, 1000, 
                "vrf5", flow1->id()),
        {
            new VerifyVn("vn5", "vn5"),
            new VerifyVrf("vrf5", "vrf5")
        }
        }
    };

    CreateFlow(flow, 4);
    EXPECT_EQ(4U, agent()->pkt()->flow_table()->Size());

    FetchAllFlowRecords *all_flow_records_sandesh = new FetchAllFlowRecords();
    Sandesh::set_response_callback(boost::bind(&FlowTest::CheckSandeshResponse,
                                               this, _1, 4));
    all_flow_records_sandesh->HandleRequest();
    client->WaitForIdle();
    all_flow_records_sandesh->Release();

    FetchFlowRecord *flow_record_sandesh = new FetchFlowRecord();
    flow_record_sandesh->set_vrf(1);
    flow_record_sandesh->set_sip(vm1_ip);
    flow_record_sandesh->set_dip(vm2_ip);
    flow_record_sandesh->set_src_port(1000);
    flow_record_sandesh->set_dst_port(200);
    flow_record_sandesh->set_protocol(IPPROTO_TCP);
    flow_record_sandesh->HandleRequest();
    client->WaitForIdle();
    flow_record_sandesh->Release();

    //Verify the ingress and egress flow counts
    uint32_t in_count, out_count;
    const FlowEntry *fe = flow[0].pkt_.FlowFetch();
    const VnEntry *vn = fe->data().vn_entry.get();
    agent()->pkt()->flow_table()->VnFlowCounters(vn, &in_count, &out_count);
    EXPECT_EQ(4U, in_count);
    EXPECT_EQ(4U, out_count);
}

//Egress flow test (IP fabric to VMPort - Same VN)
//Flow creation using GRE packets
TEST_F(FlowTest, FlowAdd_2) {
    EXPECT_EQ(0U, agent()->pkt()->flow_table()->Size());

    //Create PHYSICAL interface to receive GRE packets on it.
    PhysicalInterfaceKey key(eth_itf);
    Interface *intf = static_cast<Interface *>
        (agent()->GetInterfaceTable()->FindActiveEntry(&key));
    EXPECT_TRUE(intf != NULL);

    //Create remote VM route. This will be used to figure out destination VN for
    //flow
    CreateRemoteRoute("vrf5", remote_vm1_ip, remote_router_ip, 30, "vn5");
    client->WaitForIdle();

    CreateRemoteRoute("vrf5", remote_vm3_ip, remote_router_ip, 32, "vn5");
    client->WaitForIdle();

    TestFlow flow[] = {
        //Send an ICMP flow from remote VM to local VM
        {
            TestFlowPkt(remote_vm1_ip, vm1_ip, 1, 0, 0, "vrf5", 
                    remote_router_ip, 16),
            { 
                new VerifyVn("vn5", "vn5"),
                new VerifyVrf("vrf5", "vrf5")
            }
        },
        //Send a ICMP reply from local to remote VM
        {
            TestFlowPkt(vm1_ip, remote_vm1_ip, 1, 0, 0, "vrf5", 
                    flow0->id()),
            {
                new VerifyVn("vn5", "vn5"),
                new VerifyVrf("vrf5", "vrf5")
            }
        },
        //Send a TCP flow from remote VM to local VM
        {
            TestFlowPkt(remote_vm3_ip, vm3_ip, IPPROTO_TCP, 1001, 1002,
                    "vrf5", remote_router_ip, 18),
            {
                new VerifyVn("vn5", "vn5"),
                new VerifyVrf("vrf5", "vrf5")
            }
        },
        //Send a TCP reply from local VM to remote VM
        {
            TestFlowPkt(vm3_ip, remote_vm3_ip, IPPROTO_TCP, 1002, 1001,
                    "vrf5", flow2->id()),
            {
                new VerifyVn("vn5", "vn5"),
                new VerifyVrf("vrf5", "vrf5")
            }
        }
    };

    CreateFlow(flow, 4);
    EXPECT_EQ(4U, agent()->pkt()->flow_table()->Size());

    //Verify ingress and egress flow count
    uint32_t in_count, out_count;
    const FlowEntry *fe = flow[0].pkt_.FlowFetch();
    const VnEntry *vn = fe->data().vn_entry.get();
    agent()->pkt()->flow_table()->VnFlowCounters(vn, &in_count, &out_count);
    EXPECT_EQ(2U, in_count);
    EXPECT_EQ(2U, out_count);

    //1. Remove remote VM routes
    DeleteRemoteRoute("vrf5", remote_vm1_ip);
    DeleteRemoteRoute("vrf5", remote_vm3_ip);
    client->WaitForIdle();
}

//Ingress flow test (VMport to VMport - Different VNs)
//Flow creation using IP and TCP packets
TEST_F(FlowTest, FlowAdd_3) {

    /* Add Local VM route of vrf3 to vrf5 */
    CreateLocalRoute("vrf5", vm4_ip, flow3, 19);
    /* Add Local VM route of vrf5 to vrf3 */
    CreateLocalRoute("vrf3", vm1_ip, flow0, 16);

    TestFlow flow[] = {
        //Send a ICMP request from local VM in vn5 to local VM in vn3
        {
            TestFlowPkt(vm1_ip, vm4_ip, 1, 0, 0, "vrf5", 
                    flow0->id()),
            {
                new VerifyVn("vn5", "vn3"),
            }
        },
        //Send an ICMP reply from local VM in vn3 to local VM in vn5
        {
            TestFlowPkt(vm4_ip, vm1_ip, 1, 0, 0, "vrf3", 
                    flow3->id()),
            {
                new VerifyVn("vn3", "vn5"),
            }
        },
        //Send a TCP packet from local VM in vn5 to local VM in vn3
        {
            TestFlowPkt(vm1_ip, vm4_ip, IPPROTO_TCP, 200, 300, "vrf5", 
                    flow0->id()),
            {
                new VerifyVn("vn5", "vn3"),
            }
        },
        //Send an TCP packet from local VM in vn3 to local VM in vn5
        {
            TestFlowPkt(vm4_ip, vm1_ip, IPPROTO_TCP, 300, 200, "vrf3", 
                    flow3->id()),
            {
                new VerifyVn("vn3", "vn5"),
            }
        }
    };

    CreateFlow(flow, 4);
    client->WaitForIdle();
    //Verify ingress and egress flow count of VN "vn5"
    uint32_t in_count, out_count;
    const FlowEntry *fe = flow[0].pkt_.FlowFetch();
    const VnEntry *vn = fe->data().vn_entry.get();
    agent()->pkt()->flow_table()->VnFlowCounters(vn, &in_count, &out_count);
    EXPECT_EQ(2U, in_count);
    EXPECT_EQ(2U, out_count);

    //Verify ingress and egress flow count of VN "vn3"
    fe = flow[1].pkt_.FlowFetch();
    vn = fe->data().vn_entry.get();
    agent()->pkt()->flow_table()->VnFlowCounters(vn, &in_count, &out_count);
    EXPECT_EQ(2U, in_count);
    EXPECT_EQ(2U, out_count);

    //1. Remove remote VM routes
    DeleteRoute("vrf5", vm4_ip);
    DeleteRoute("vrf3", vm1_ip);
    client->WaitForIdle();
}

//Egress flow test (IP fabric to VMport - Different VNs)
//Flow creation using GRE packets
TEST_F(FlowTest, FlowAdd_4) {
    /* Add remote VN route to vrf5 */
    CreateRemoteRoute("vrf5", remote_vm4_ip, remote_router_ip, 8, "vn3");
    Ip4Address rid1 = agent()->GetRouterId();
    std::string router_ip_str = rid1.to_string();

    TestFlow flow[] = {
        //Send an ICMP flow from remote VM in vn3 to local VM in vn5
        {
            TestFlowPkt(remote_vm4_ip, vm1_ip, 1, 0, 0, "vrf5", 
                    remote_router_ip, 16),
            { 
                new VerifyVn("vn3", "vn5"),
            }
        },
        //Send a ICMP reply from local VM in vn5 to remote VM in vn3
        {
            TestFlowPkt(vm1_ip, remote_vm4_ip, 1, 0, 0, "vrf5", 
                    flow0->id()),
            {
                new VerifyVn("vn5", "vn3"),
            }
        },
        //Send a TCP flow from remote VM in vn3 to local VM in vn5
        {
            TestFlowPkt(remote_vm4_ip, vm1_ip, IPPROTO_TCP, 1006, 1007,
                    "vrf5", remote_router_ip, 16),
            {
                new VerifyVn("vn3", "vn5"),
            }
        },
        //Send a TCP reply from local VM in vn5 to remote VM in vn3
        {
            TestFlowPkt(vm1_ip, remote_vm4_ip, IPPROTO_TCP, 1007, 1006,
                    "vrf5", flow0->id()),
            {
                new VerifyVn("vn5", "vn3"),
            }
        }
    };

    CreateFlow(flow, 4); 
    client->WaitForIdle();
    //Verify ingress and egress flow count of VN "vn5"
    uint32_t in_count, out_count;
    const FlowEntry *fe = flow[0].pkt_.FlowFetch();
    const VnEntry *vn = fe->data().vn_entry.get();
    agent()->pkt()->flow_table()->VnFlowCounters(vn, &in_count, &out_count);
    EXPECT_EQ(2U, in_count);
    EXPECT_EQ(2U, out_count);

    //Verify ingress and egress flow count of VN "vn3"
    fe = flow[1].pkt_.FlowFetch();
    vn = fe->data().vn_entry.get();
    agent()->pkt()->flow_table()->VnFlowCounters(vn, &in_count, &out_count);
    EXPECT_EQ(2U, in_count);
    EXPECT_EQ(2U, out_count);

    //1. Remove remote VM routes
    DeleteRemoteRoute("vrf5", remote_vm4_ip);
    client->WaitForIdle();
}

//Duplicate Ingress flow test (VMport to VMport - Same VN)
//Flow creation using IP
TEST_F(FlowTest, FlowAdd_5) {
    TestFlow flow[] = {
        //Send an ICMP flow from remote VM in vn3 to local VM in vn5
        {
            TestFlowPkt(vm1_ip, vm2_ip, 1, 0, 0, "vrf5", 
                    flow0->id()),
            { 
                new VerifyVn("vn5", "vn5"),
            }
        }
    };

    CreateFlow(flow, 1);
    EXPECT_EQ(2U, agent()->pkt()->flow_table()->Size());

    //Verify ingress and egress flow count of VN "vn5"
    uint32_t in_count, out_count;
    const FlowEntry *fe = flow[0].pkt_.FlowFetch();
    const VnEntry *vn = fe->data().vn_entry.get();
    agent()->pkt()->flow_table()->VnFlowCounters(vn, &in_count, &out_count);
    EXPECT_EQ(2U, in_count);
    EXPECT_EQ(2U, out_count);

    //Send duplicate flow creation request
    CreateFlow(flow, 1);
    EXPECT_EQ(2U, agent()->pkt()->flow_table()->Size());

    //Verify ingress and egress flow count for VN "vn5" does not change
    fe = flow[0].pkt_.FlowFetch();
    vn = fe->data().vn_entry.get();
    agent()->pkt()->flow_table()->VnFlowCounters(vn, &in_count, &out_count);
    EXPECT_EQ(2U, in_count);
    EXPECT_EQ(2U, out_count);

}

//Duplicate Ingress flow test for flow having reverse flow (VMport to VMport - Same VN)
//Flow creation using TCP packets
TEST_F(FlowTest, FlowAdd_6) {
    TestFlow fwd_flow[] = {
        {
            TestFlowPkt(vm1_ip, vm2_ip, IPPROTO_TCP, 1000, 200, "vrf5", 
                    flow0->id()),
            { 
                new VerifyVn("vn5", "vn5"),
            }
        }
    };

    TestFlow rev_flow[] = {
        {
            TestFlowPkt(vm2_ip, vm1_ip, IPPROTO_TCP, 200, 1000, "vrf5",
                    flow1->id()),
            { 
                new VerifyVn("vn5", "vn5"),
            }
        }
    };


    CreateFlow(fwd_flow, 1);
    EXPECT_EQ(2U, agent()->pkt()->flow_table()->Size());

    //Verify ingress and egress flow count of VN "vn5"
    uint32_t in_count, out_count;
    const FlowEntry *fe = fwd_flow[0].pkt_.FlowFetch();
    const VnEntry *vn = fe->data().vn_entry.get();
    agent()->pkt()->flow_table()->VnFlowCounters(vn, &in_count, &out_count);
    EXPECT_EQ(2U, in_count);
    EXPECT_EQ(2U, out_count);

    //Send request for reverse flow
    CreateFlow(rev_flow, 1);
    //Send request for reverse flow again
    CreateFlow(rev_flow, 1);
    //Send request for forward flow again 
    EXPECT_EQ(2U, agent()->pkt()->flow_table()->Size());

    //Verify ingress and egress flow count for VN "vn5" does not change
    fe = fwd_flow[0].pkt_.FlowFetch();
    vn = fe->data().vn_entry.get();
    agent()->pkt()->flow_table()->VnFlowCounters(vn, &in_count, &out_count);
    EXPECT_EQ(2U, in_count);
    EXPECT_EQ(2U, out_count);
}

// Validate flows to pkt 0 interface
TEST_F(FlowTest, Flow_On_PktIntf) {
    TestFlow flow[] = {
        //Send an ICMP flow from remote VM in vn3 to local VM in vn5
        {
            TestFlowPkt(vm1_ip, "11.1.1.254", 1, 0, 0, "vrf5",
                    flow0->id()),
            {
                new VerifyVrf("vrf5", "vrf5")
            }
        }
    };

    CreateFlow(flow, 1);
}


// Validate short flows
TEST_F(FlowTest, ShortFlow_1) {
    TestFlow flow[] = {
        //Send an ICMP flow from remote VM in vn3 to local VM in vn5
        {
            TestFlowPkt(vm1_ip, "115.115.115.115", 1, 0, 0, "vrf5",
                    flow0->id()),
            {
                new ShortFlow()
            }
        }
    };

    CreateFlow(flow, 1);
}

TEST_F(FlowTest, FlowAge_1) {
    int tmp_age_time = 10 * 1000;
    int bkp_age_time = 
        agent()->uve()->flow_stats_collector()->flow_age_time_intvl();
    //Set the flow age time to 100 microsecond
    agent()->uve()->flow_stats_collector()->UpdateFlowAgeTime(
            tmp_age_time);

    //Create bidirectional flow
    TestFlow flow[] = {
        {
            TestFlowPkt(vm1_ip, vm2_ip, 1, 0, 0, "vrf5", 
                    flow0->id(), 1),
            { 
                new VerifyVn("vn5", "vn5"),
            }
        },
        {
            TestFlowPkt(vm2_ip, vm1_ip, 1, 0, 0, "vrf5", 
                    flow1->id(), 2),
            { 
                new VerifyVn("vn5", "vn5"),
            }
        }
    };

    CreateFlow(flow, 2);
    EXPECT_EQ(2U, agent()->pkt()->flow_table()->Size());
    KSyncSockTypeMap::IncrFlowStats(1, 1, 30);
    client->WaitForIdle();

    // Sleep for age-time
    usleep(tmp_age_time + 10);

    //Trigger flow-aging and make sure they are not removed because 
    //of difference in stats between oper flow and Kernel flow
    client->EnqueueFlowAge();
    client->WaitForIdle();
    EXPECT_EQ(2U, agent()->pkt()->flow_table()->Size());

    //Update reverse-flow stats to postpone aging of forward-flow
    KSyncSockTypeMap::IncrFlowStats(2, 1, 30);

    //Trigger flow-aging
    usleep(tmp_age_time + 10);
    client->EnqueueFlowAge();
    client->WaitForIdle();

    //Verify that forward-flow is not removed even though it is eligible to be removed
    //because reverse-flow is not aged
    EXPECT_EQ(2U, agent()->pkt()->flow_table()->Size());

    // Sleep for age-time
    usleep(tmp_age_time + 10);

    //Trigger to Age the flow
    client->EnqueueFlowAge();
    client->WaitForIdle();

    //Verify that both flows get removed after reverse-flow ages
    WAIT_FOR(100, 1, (0U == agent()->pkt()->flow_table()->Size()));

    //Restore flow aging time
    agent()->uve()->
        flow_stats_collector()->UpdateFlowAgeTime(bkp_age_time);
}

// Aging with more than 2 entries
TEST_F(FlowTest, FlowAge_3) {
    int tmp_age_time = 10 * 1000;
    int bkp_age_time = 
        agent()->uve()->flow_stats_collector()->flow_age_time_intvl();
    //Set the flow age time to 100 microsecond
    agent()->uve()->
        flow_stats_collector()->UpdateFlowAgeTime(tmp_age_time);

    //Create bidirectional flow
    TestFlow flow[] = {
        {
            TestFlowPkt(vm1_ip, vm2_ip, 1, 0, 0, "vrf5", 
                    flow0->id(), 1),
            { }
        },
        {
            TestFlowPkt(vm1_ip, vm3_ip, 1, 0, 0, "vrf5", 
                    flow0->id(), 2),
            { }
        },
        {
            TestFlowPkt(vm1_ip, vm4_ip, 1, 0, 0, "vrf5", 
                    flow0->id(), 3),
            { }
        },
        {
            TestFlowPkt(vm2_ip, vm3_ip, 1, 0, 0, "vrf5", 
                    flow1->id(), 4),
            { }
        },
    };

    CreateFlow(flow, 4);
    EXPECT_EQ(8U, agent()->pkt()->flow_table()->Size());

    // Flow entries are created with #pkts = 1. 
    // Do first sleep for aging to work correctly below
    client->EnqueueFlowAge();
    client->WaitForIdle();

    usleep(tmp_age_time + 10);
    client->EnqueueFlowAge();
    client->WaitForIdle();
    WAIT_FOR(100, 1, (0U == agent()->pkt()->flow_table()->Size()));
    EXPECT_EQ(0U, agent()->pkt()->flow_table()->Size());

    // Delete of 2 linked flows
    CreateFlow(flow, 2);
    KSyncSockTypeMap::IncrFlowStats(1, 1, 30);
    client->EnqueueFlowAge();
    client->WaitForIdle();

    usleep(tmp_age_time + 10);
    client->EnqueueFlowAge();
    client->WaitForIdle();
    WAIT_FOR(100, 1, (0U == agent()->pkt()->flow_table()->Size()));
    EXPECT_EQ(0U, agent()->pkt()->flow_table()->Size());

    // Delete 2 out of 4 linked entries
    CreateFlow(flow, 2);
    client->EnqueueFlowAge();
    client->WaitForIdle();

    KSyncSockTypeMap::IncrFlowStats(1, 1, 30);
    usleep(tmp_age_time + 10);
    client->EnqueueFlowAge();
    client->WaitForIdle();
    WAIT_FOR(1000, 1000, (2U == agent()->pkt()->flow_table()->Size()));
    EXPECT_EQ(2U, agent()->pkt()->flow_table()->Size());
    EXPECT_TRUE(FlowGet(1, vm1_ip, vm2_ip, 1, 0, 0, false, -1, -1));
    EXPECT_TRUE(FlowGet(1, vm2_ip, vm1_ip, 1, 0, 0, false, -1, -1));

    usleep(tmp_age_time + 10);
    client->EnqueueFlowAge();
    client->WaitForIdle();
    WAIT_FOR(100, 1, (0U == agent()->pkt()->flow_table()->Size()));
    EXPECT_EQ(0U, agent()->pkt()->flow_table()->Size());

    //Restore flow aging time
    agent()->uve()->
        flow_stats_collector()->UpdateFlowAgeTime(bkp_age_time);
}

TEST_F(FlowTest, ScaleFlowAge_1) {
    int tmp_age_time = 200 * 1000;
    int bkp_age_time = 
        agent()->uve()->flow_stats_collector()->flow_age_time_intvl();
    int total_flows = 200;

    for (int i = 0; i < total_flows; i++) {
        Ip4Address dip(0x1010101 + i);
        //Add route for all of them
        CreateRemoteRoute("vrf5", dip.to_string().c_str(), remote_router_ip, 
                10, "vn5");
        TestFlow flow[]=  {
            {
                TestFlowPkt(vm1_ip, dip.to_string(), 1, 0, 0, "vrf5", 
                        flow0->id(), i),
                { }
            },
            {
                TestFlowPkt(dip.to_string(), vm1_ip, 1, 0, 0, "vrf5",
                        flow1->id(), i + 100),
                { }
            }
        };
        CreateFlow(flow, 2);
    }
    EXPECT_EQ((total_flows * 2), 
            agent()->pkt()->flow_table()->Size());
    //Set the flow age time to 200 milliseconds
    agent()->uve()->
        flow_stats_collector()->UpdateFlowAgeTime(tmp_age_time);

    agent()->uve()->flow_stats_collector()->run_counter_ = 0;

    int passes = GetFlowPassCount((total_flows * 2), tmp_age_time);
    client->EnqueueFlowAge();
    client->WaitForIdle(5);
    WAIT_FOR(5000, 1000, (agent()->uve()->flow_stats_collector()->run_counter_ >= passes));
    usleep(tmp_age_time + 1000);
        WAIT_FOR(5000, 1000, (agent()->uve()->flow_stats_collector()->run_counter_ >= (passes * 2)));
        client->WaitForIdle(2);

    WAIT_FOR(5000, 500, (0U == agent()->pkt()->flow_table()->Size()));
    EXPECT_EQ(0U, agent()->pkt()->flow_table()->Size());

    //Restore flow aging time
    agent()->uve()->
        flow_stats_collector()->UpdateFlowAgeTime(bkp_age_time);
}

TEST_F(FlowTest, Nat_FlowAge_1) {
    int tmp_age_time = 10 * 1000;
    int bkp_age_time = 
        agent()->uve()->flow_stats_collector()->flow_age_time_intvl();
    //Set the flow age time to 100 microsecond
    agent()->uve()->
        flow_stats_collector()->UpdateFlowAgeTime(tmp_age_time);

    TestFlow flow[] = {
        {
            TestFlowPkt(vm1_ip, vm5_ip, 1, 0, 0, "vrf5", 
                    flow0->id(), 1),
            { 
                new VerifyNat(vm5_ip, vm1_fip, 1, 0, 0)
            }
        }
    };

    CreateFlow(flow, 1);
    // Update stats so that flow is not aged
    KSyncSockTypeMap::IncrFlowStats(1, 1, 30);

    // Sleep for age-time
    usleep(tmp_age_time + 10);
    client->EnqueueFlowAge();
    client->WaitForIdle();

    EXPECT_EQ(2U, agent()->pkt()->flow_table()->Size());
    EXPECT_TRUE(FlowGet(VrfGet("vrf5")->vrf_id(), vm1_ip, vm5_ip, 1, 0, 0, 
                        false, -1, -1));
    EXPECT_TRUE(FlowGet(VrfGet("vn4:vn4")->vrf_id(), vm5_ip, vm1_fip, 1, 0, 0, 
                        false, -1, -1));

    // Sleep for age-time
    usleep(tmp_age_time + 10);
    client->EnqueueFlowAge();
    client->WaitForIdle();

    WAIT_FOR(1000, 1000, (agent()->pkt()->flow_table()->Size() == 0U));

    //Restore flow aging time
    agent()->uve()->
        flow_stats_collector()->UpdateFlowAgeTime(bkp_age_time);
}

#if 0
TEST_F(FlowTest, teardown) {
    FlowTest::TestTearDown();
}
#endif

TEST_F(FlowTest, NonNatFlowAdd_1) {
    TestFlow flow[] = {
        {
            TestFlowPkt(vm1_ip, vm2_ip, 1, 0, 0, "vrf5", 
                    flow0->id()),
            {}
        },
        {
            TestFlowPkt(vm2_ip, vm1_ip, 1, 0, 0, "vrf5",
                    flow1->id()),
            {}
        }   
    };

    CreateFlow(flow, 1);

    // Add duplicate flow
    CreateFlow(flow, 1);

    // Add reverse flow
    CreateFlow(flow + 1, 1);

    // Delete forward flow. It should delete both flows
    DeleteFlow(flow, 1);
    EXPECT_TRUE(FlowFail(1, "1.1.1.1", "2.2.2.2", 1, 0, 0));
    EXPECT_TRUE(FlowFail(1, "2.2.2.2", "1.1.1.1", 1, 0, 0));

    // Add forward and reverse flow
    CreateFlow(flow, 2);
    // Delete reverse flow. Should delete both flows
    DeleteFlow(flow + 1, 1);
    EXPECT_TRUE(FlowFail(1, "1.1.1.1", "2.2.2.2", 1, 0, 0));
    EXPECT_TRUE(FlowFail(1, "2.2.2.2", "1.1.1.1", 1, 0, 0));
    EXPECT_TRUE(FlowTableWait(0));
}

TEST_F(FlowTest, NonNatDupFlowAdd_1) {
    TestFlow flow[] = {
        {
             TestFlowPkt(vm1_ip, vm2_ip, 1, 0, 0, "vrf5", 
                                flow0->id()),
            {}
        },
        {
             TestFlowPkt(vm2_ip, vm1_ip, 1, 0, 0, "vrf5",
                                flow1->id()),
            {}
        }   
    };

    // Add forward and reverse flow
    CreateFlow(flow, 2); 

    // Add duplicate forward and reverse flow
    CreateFlow(flow, 2);

    // Delete forward flow. It should delete both flows
    DeleteFlow(flow, 1);
    EXPECT_TRUE(FlowFail(1, "1.1.1.1", "2.2.2.2", 1, 0, 0));
    EXPECT_TRUE(FlowFail(1, "2.2.2.2", "1.1.1.1", 1, 0, 0));
    EXPECT_TRUE(FlowTableWait(0));
}

TEST_F(FlowTest, NonNatAddOldNat_1) {
    TestFlow nat_flow[] = {
        {
            TestFlowPkt(vm1_ip, vm5_ip, 1, 0, 0, "vrf5", 
                    flow0->id()),
            {
                new VerifyNat(vm5_ip, vm1_fip, 1, 0, 0) 
            }
        }
    };

    TestFlow non_nat_flow[] = {
        {
            TestFlowPkt(vm1_ip, vm5_ip, 1, 0, 0, "vrf5", 
                    flow0->id()),
            { }
        }
    };

    // Add NAT flow
    CreateFlow(nat_flow, 1);

    //Disassociate fip
    DelLink("virtual-machine-interface", "flow0", "floating-ip", "fip1"); 
    client->WaitForIdle();
        
    // Add Non-NAT forward flow
    CreateFlow(non_nat_flow, 1);
    //Make sure NAT reverse flow is also deleted
    EXPECT_TRUE(FlowFail(VrfGet("vn4:vn4")->vrf_id(), vm5_ip, vm1_fip, 1, 
                          0, 0));

    DeleteFlow(non_nat_flow, 1); 
    EXPECT_TRUE(FlowFail(VrfGet("vrf5")->vrf_id(), vm5_ip, vm1_ip, 1, 
                         0, 0));

    client->EnqueueFlowAge();
    client->WaitForIdle();
    WAIT_FOR(1000, 1000, (agent()->pkt()->flow_table()->Size() == 0U));
}


TEST_F(FlowTest, NonNatAddOldNat_2) {
#if 0
    TestFlow nat_flow[] = {
        {
             TestFlowPkt(vm5_ip, vm1_fip, 1, 0, 0, "vn4:vn4", 
                    flow4->id()),
            {
                new VerifyNat(vm1_ip, vm5_ip, 1, 0, 0) 
            }
        }
    };

    TestFlow non_nat_flow[] = {
        {
             TestFlowPkt(vm5_ip, vm1_fip, 1, 0, 0, "vn4:vn4", 
                    flow4->id()),
            {
                new VerifyVn(unknown_vn_, unknown_vn_)
            }
        }
    };

    // Add NAT flow
    CreateFlow(nat_flow, 1);

    //Disassociate fip
    DelLink("virtual-machine-interface", "flow0", "floating-ip", "fip1"); 
    client->WaitForIdle();
    //Make sure NAT reverse flow is deleted
    EXPECT_TRUE(FlowFail(VrfGet("vrf5")->vrf_id(), vm1_ip, vm5_ip, 1, 
                         0, 0));
    EXPECT_TRUE(FlowFail(VrfGet("vn4:vn4")->vrf_id(), vm5_ip, vm1_fip, 1, 
                         0, 0));

    // Add Non-NAT reverse flow
    CreateFlow(non_nat_flow, 1);
    DeleteFlow(non_nat_flow, 1); 
    EXPECT_TRUE(FlowFail(VrfGet("vrf5")->vrf_id(), vm1_ip, vm5_ip, 1, 
                         0, 0));

    client->EnqueueFlowAge();
    client->WaitForIdle();
    EXPECT_TRUE(FlowTableWait(0));
#endif
}

TEST_F(FlowTest, NonNatAddOldNat_3) {
    TestFlow nat_flow[] = {
        {
            TestFlowPkt(vm1_ip, vm5_ip, 1, 0, 0, "vrf5", 
                    flow0->id()),
            {
                new VerifyNat(vm5_ip, vm1_fip, 1, 0, 0) 
            }
        }
    };

    TestFlow non_nat_flow[] = {
        {
            TestFlowPkt(vm1_ip, vm5_ip, 1, 0, 0, "vrf5", 
                    flow0->id()),
            {
                new VerifyVn(unknown_vn_, unknown_vn_)
            }
        }
    };

    // Add NAT flow
    CreateFlow(nat_flow, 1);

    //Disassociate fip
    DelLink("virtual-machine-interface", "flow0", "floating-ip", "fip1"); 
    client->WaitForIdle();
    //Make sure NAT reverse flow is also deleted
    EXPECT_TRUE(FlowFail(VrfGet("vn4:vn4")->vrf_id(), vm5_ip, vm1_fip, 1, 
                0, 0));

    // Add Non-NAT forward flow
    CreateFlow(non_nat_flow, 1);
    DeleteFlow(non_nat_flow, 1); 
    EXPECT_TRUE(FlowFail(VrfGet("vrf5")->vrf_id(), vm5_ip, vm1_ip, 1, 
                0, 0));
    //Make sure NAT reverse flow is not present
    EXPECT_TRUE(FlowFail(VrfGet("vn4:vn4")->vrf_id(), vm5_ip, vm1_fip, 1, 
                0, 0));

    client->EnqueueFlowAge();
    client->WaitForIdle();
    WAIT_FOR(1000, 1000, (agent()->pkt()->flow_table()->Size() == 0U));
}

TEST_F(FlowTest, NatFlowAdd_1) {
    TestFlow nat_flow[] = {
        {
            TestFlowPkt(vm1_ip, vm5_ip, 1, 0, 0, "vrf5", 
                    flow0->id(), 1),
            {
                new VerifyNat(vm5_ip, vm1_fip, 1, 0, 0) 
            }
        }
    };

    CreateFlow(nat_flow, 1);
    //Add duplicate flow
    CreateFlow(nat_flow, 1);
    
    //Send a reverse nat flow packet
    TestFlow nat_rev_flow[] = {
        {
            TestFlowPkt(vm5_ip, vm1_fip, 1, 0, 0, "vn4:vn4", 
                    flow4->id(), 2),
            {
                new VerifyNat(vm1_ip, vm5_ip, 1, 0, 0)
            }
        }
    };
    CreateFlow(nat_rev_flow, 1);

    //Delete a forward flow and expect both flows to be deleted
    DeleteFlow(nat_flow, 1);
    EXPECT_TRUE(FlowFail(VrfGet("vn4:vn4")->vrf_id(), vm5_ip, vm1_fip, 1, 0, 0));

    CreateFlow(nat_flow, 1); 
    DeleteFlow(nat_rev_flow, 1);
    EXPECT_TRUE(FlowFail(VrfGet("vrf5")->vrf_id(), vm1_ip, vm5_ip, 1, 0, 0));
    EXPECT_TRUE(FlowTableWait(0));
}

TEST_F(FlowTest, NatFlowAdd_2) {
    TestFlow nat_flow[] = {
        {
            TestFlowPkt(vm1_ip, vm5_ip, 1, 0, 0, "vrf5", 
                    flow0->id(), 1),
            {
                new VerifyNat(vm5_ip, vm1_fip, 1, 0, 0) 
            }
        }
    };

    CreateFlow(nat_flow, 1);
    //Add duplicate flow
    CreateFlow(nat_flow, 1);
    //Send a reverse nat flow packet
    TestFlow nat_rev_flow[] = {
        {
             TestFlowPkt(vm5_ip, vm1_fip, 1, 0, 0, "vn4:vn4", 
                    flow4->id(), 2),
            {
                new VerifyNat(vm1_ip, vm5_ip, 1, 0, 0)
            }
        }
    };
    CreateFlow(nat_rev_flow, 1);

    //Delete a forward flow and expect both flows to be deleted
    DeleteFlow(nat_flow, 1);
    EXPECT_TRUE(FlowFail(VrfGet("vrf3")->vrf_id(), vm5_ip, vm1_fip, 1, 0, 0));
    EXPECT_TRUE(FlowTableWait(0));
}

TEST_F(FlowTest, NatAddOldNonNat_1) {
    //Disassociate fip
    DelLink("virtual-machine-interface", "flow0", "floating-ip", "fip1"); 
    client->WaitForIdle();

    TestFlow non_nat_flow[] = {
        {
             TestFlowPkt(vm1_ip, vm5_ip, 1, 0, 0, "vrf5", 
                    flow0->id(), 1),
            {
                new VerifyVn(unknown_vn_, unknown_vn_) 
            }
        }
    };
    CreateFlow(non_nat_flow, 1);

    //Associate a floating IP with flow0
    AddLink("virtual-machine-interface", "flow0", "floating-ip", "fip1");
    client->WaitForIdle();
    TestFlow nat_flow[] = {
        {
             TestFlowPkt(vm1_ip, vm5_ip, 1, 0, 0, "vrf5", 
                    flow0->id(), 1),
            {
                new VerifyNat(vm5_ip, vm1_fip, 1, 0, 0) 
            }
        }
    };
    CreateFlow(nat_flow, 1);
    DeleteFlow(nat_flow, 1);

    EXPECT_TRUE(FlowGet(VrfGet("vn4:vn4")->vrf_id(), vm5_ip, 
                       vm1_fip, 1, 0, 0) == NULL);
    client->EnqueueFlowAge();
    client->WaitForIdle();
    WAIT_FOR(1000, 1000, (agent()->pkt()->flow_table()->Size() == 0U));
}

TEST_F(FlowTest, NatAddOldNonNat_2) {
    //Disassociate fip
    DelLink("virtual-machine-interface", "flow0", "floating-ip", "fip1"); 
    client->WaitForIdle();

    TestFlow non_nat_flow[] = {
        {
             TestFlowPkt(vm1_ip, vm5_ip, 1, 0, 0, "vrf5", 
                    flow0->id(), 1),
            {
                new VerifyVn(unknown_vn_, unknown_vn_) 
            }
        }
    };
    CreateFlow(non_nat_flow, 1);

    //Associate a floating IP with flow0
    AddLink("virtual-machine-interface", "flow0", "floating-ip", "fip1");
    client->WaitForIdle();
    TestFlow nat_flow[] = {
        {
             TestFlowPkt(vm5_ip, vm1_fip, 1, 0, 0, "vn4:vn4", 
                    flow4->id(), 1),
            {
                new VerifyNat(vm1_ip, vm5_ip, 1, 0, 0) 
            }
        }
    };
    CreateFlow(nat_flow, 1);
    DeleteFlow(nat_flow, 1);

    EXPECT_TRUE(FlowGet(VrfGet("vrf5")->vrf_id(), vm1_ip, 
                vm5_ip, 1, 0, 0) == NULL);

    client->EnqueueFlowAge();
    client->WaitForIdle();
    WAIT_FOR(1000, 1000, (agent()->pkt()->flow_table()->Size() == 0U));
}

TEST_F(FlowTest, NatAddOldNat_1) {
    TestFlow nat_flow[] = {
        {
             TestFlowPkt(vm1_ip, vm5_ip, 1, 0, 0, "vrf5", 
                    flow0->id(), 1),
            {
                new VerifyNat(vm5_ip, vm1_fip, 1, 0, 0) 
            }
        }
    };

    CreateFlow(nat_flow, 1);

    DelLink("virtual-machine-interface", "flow0", "floating-ip", "fip1");  
    AddLink("virtual-machine-interface", "flow0", "floating-ip", "fip2"); 
    client->WaitForIdle();

    TestFlow new_nat_flow[] = {
        {
             TestFlowPkt(vm1_ip, vm5_ip, 1, 0, 0, "vrf5", 
                    flow0->id(), 1),
            {
                new VerifyNat(vm5_ip, vm1_fip2, 1, 0, 0) 
            }
        }
    };
    CreateFlow(new_nat_flow, 1);
    DeleteFlow(new_nat_flow, 1);
 
    client->EnqueueFlowAge();
    client->WaitForIdle();
    WAIT_FOR(1000, 1000, (agent()->pkt()->flow_table()->Size() == 0U));
}

TEST_F(FlowTest, NatAddOldNat_2) {
    TestFlow nat_flow[] = {
        {
             TestFlowPkt(vm1_ip, vm5_ip, 1, 0, 0, "vrf5", 
                    flow0->id(), 1),
            {
                new VerifyNat(vm5_ip, vm1_fip, 1, 0, 0) 
            }
        }
    };

    CreateFlow(nat_flow, 1);

    DelLink("virtual-machine-interface", "flow0", "floating-ip", "fip1");  
    AddLink("virtual-machine-interface", "flow1", "floating-ip", "fip1"); 
    client->WaitForIdle();

    TestFlow new_nat_flow[] = {
        {
             TestFlowPkt(vm2_ip, vm5_ip, 1, 0, 0, "vrf5", 
                    flow1->id(), 1),
            {
                new VerifyNat(vm5_ip, vm1_fip, 1, 0, 0)
            }
        }
    };
    CreateFlow(new_nat_flow, 1);
    DeleteFlow(new_nat_flow, 1);

    client->EnqueueFlowAge();
    client->WaitForIdle();
    WAIT_FOR(1000, 1000, (agent()->pkt()->flow_table()->Size() == 0U));
}

TEST_F(FlowTest, NatAddOldNat_3) {
    TestFlow nat_flow[] = {
        {
             TestFlowPkt(vm1_ip, vm5_ip, 1, 0, 0, "vrf5", 
                    flow0->id(), 1),
            {
                new VerifyNat(vm5_ip, vm1_fip, 1, 0, 0) 
            }
        }
    };

    CreateFlow(nat_flow, 1);

    DelLink("virtual-machine-interface", "flow0", "floating-ip", "fip1");  
    AddLink("virtual-machine-interface", "flow1", "floating-ip", "fip1"); 
    client->WaitForIdle();

    TestFlow new_nat_flow[] = {
        {
             TestFlowPkt(vm5_ip, vm1_fip, 1, 0, 0, "vn4:vn4", 
                    flow4->id(), 1),
            {
                new VerifyNat(vm2_ip, vm5_ip, 1, 0, 0)
            }
        }
    };
    CreateFlow(new_nat_flow, 1);
    DeleteFlow(new_nat_flow, 1);

    client->EnqueueFlowAge();
    client->WaitForIdle();
    WAIT_FOR(1000, 1000, (agent()->pkt()->flow_table()->Size() == 0U));
}

//Create same Nat flow with different flow handles
TEST_F(FlowTest, TwoNatFlow) {
    TestFlow nat_flow[] = {
        {
             TestFlowPkt(vm1_ip, vm5_ip, 1, 0, 0, "vrf5", 
                    flow0->id(), 1),
            {
                new VerifyNat(vm5_ip, vm1_fip, 1, 0, 0) 
            }
        }
    };

    CreateFlow(nat_flow, 1);
    TestFlow nat_rev_flow[] = {
        {
             TestFlowPkt(vm5_ip, vm1_fip, 1, 0, 0, "vn4:vn4", 
                    flow4->id(), 1),
            {
                new VerifyNat(vm1_ip, vm5_ip, 1, 0, 0)
            }
        }
    };
    CreateFlow(nat_rev_flow, 1);

    DeleteFlow(nat_flow, 1);    
    EXPECT_TRUE(FlowTableWait(0));
}

TEST_F(FlowTest, FlowAudit) {
    KFlowPurgeHold();
    EXPECT_TRUE(KFlowHoldAdd(1, 1, "1.1.1.1", "2.2.2.2", 1, 0, 0));
    EXPECT_TRUE(KFlowHoldAdd(2, 1, "2.2.2.2", "3.3.3.3", 1, 0, 0));
    RunFlowAudit();
    EXPECT_TRUE(FlowTableWait(2));
    client->EnqueueFlowAge();
    client->WaitForIdle();
    WAIT_FOR(1000, 1000, (agent()->pkt()->flow_table()->Size() == 0U));
    KFlowPurgeHold();

    FlowAdd(1, 1, "1.1.1.1", "2.2.2.2", 1, 0, 0, "3.3.3.3", "2.2.2.2", 1);
    EXPECT_TRUE(FlowTableWait(2));
    EXPECT_TRUE(KFlowHoldAdd(10, 1, "1.1.1.1", "2.2.2.2", 1, 0, 0));
    RunFlowAudit();
    client->EnqueueFlowAge();
    client->WaitForIdle();
    usleep(500);
    int tmp_age_time = 10 * 1000;
    int bkp_age_time = 
        agent()->uve()->flow_stats_collector()->flow_age_time_intvl();
    //Set the flow age time to 10 microsecond
    agent()->uve()->
        flow_stats_collector()->UpdateFlowAgeTime(tmp_age_time);
    client->EnqueueFlowAge();
    client->WaitForIdle();
    WAIT_FOR(1000, 1000, (agent()->pkt()->flow_table()->Size() == 0U));
    agent()->uve()->
        flow_stats_collector()->UpdateFlowAgeTime(bkp_age_time);
    KFlowPurgeHold();
}

//Test flow deletion on ACL deletion
TEST_F(FlowTest, AclDelete) {
    AddAcl("acl1", 1, "vn5" , "vn5");
    client->WaitForIdle();
    uint32_t sport = 30;
    for (uint32_t i = 0; i < 1; i++) {
        sport++;
        TestFlow flow[] = {
            {
                TestFlowPkt(vm2_ip, vm1_ip, IPPROTO_TCP, sport, 40, "vrf5",
                            flow1->id(), 1),
                {
                    new VerifyVn("vn5", "vn5")
                }
            }
        };
        CreateFlow(flow, 1);
    }

    //Delete the acl
    DelOperDBAcl(1);
    client->WaitForIdle();
    EXPECT_TRUE(FlowTableWait(0));
}

TEST_F(FlowTest, FlowOnDeletedInterface) {
    struct PortInfo input[] = {
        {"flow5", 11, "11.1.1.3", "00:00:00:01:01:01", 5, 6},
    };
    CreateVmportEnv(input, 1);
    client->WaitForIdle();

    InterfaceRef intf(VmInterfaceGet(input[0].intf_id));
    //Delete the interface with reference help
    DeleteVmportEnv(input, 1, false);
    client->WaitForIdle();

    TxTcpPacket(intf->id(), "11.1.1.3", vm1_ip, 30, 40, 1,
               VrfGet("vrf5")->vrf_id());
    client->WaitForIdle();

    //Flow find should fail as interface is delete marked, and packet get dropped
    // in packet parsing
    FlowEntry *fe = FlowGet(VrfGet("vrf5")->vrf_id(), "11.1.1.3", vm1_ip,
                            IPPROTO_TCP, 30, 40);
    EXPECT_TRUE(fe == NULL);
}

TEST_F(FlowTest, FlowOnDeletedVrf) {
    struct PortInfo input[] = {
        {"flow5", 11, "11.1.1.3", "00:00:00:01:01:01", 5, 6},
    };
    CreateVmportEnv(input, 1);
    client->WaitForIdle();

    uint32_t vrf_id = VrfGet("vrf5")->vrf_id();
    InterfaceRef intf(VmInterfaceGet(input[0].intf_id));
    //Delete the VRF
    DelVrf("vrf5");
    client->WaitForIdle();

    TxTcpPacket(intf->id(), "11.1.1.3", vm1_ip, 30, 40, 1, vrf_id);
    client->WaitForIdle();

    //Flow find should fail as interface is delete marked
    FlowEntry *fe = FlowGet(vrf_id, "11.1.1.3", vm1_ip,
                            IPPROTO_TCP, 30, 40);
    EXPECT_TRUE(fe != NULL);
    EXPECT_TRUE(fe->is_flags_set(FlowEntry::ShortFlow) == true);

    DeleteVmportEnv(input, 1, false);
    client->WaitForIdle();
}

TEST_F(FlowTest, Flow_with_encap_change) {
    EXPECT_EQ(0U, agent()->pkt()->flow_table()->Size());

    //Create PHYSICAL interface to receive GRE packets on it.
    PhysicalInterfaceKey key(eth_itf);
    Interface *intf = static_cast<Interface *>
        (agent()->GetInterfaceTable()->FindActiveEntry(&key));
    EXPECT_TRUE(intf != NULL);
    CreateRemoteRoute("vrf5", remote_vm1_ip, remote_router_ip, 30, "vn5");
    client->WaitForIdle();
    TestFlow flow[] = {
        {
            TestFlowPkt(vm1_ip, remote_vm1_ip, 1, 0, 0, "vrf5", 
                    flow0->id()),
            {}
        },
        {
            TestFlowPkt(remote_vm1_ip, vm1_ip, 1, 0, 0, "vrf5", 
                    remote_router_ip, 16),
            {}
        }   
    };

    CreateFlow(flow, 1);
    // Add reverse flow
    CreateFlow(flow + 1, 1);

    FlowEntry *fe = 
        FlowGet(VrfGet("vrf5")->vrf_id(), remote_vm1_ip, vm1_ip, 1, 0, 0);
    const NextHop *nh = (fe->data().nh_state_.get())->nh();
    EXPECT_TRUE(nh != NULL);
    EXPECT_TRUE(nh->GetType() == NextHop::TUNNEL);
    const TunnelNH *tnh = static_cast<const TunnelNH *>(nh);
    EXPECT_TRUE(tnh->GetTunnelType().GetType() == TunnelType::MPLS_GRE);

    AddEncapList("MPLSoUDP", "MPLSoGRE", "VXLAN");
    client->WaitForIdle();
    fe = FlowGet(VrfGet("vrf5")->vrf_id(), remote_vm1_ip, vm1_ip, 1, 0, 0);
    EXPECT_TRUE(fe->data().nh_state_.get() != NULL);
    nh = (fe->data().nh_state_.get())->nh();
    EXPECT_TRUE(nh != NULL);
    EXPECT_TRUE(nh->GetType() == NextHop::TUNNEL);
    tnh = static_cast<const TunnelNH *>(nh);
    EXPECT_TRUE(tnh->GetTunnelType().GetType() == TunnelType::MPLS_UDP);

    AddEncapList("VXLAN", "MPLSoGRE", "MPLSoUDP");
    client->WaitForIdle();
    fe = FlowGet(VrfGet("vrf5")->vrf_id(), remote_vm1_ip, vm1_ip, 1, 0, 0);
    EXPECT_TRUE(fe->data().nh_state_.get() != NULL);
    nh = (fe->data().nh_state_.get())->nh();
    EXPECT_TRUE(nh != NULL);
    EXPECT_TRUE(nh->GetType() == NextHop::TUNNEL);
    tnh = static_cast<const TunnelNH *>(nh);
    EXPECT_TRUE(tnh->GetTunnelType().GetType() == TunnelType::MPLS_GRE);

    AddEncapList("VXLAN", "MPLSoUDP", "MPLSoGRE");
    client->WaitForIdle();
    fe = FlowGet(VrfGet("vrf5")->vrf_id(), remote_vm1_ip, vm1_ip, 1, 0, 0);
    EXPECT_TRUE(fe->data().nh_state_.get() != NULL);
    nh = (fe->data().nh_state_.get())->nh();
    EXPECT_TRUE(nh != NULL);
    EXPECT_TRUE(nh->GetType() == NextHop::TUNNEL);
    tnh = static_cast<const TunnelNH *>(nh);
    EXPECT_TRUE(tnh->GetTunnelType().GetType() == TunnelType::MPLS_UDP);

    DelEncapList();
    client->WaitForIdle();
    fe = FlowGet(VrfGet("vrf5")->vrf_id(), remote_vm1_ip, vm1_ip, 1, 0, 0);
    EXPECT_TRUE(fe->data().nh_state_.get() != NULL);
    nh = (fe->data().nh_state_.get())->nh();
    EXPECT_TRUE(nh != NULL);
    EXPECT_TRUE(nh->GetType() == NextHop::TUNNEL);
    tnh = static_cast<const TunnelNH *>(nh);
    EXPECT_TRUE(tnh->GetTunnelType().GetType() == TunnelType::MPLS_GRE);

    DeleteFlow(flow, 1);
    EXPECT_TRUE(FlowFail(1, "1.1.1.1", "2.2.2.2", 1, 0, 0));
    EXPECT_TRUE(FlowFail(1, "2.2.2.2", "1.1.1.1", 1, 0, 0));
    EXPECT_TRUE(FlowTableWait(0));
    DeleteRemoteRoute("vrf5", remote_vm1_ip);
    client->WaitForIdle();
}

TEST_F(FlowTest, Flow_return_error) {
    KSyncSockTypeMap *sock = KSyncSockTypeMap::GetKSyncSockTypeMap();
    EXPECT_EQ(0U, agent()->pkt()->flow_table()->Size());

    //Create PHYSICAL interface to receive GRE packets on it.
    PhysicalInterfaceKey key(eth_itf);
    Interface *intf = static_cast<Interface *>
        (agent()->GetInterfaceTable()->FindActiveEntry(&key));
    EXPECT_TRUE(intf != NULL);
    CreateRemoteRoute("vrf5", remote_vm1_ip, remote_router_ip, 30, "vn5");
    client->WaitForIdle();
    TestFlow flow[] = {
        {
            TestFlowPkt(vm1_ip, remote_vm1_ip, 1, 0, 0, "vrf5", 
                    flow0->id()),
            {}
        }
    };

    flow[0].pkt_.set_allow_wait_for_idle(false);
    sock->SetBlockMsgProcessing(true);
    /* Failure to allocate reverse flow index, convert to short flow and age */
    sock->SetKSyncError(KSyncSockTypeMap::KSYNC_FLOW_ENTRY_TYPE, -ENOSPC);
    CreateFlow(flow, 1);

    uint32_t vrf_id = VrfGet("vrf5")->vrf_id();
    FlowEntry *fe = FlowGet(vrf_id, vm1_ip, remote_vm1_ip, 1, 0, 0);
    EXPECT_TRUE(fe != NULL && fe->is_flags_set(FlowEntry::ShortFlow) != true);

    sock->SetBlockMsgProcessing(false);
    flow[0].pkt_.set_allow_wait_for_idle(true);
    client->WaitForIdle();
    if (fe != NULL) {
        WAIT_FOR(1000, 500, (fe->is_flags_set(FlowEntry::ShortFlow) == true));
    }

    client->EnqueueFlowAge();
    client->WaitForIdle();

    EXPECT_TRUE(FlowTableWait(0));

    flow[0].pkt_.set_allow_wait_for_idle(false);
    sock->SetBlockMsgProcessing(true);
    /* EBADF failure to write an entry, covert to short flow and age */
    sock->SetKSyncError(KSyncSockTypeMap::KSYNC_FLOW_ENTRY_TYPE, -EBADF);
    CreateFlow(flow, 1);

    fe = FlowGet(vrf_id, vm1_ip, remote_vm1_ip, 1, 0, 0);
    EXPECT_TRUE(fe != NULL && fe->is_flags_set(FlowEntry::ShortFlow) != true);
    sock->SetBlockMsgProcessing(false);
    flow[0].pkt_.set_allow_wait_for_idle(true);
    client->WaitForIdle();
    if (fe != NULL) {
        WAIT_FOR(1000, 500, (fe->is_flags_set(FlowEntry::ShortFlow) == true));
    }

    client->EnqueueFlowAge();
    client->WaitForIdle();

    EXPECT_TRUE(FlowTableWait(0));

    DeleteRemoteRoute("vrf5", remote_vm1_ip);
    client->WaitForIdle();
    sock->SetKSyncError(KSyncSockTypeMap::KSYNC_FLOW_ENTRY_TYPE, 0);
}

//Test for subnet broadcast flow
TEST_F(FlowTest, Subnet_broadcast_Flow) {
    IpamInfo ipam_info[] = {
        {"11.1.1.0", 24, "11.1.1.200"},
    };
    AddIPAM("vn5", ipam_info, 1);
    client->WaitForIdle();

    TestFlow flow[] = {
        {  TestFlowPkt(vm1_ip, "11.1.1.255", 1, 0, 0, "vrf5", 
                       flow0->id()),
        {}
        },
        {  TestFlowPkt("11.1.1.255", vm1_ip, 1, 0, 0, "vrf5", 
                       flow1->id()),
        {}
        },
    };

    CreateFlow(flow, 2);
    EXPECT_EQ(2U, agent()->pkt()->flow_table()->Size());

    const FlowEntry *fe = flow[0].pkt_.FlowFetch();
    const FlowEntry *rev_fe = flow[1].pkt_.FlowFetch();
    EXPECT_TRUE(fe->is_flags_set(FlowEntry::Multicast));
    EXPECT_TRUE(rev_fe->is_flags_set(FlowEntry::Multicast));
    EXPECT_TRUE(fe->data().match_p.action_info.action == 
                (1 << TrafficAction::PASS));
    EXPECT_TRUE(rev_fe->data().match_p.action_info.action == 
                (1 << TrafficAction::PASS));
    //fe->data.match_p.flow_action.action

    //Verify the ingress and egress flow counts
    uint32_t in_count, out_count;
    const VnEntry *vn = fe->data().vn_entry.get();
    agent()->pkt()->flow_table()->VnFlowCounters(vn, &in_count, &out_count);
    EXPECT_EQ(2U, in_count);
    EXPECT_EQ(2U, out_count);

    DelIPAM("vn5");
    client->WaitForIdle();
}

TEST_F(FlowTest, Flow_ksync_nh_state_find_failure) {
    EXPECT_EQ(0U, Agent::GetInstance()->pkt()->flow_table()->Size());

    //Create PHYSICAL interface to receive GRE packets on it.
    PhysicalInterfaceKey key(eth_itf);
    Interface *intf = static_cast<Interface *>
        (Agent::GetInstance()->GetInterfaceTable()->FindActiveEntry(&key));
    EXPECT_TRUE(intf != NULL);
    CreateRemoteRoute("vrf5", remote_vm1_ip, remote_router_ip, 30, "vn5");
    client->WaitForIdle();
    TestFlow flow[] = {
        {
            TestFlowPkt(vm1_ip, remote_vm1_ip, 1, 0, 0, "vrf5", 
                    flow0->id(), 1001),
            {}
        }
    };

    DBTableBase *table = Agent::GetInstance()->GetNextHopTable();
    NHKSyncObject *nh_object = Agent::GetInstance()->ksync()->nh_ksync_obj();
    DBTableBase::ListenerId nh_listener =
        table->Register(boost::bind(&NHNotify, _1, _2));

    vr_flow_entry *vr_flow = KSyncSockTypeMap::GetFlowEntry(1001);
    EXPECT_TRUE((vr_flow->fe_flags & VR_FLOW_FLAG_ACTIVE) == 0);

    nh_object->set_test_id(nh_listener);
    CreateFlow(flow, 1);

    FlowEntry *fe = 
        FlowGet(VrfGet("vrf5")->vrf_id(), remote_vm1_ip, vm1_ip, 1, 0, 0);


    EXPECT_TRUE((vr_flow->fe_flags & VR_FLOW_FLAG_ACTIVE) != 0);
    DeleteFlow(flow, 1);
    EXPECT_TRUE(FlowTableWait(0));
    nh_object->set_test_id(-1);
    table->Unregister(nh_listener);
    DeleteRemoteRoute("vrf5", remote_vm1_ip);
    client->WaitForIdle();
}

// Linklocal flow add & delete
TEST_F(FlowTest, LinkLocalFlow_1) {
    Agent::GetInstance()->SetRouterId(Ip4Address::from_string(vhost_ip_addr));
    std::string fabric_ip("1.2.3.4");
    std::vector<std::string> fabric_ip_list;
    fabric_ip_list.push_back("1.2.3.4");
    TestLinkLocalService service = { "test_service", linklocal_ip, linklocal_port,
                                     "", fabric_ip_list, fabric_port };
    AddLinkLocalConfig(&service, 1);
    client->WaitForIdle();

    TestFlow nat_flow[] = {
        {
            TestFlowPkt(vm1_ip, linklocal_ip, IPPROTO_TCP, 3000, linklocal_port, "vrf5",
                        flow0->id(), 1),
            {
                new VerifyNat(fabric_ip, vhost_ip_addr, IPPROTO_TCP, fabric_port, 0) 
            }
        }
    };

    CreateFlow(nat_flow, 1);
    client->WaitForIdle();
    EXPECT_EQ(2U, Agent::GetInstance()->pkt()->flow_table()->Size());
    const FlowEntry *fe = nat_flow[0].pkt_.FlowFetch();
    uint16_t linklocal_src_port = fe->linklocal_src_port();

    FetchAllFlowRecords *all_flow_records_sandesh = new FetchAllFlowRecords();
    Sandesh::set_response_callback(boost::bind(&FlowTest::CheckSandeshResponse,
                                               this, _1, 2));
    all_flow_records_sandesh->HandleRequest();
    client->WaitForIdle();
    all_flow_records_sandesh->Release();

    EXPECT_TRUE(FlowGet(0, fabric_ip.c_str(), vhost_ip_addr, IPPROTO_TCP, fabric_port, linklocal_src_port));
    EXPECT_TRUE(FlowGet(VrfGet("vrf5")->vrf_id(), vm1_ip, linklocal_ip, IPPROTO_TCP, 3000, linklocal_port));
    
    // Check that a reverse pkt will not create a new flow
    TestFlow reverse_flow[] = {
        {
            TestFlowPkt(fabric_ip, vhost_ip_addr, IPPROTO_TCP, fabric_port, linklocal_src_port, "vrf5",
                        flow0->id(), 1),
            {
                new VerifyNat(vm1_ip, linklocal_ip, IPPROTO_TCP, 3000, linklocal_port) 
            }
        }
    };
    EXPECT_EQ(2U, Agent::GetInstance()->pkt()->flow_table()->Size());
    EXPECT_TRUE(FlowGet(0, fabric_ip.c_str(), vhost_ip_addr, IPPROTO_TCP, fabric_port, linklocal_src_port));
    EXPECT_TRUE(FlowGet(VrfGet("vrf5")->vrf_id(), vm1_ip, linklocal_ip, IPPROTO_TCP, 3000, linklocal_port));

    //Delete forward flow and expect both flows to be deleted
    DeleteFlow(nat_flow, 1);
    client->WaitForIdle();
    EXPECT_TRUE(FlowFail(0, fabric_ip.c_str(), vhost_ip_addr, IPPROTO_TCP, fabric_port, linklocal_src_port));
    EXPECT_TRUE(FlowFail(VrfGet("vrf5")->vrf_id(), vm1_ip, linklocal_ip, IPPROTO_TCP, 3000, linklocal_port));
    EXPECT_TRUE(FlowTableWait(0));

    DelLinkLocalConfig();
    client->WaitForIdle();
}

TEST_F(FlowTest, LinkLocalFlow_Fail1) {
    Agent::GetInstance()->SetRouterId(Ip4Address::from_string(vhost_ip_addr));
    std::string fabric_ip("1.2.3.4");
    std::vector<std::string> fabric_ip_list;
    fabric_ip_list.push_back("1.2.3.4");
    TestLinkLocalService services[3] = {
        { "test_service1", linklocal_ip, linklocal_port, "", fabric_ip_list, fabric_port },
        { "test_service2", linklocal_ip, linklocal_port+1, "", fabric_ip_list, fabric_port+1 },
        { "test_service3", linklocal_ip, linklocal_port+2, "", fabric_ip_list, fabric_port+2 }
    };
    AddLinkLocalConfig(services, 3);
    client->WaitForIdle();

    // Only two link local flows are allowed simultaneously from a VM;
    // try creating 3 and check that 2 flows are created along with reverse flows,
    // while one flow along with its reverse is a short flow
    TestFlow nat_flow[] = {
        {
            TestFlowPkt(vm1_ip, linklocal_ip, IPPROTO_TCP, 3000, linklocal_port, "vrf5",
                        flow0->id(), 1),
            {
                new VerifyNat(fabric_ip, vhost_ip_addr, IPPROTO_TCP, fabric_port, 0) 
            }
        },
        {
            TestFlowPkt(vm1_ip, linklocal_ip, IPPROTO_TCP, 3001, linklocal_port+1, "vrf5",
                        flow0->id(), 1),
            {
                new VerifyNat(fabric_ip, vhost_ip_addr, IPPROTO_TCP, fabric_port+1, 0) 
            }
        },
        {
            TestFlowPkt(vm1_ip, linklocal_ip, IPPROTO_TCP, 3002, linklocal_port+2, "vrf5",
                        flow0->id(), 1),
            {
                new VerifyNat(fabric_ip, vhost_ip_addr, IPPROTO_TCP, fabric_port+2, 0) 
            }
        }
    };

    CreateFlow(nat_flow, 3);
    client->WaitForIdle();
    EXPECT_EQ(6, Agent::GetInstance()->pkt()->flow_table()->Size());
    uint16_t linklocal_src_port[3];
    for (uint32_t i = 0; i < 3; i++) {
        const FlowEntry *fe = nat_flow[i].pkt_.FlowFetch();
        linklocal_src_port[i] = fe->linklocal_src_port();

        EXPECT_TRUE(FlowGet(0, fabric_ip.c_str(), vhost_ip_addr, IPPROTO_TCP, fabric_port+i, linklocal_src_port[i]));
        EXPECT_TRUE(FlowGet(VrfGet("vrf5")->vrf_id(), vm1_ip, linklocal_ip, IPPROTO_TCP, 3000+i, linklocal_port+i));
        if (i == 2) {
            EXPECT_TRUE(fe->is_flags_set(FlowEntry::ShortFlow));
            EXPECT_EQ(linklocal_src_port[i], 0);
        }
    }
    
    //Delete forward flow and expect both flows to be deleted
    DeleteFlow(nat_flow, 1);
    DeleteFlow(nat_flow + 1, 1);
    DeleteFlow(nat_flow + 2, 1);
    client->WaitForIdle();
    for (uint32_t i = 0; i < 3; i++) {
        EXPECT_TRUE(FlowFail(0, fabric_ip.c_str(), vhost_ip_addr, IPPROTO_TCP, fabric_port+i, linklocal_src_port[i]));
        EXPECT_TRUE(FlowFail(VrfGet("vrf5")->vrf_id(), vm1_ip, linklocal_ip, IPPROTO_TCP, 3000+i, linklocal_port+i));
    }
    EXPECT_TRUE(FlowTableWait(0));

    DelLinkLocalConfig();
    client->WaitForIdle();
}

TEST_F(FlowTest, LinkLocalFlow_Fail2) {
    Agent::GetInstance()->SetRouterId(Ip4Address::from_string(vhost_ip_addr));
    std::string fabric_ip("1.2.3.4");
    std::vector<std::string> fabric_ip_list;
    fabric_ip_list.push_back("1.2.3.4");
    TestLinkLocalService services[4] = {
        { "test_service1", linklocal_ip, linklocal_port, "", fabric_ip_list, fabric_port },
        { "test_service2", linklocal_ip, linklocal_port+1, "", fabric_ip_list, fabric_port+1 },
        { "test_service3", linklocal_ip, linklocal_port+2, "", fabric_ip_list, fabric_port+2 },
        { "test_service4", linklocal_ip, linklocal_port+3, "", fabric_ip_list, fabric_port+3 }
    };
    AddLinkLocalConfig(services, 4);
    client->WaitForIdle();

    // Only three link local flows are allowed simultaneously in the agent;
    // try creating 4 and check that 3 flows are created along with reverse flows,
    // while one flow along with its reverse is a short flow
    TestFlow nat_flow[] = {
        {
            TestFlowPkt(vm1_ip, linklocal_ip, IPPROTO_TCP, 3000, linklocal_port, "vrf5",
                        flow0->id(), 1),
            {
                new VerifyNat(fabric_ip, vhost_ip_addr, IPPROTO_TCP, fabric_port, 0) 
            }
        },
        {
            TestFlowPkt(vm1_ip, linklocal_ip, IPPROTO_TCP, 3001, linklocal_port+1, "vrf5",
                        flow0->id(), 1),
            {
                new VerifyNat(fabric_ip, vhost_ip_addr, IPPROTO_TCP, fabric_port+1, 0) 
            }
        },
        {
            TestFlowPkt(vm2_ip, linklocal_ip, IPPROTO_TCP, 3002, linklocal_port+2, "vrf5",
                        flow0->id(), 1),
            {
                new VerifyNat(fabric_ip, vhost_ip_addr, IPPROTO_TCP, fabric_port+2, 0) 
            }
        },
        {
            TestFlowPkt(vm2_ip, linklocal_ip, IPPROTO_TCP, 3003, linklocal_port+3, "vrf5",
                        flow0->id(), 1),
            {
                new VerifyNat(fabric_ip, vhost_ip_addr, IPPROTO_TCP, fabric_port+3, 0) 
            }
        }
    };

    CreateFlow(nat_flow, 4);
    client->WaitForIdle();
    EXPECT_EQ(8, Agent::GetInstance()->pkt()->flow_table()->Size());
    uint16_t linklocal_src_port[4];
    for (uint32_t i = 0; i < 4; i++) {
        const FlowEntry *fe = nat_flow[i].pkt_.FlowFetch();
        linklocal_src_port[i] = fe->linklocal_src_port();

        EXPECT_TRUE(FlowGet(0, fabric_ip.c_str(), vhost_ip_addr, IPPROTO_TCP, fabric_port+i, linklocal_src_port[i]));
        if (i <= 1)
            EXPECT_TRUE(FlowGet(VrfGet("vrf5")->vrf_id(), vm1_ip, linklocal_ip, IPPROTO_TCP, 3000+i, linklocal_port+i));
        else
            EXPECT_TRUE(FlowGet(VrfGet("vrf5")->vrf_id(), vm2_ip, linklocal_ip, IPPROTO_TCP, 3000+i, linklocal_port+i));
        if (i == 3) {
            EXPECT_TRUE(fe->is_flags_set(FlowEntry::ShortFlow));
            EXPECT_EQ(linklocal_src_port[i], 0);
        }
    }
    
    //Delete forward flow and expect both flows to be deleted
    DeleteFlow(nat_flow, 1);
    DeleteFlow(nat_flow + 1, 1);
    DeleteFlow(nat_flow + 2, 1);
    DeleteFlow(nat_flow + 3, 1);
    client->WaitForIdle();
    for (uint32_t i = 0; i < 4; i++) {
        EXPECT_TRUE(FlowFail(0, fabric_ip.c_str(), vhost_ip_addr, IPPROTO_TCP, fabric_port+i, linklocal_src_port[i]));
        if (i <= 1)
            EXPECT_TRUE(FlowFail(VrfGet("vrf5")->vrf_id(), vm1_ip, linklocal_ip, IPPROTO_TCP, 3000+i, linklocal_port+i));
        else
            EXPECT_TRUE(FlowFail(VrfGet("vrf5")->vrf_id(), vm2_ip, linklocal_ip, IPPROTO_TCP, 3000+i, linklocal_port+i));
    }
    EXPECT_TRUE(FlowTableWait(0));

    DelLinkLocalConfig();
    client->WaitForIdle();
}

int main(int argc, char *argv[]) {
    GETUSERARGS();

    client = 
        TestInit(init_file, ksync_init, true, true, true, (1000000 * 60 * 10), (3 * 60 * 1000));
    if (vm.count("config")) {
		eth_itf = Agent::GetInstance()->GetIpFabricItfName();
    } else {
        eth_itf = "eth0";
        PhysicalInterface::CreateReq(Agent::GetInstance()->GetInterfaceTable(),
                                eth_itf, Agent::GetInstance()->GetDefaultVrf());
        client->WaitForIdle();
    }

    FlowTest::TestSetup(ksync_init);
    int ret = RUN_ALL_TESTS();
    usleep(1000);
    Agent::GetInstance()->GetEventManager()->Shutdown();
    AsioStop();
    return ret;
}<|MERGE_RESOLUTION|>--- conflicted
+++ resolved
@@ -105,14 +105,9 @@
                            const char *serv, int label, const char *vn) {
         Ip4Address addr = Ip4Address::from_string(remote_vm);
         Ip4Address gw = Ip4Address::from_string(serv);
-<<<<<<< HEAD
-        Agent::GetInstance()->GetDefaultInet4UnicastRouteTable()->AddRemoteVmRouteReq
+        agent()->GetDefaultInet4UnicastRouteTable()->AddRemoteVmRouteReq
             (peer_, vrf, addr, 32, gw, TunnelType::MplsType(), label, vn,
              SecurityGroupList());
-=======
-        agent()->GetDefaultInet4UnicastRouteTable()->AddRemoteVmRouteReq
-            (peer_, vrf, addr, 32, gw, TunnelType::MplsType(), label, vn);
->>>>>>> 7ee531c1
         client->WaitForIdle(2);
         WAIT_FOR(1000, 500, (RouteFind(vrf, addr, 32) == true));
     }
