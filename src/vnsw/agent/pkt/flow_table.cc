/*
 * Copyright (c) 2013 Juniper Networks, Inc. All rights reserved.
 */

#include <vector>
#include <bitset>
#include <boost/date_time/posix_time/posix_time.hpp>
#include <sandesh/sandesh_types.h>
#include <sandesh/sandesh.h>
#include <sandesh/sandesh_trace.h>
#include <pkt/flow_table.h>
#include <uve/flow_stats.h>
#include <uve/inter_vn_stats.h>
#include <ksync/flowtable_ksync.h>
#include <ksync/ksync_init.h>

#include <arpa/inet.h>
#include <netinet/in.h>
#include <netinet/tcp.h>
#include <netinet/udp.h>

#include "route/route.h"
#include "cmn/agent_cmn.h"
#include "oper/interface_common.h"
#include "oper/nexthop.h"

#include <arpa/inet.h>
#include <netinet/in.h>
#include <netinet/tcp.h>
#include <netinet/udp.h>

#include "route/route.h"
#include "cmn/agent_cmn.h"
#include "cmn/agent_stats.h"
#include "oper/interface_common.h"
#include "oper/nexthop.h"
#include "oper/agent_route.h"
#include "oper/vrf.h"
#include "oper/vm.h"
#include "oper/sg.h"

#include "filter/packet_header.h"
#include "filter/acl.h"

#include "pkt/proto.h"
#include "pkt/proto_handler.h"
#include "pkt/pkt_handler.h"
#include "pkt/flow_proto.h"
#include "pkt/pkt_types.h"
#include "uve/flow_uve.h"
#include "uve/uve_init.h"
#include "pkt/pkt_sandesh_flow.h"

boost::uuids::random_generator FlowTable::rand_gen_ = boost::uuids::random_generator();
tbb::atomic<int> FlowEntry::alloc_count_;

inline void intrusive_ptr_add_ref(FlowEntry *fe) {
    fe->refcount_.fetch_and_increment();
}
inline void intrusive_ptr_release(FlowEntry *fe) {
    int prev = fe->refcount_.fetch_and_decrement();
    if (prev == 1) {
        FlowTable *table = Agent::GetInstance()->pkt()->flow_table();
        FlowTable::FlowEntryMap::iterator it = table->flow_entry_map_.find(fe->key());
        assert(it != table->flow_entry_map_.end());
        table->flow_entry_map_.erase(it);
        delete fe;
    }
}

static bool ShouldDrop(uint32_t action) {
    if ((action & TrafficAction::DROP_FLAGS) || (action & TrafficAction::IMPLICIT_DENY_FLAGS))
        return true;

    return false;
}

static uint32_t ReflexiveAction(uint32_t action) {
    if (ShouldDrop(action) == false) {
        return action;
    }

    // If forward flow is DROP, set action for reverse flow to
    // TRAP. If packet hits reverse flow, we will re-establish
    // the flows
    action &= ~(TrafficAction::DROP_FLAGS);
    return (action |= (1 << TrafficAction::TRAP));
}

static void SetAclListAceId(const AclDBEntry *acl, const std::list<MatchAclParams> &acl_l,
                            std::vector<AceId> &ace_l) {
    std::list<MatchAclParams>::const_iterator ma_it;
    for (ma_it = acl_l.begin();
         ma_it != acl_l.end();
         ++ma_it) {
        if ((*ma_it).acl != acl) {
            continue;
        }
        AclEntryIDList::const_iterator ait;
        for (ait = (*ma_it).ace_id_list.begin(); 
             ait != (*ma_it).ace_id_list.end(); ++ ait) {
            AceId ace_id;
            ace_id.id = *ait;
            ace_l.push_back(ace_id);
        }
    }
}

FlowEntry::FlowEntry() :
    key_(), data_(), stats_(), flow_handle_(kInvalidFlowHandle),
    deleted_(false), flags_(0) {
    flow_uuid_ = nil_uuid(); 
    egress_uuid_ = nil_uuid(); 
    refcount_ = 0;
    alloc_count_.fetch_and_increment();
}

FlowEntry::FlowEntry(const FlowKey &k) : 
    key_(k), data_(), stats_(), flow_handle_(kInvalidFlowHandle),
    deleted_(false), flags_(0) {
    flow_uuid_ = FlowTable::rand_gen_(); 
    egress_uuid_ = FlowTable::rand_gen_(); 
    refcount_ = 0;
    alloc_count_.fetch_and_increment();
}

uint32_t FlowEntry::MatchAcl(const PacketHeader &hdr,
                             std::list<MatchAclParams> &acl,
                             bool add_implicit_deny) {
    // If there are no ACL to match, make it pass
    if (acl.size() == 0) {
        return (1 << TrafficAction::PASS);
    }

    // PASS default GW traffic, if it is ICMP or DNS
    if ((hdr.protocol == IPPROTO_ICMP ||
         (hdr.protocol == IPPROTO_UDP && 
          (hdr.src_port == DNS_SERVER_PORT || hdr.dst_port == DNS_SERVER_PORT))) &&
        (Agent::GetInstance()->pkt()->pkt_handler()->
         IsGwPacket(data_.intf_entry.get(), hdr.dst_ip) ||
         Agent::GetInstance()->pkt()->pkt_handler()->
         IsGwPacket(data_.intf_entry.get(), hdr.src_ip))) {
        return (1 << TrafficAction::PASS);
    }

    uint32_t action = 0;
    for (std::list<MatchAclParams>::iterator it = acl.begin();
         it != acl.end(); ++it) {
        if (it->acl.get() == NULL) {
            continue;
        }

        if (it->acl->PacketMatch(hdr, *it)) {
            action |= it->action_info.action;
            if (it->action_info.action & (1 << TrafficAction::MIRROR)) {
                data_.match_p.action_info.mirror_l.insert
                    (data_.match_p.action_info.mirror_l.end(),
                     it->action_info.mirror_l.begin(),
                     it->action_info.mirror_l.end());
            }
            if (it->terminal_rule) {
                break;
            }
        }
    }

    // If no acl matched, make it imlicit deny
    if (action == 0 && add_implicit_deny) {
        action = (1 << TrafficAction::DROP) | 
            (1 << TrafficAction::IMPLICIT_DENY);;
    }

    return action;
}

// Recompute FlowEntry action
bool FlowEntry::ActionRecompute() {
    uint32_t action = 0;

    action = data_.match_p.policy_action | data_.match_p.sg_action |
        data_.match_p.out_policy_action | data_.match_p.out_sg_action |
        data_.match_p.mirror_action | data_.match_p.out_mirror_action;

    // check for conflicting actions and remove allowed action
    if (ShouldDrop(action)) {
        action = (action & ~TrafficAction::DROP_FLAGS & ~TrafficAction::PASS_FLAGS);
        action |= (1 << TrafficAction::DROP);
    }

    if (action & (1 << TrafficAction::TRAP)) {
        action = (1 << TrafficAction::TRAP);
    }

    if (action != data_.match_p.action_info.action) {
        data_.match_p.action_info.action = action;
        return true;
    }

    return false;
}

// Apply Policy and SG rules for a flow. Rules applied are based on flow type
// Non-Local Forward Flow
//      Network Policy. 
//      Out-Network Policy will be empty
//      SG
//      Out-SG will be empty
// Non-Local Reverse Flow
//      Network Policy. 
//      Out-Network Policy will be empty
//      SG and out-SG from forward flow
// Local Forward Flow
//      Network Policy. 
//      Out-Network Policy
//      SG
//      Out-SG 
// Local Reverse Flow
//      Network Policy. 
//      Out-Network Policy
//      SG and out-SG from forward flow
bool FlowEntry::DoPolicy(const PacketHeader &hdr, bool ingress_flow) {
    data_.match_p.action_info.Clear();
    data_.match_p.policy_action = 0;
    data_.match_p.out_policy_action = 0;
    data_.match_p.sg_action = 0;
    data_.match_p.out_sg_action = 0;
    data_.match_p.mirror_action = 0;
    data_.match_p.out_mirror_action = 0;

    // Mirror is valid even if packet is to be dropped. So, apply it first
    data_.match_p.mirror_action = MatchAcl(hdr, data_.match_p.m_mirror_acl_l,
                                     false);
    data_.match_p.out_mirror_action = MatchAcl(hdr,
                                         data_.match_p.m_out_mirror_acl_l, false);

    // Apply network policy
    data_.match_p.policy_action = MatchAcl(hdr, data_.match_p.m_acl_l, true);
    if (ShouldDrop(data_.match_p.policy_action)) {
        goto done;
    }

    data_.match_p.out_policy_action = MatchAcl(hdr, data_.match_p.m_out_acl_l,
                                         true);
    if (ShouldDrop(data_.match_p.out_policy_action)) {
        goto done;
    }

    // Apply security-group
    if (!reverse_flow()) {
        data_.match_p.sg_action = MatchAcl(hdr, data_.match_p.m_sg_acl_l, true);
        if (ShouldDrop(data_.match_p.sg_action)) {
            goto done;
        }

        data_.match_p.out_sg_action = MatchAcl(hdr, data_.match_p.m_out_sg_acl_l,
                                         true);
        if (ShouldDrop(data_.match_p.out_sg_action)) {
            goto done;
        }
    } else {
        // SG is reflexive ACL. For reverse-flow, copy SG action from
        // forward flow 
        UpdateReflexiveAction();

        if (ShouldDrop(data_.match_p.sg_action) || ShouldDrop(data_.match_p.out_sg_action)){
            goto done;
        }
    }

done:
    // Summarize the actions based on lookups above
    ActionRecompute();
    return true;
}

void FlowEntry::GetSgList(const Interface *intf) {
    // Dont apply network-policy for linklocal flow
    if (linklocal_flow()) {
        return;
    }

    // SG ACL's are reflexive. Skip SG for reverse flow
    if (reverse_flow()) {
        return;
    }

    if (intf == NULL) {
        return;
    }

    const VmInterface *vm_port = static_cast<const VmInterface *>(intf);
    if (vm_port->sg_list().list_.size()) {
        data_.match_p.nw_policy = true;
        VmInterface::SecurityGroupEntrySet::const_iterator it;
        for (it = vm_port->sg_list().list_.begin();
             it != vm_port->sg_list().list_.end(); ++it) {
            if (it->sg_.get() == NULL)
                continue;
            MatchAclParams acl;
            acl.acl = it->sg_->GetAcl();
            // If SG does not have ACL. Skip it
            if (acl.acl == NULL)
                continue;
            data_.match_p.m_sg_acl_l.push_back(acl);
        }
    }

    // For local flows, we have to apply SG Policy from out-intf also
    FlowEntry *rflow = reverse_flow_entry_.get();
    if (!local_flow() || rflow == NULL) {
        // Not local flow
        return;
    }

    if (rflow->intf_entry() == NULL) {
        return;
    }

    if (rflow->intf_entry()->type() != Interface::VM_INTERFACE) {
        return;
    }

    vm_port = static_cast<const VmInterface *>
        (rflow->intf_entry());
    if (vm_port->sg_list().list_.size()) {
        data_.match_p.nw_policy = true;
        VmInterface::SecurityGroupEntrySet::const_iterator it;
        for (it = vm_port->sg_list().list_.begin();
             it != vm_port->sg_list().list_.end(); ++it) {
            if (it->sg_.get() == NULL)
                continue;
            MatchAclParams acl;
            acl.acl = it->sg_->GetAcl();
            // If SG does not have ACL. Skip it
            if (acl.acl == NULL)
                continue;
            data_.match_p.m_out_sg_acl_l.push_back(acl);
        }
    }
}

void FlowEntry::ResetPolicy() {
    /* Reset acl list*/
    data_.match_p.m_acl_l.clear();
    data_.match_p.m_out_acl_l.clear();
    data_.match_p.m_mirror_acl_l.clear();
    data_.match_p.m_out_mirror_acl_l.clear();
    /* Reset sg acl list*/
    data_.match_p.m_sg_acl_l.clear();
    data_.match_p.m_out_sg_acl_l.clear();
}

void FlowEntry::GetPolicy(const VnEntry *vn) {
    if (vn == NULL)
        return;

    MatchAclParams acl;

    // Get Mirror configuration first
    if (vn->GetMirrorAcl()) {
        acl.acl = vn->GetMirrorAcl();
        data_.match_p.m_mirror_acl_l.push_back(acl);
    }

    if (vn->GetMirrorCfgAcl()) {
        acl.acl = vn->GetMirrorCfgAcl();
        data_.match_p.m_mirror_acl_l.push_back(acl);
    }

    // Dont apply network-policy for linklocal flow
    if (linklocal_flow()) {
        return;
    }

    if (vn->GetAcl()) {
        acl.acl = vn->GetAcl();
        data_.match_p.m_acl_l.push_back(acl);
        data_.match_p.nw_policy = true;
    }

    const VnEntry *rvn = NULL;
    FlowEntry *rflow = reverse_flow_entry_.get();
    // For local flows, we have to apply NW Policy from out-vn also
    if (!local_flow() || rflow == NULL) {
        // Not local flow
        return;
    }

    rvn = rflow->vn_entry();
    if (rvn == NULL) {
        return;
    }

    if (rvn->GetAcl()) {
        acl.acl = rvn->GetAcl();
        data_.match_p.m_out_acl_l.push_back(acl);
        data_.match_p.nw_policy = true;
    }

    if (rvn->GetMirrorAcl()) {
        acl.acl = rvn->GetMirrorAcl();
        data_.match_p.m_out_mirror_acl_l.push_back(acl);
    }

    if (rvn->GetMirrorCfgAcl()) {
        acl.acl = rvn->GetMirrorCfgAcl();
        data_.match_p.m_out_mirror_acl_l.push_back(acl);
    }
}

void FlowEntry::UpdateKSync(FlowTableKSyncEntry *entry, bool create) {
    FlowInfo flow_info;
    FillFlowInfo(flow_info);
    FlowStatsCollector::FlowExport(this, 0, 0);
    FlowTableKSyncObject *ksync_obj = 
        Agent::GetInstance()->ksync()->flowtable_ksync_obj();

    if (entry == NULL) {
        FLOW_TRACE(Trace, "Add", flow_info);
        FlowTableKSyncEntry key(ksync_obj, this, flow_handle_);
        ksync_obj->Create(&key);    
    } else {
        FLOW_TRACE(Trace, "Change", flow_info);
        ksync_obj->Change(entry);    
    }
}

void FlowEntry::CompareAndModify(bool create) {
    FlowTableKSyncEntry *entry = 
        Agent::GetInstance()->ksync()->flowtable_ksync_obj()->Find(this);

    UpdateKSync(entry, create);
}

void FlowEntry::MakeShortFlow() {
    set_short_flow(true);
    if (reverse_flow_entry_) {
        reverse_flow_entry_->set_short_flow(true);
    }
}

void FlowEntry::GetPolicyInfo(const VnEntry *vn) {
    // Default make it false
    data_.match_p.nw_policy = false;
    ResetPolicy();

    if (short_flow()) {
        data_.match_p.action_info.action = (1 << TrafficAction::DROP);
        return;
    }

    // ACL supported on VMPORT interfaces only
    if (data_.intf_entry == NULL)
        return;

    if  (data_.intf_entry->type() != Interface::VM_INTERFACE)
        return;

    // Get Network policy/mirror cfg policy/mirror policies 
    GetPolicy(vn);

    // Get Sg list
    GetSgList(data_.intf_entry.get());
}

void FlowEntry::GetPolicyInfo() {
    GetPolicyInfo(data_.vn_entry.get());
}

void FlowTable::Add(FlowEntry *flow, FlowEntry *rflow) {
    UpdateReverseFlow(flow, rflow);

    flow->GetPolicyInfo();
    // Add the forward flow after adding the reverse flow first to avoid 
    // following sequence
    // 1. Agent adds forward flow
    // 2. vrouter releases the packet
    // 3. Packet reaches destination VM and destination VM replies
    // 4. Agent tries adding reverse flow. vrouter processes request in core-0
    // 5. vrouter gets reverse packet in core-1
    // 6. If (4) and (3) happen together, vrouter can allocate 2 hash entries
    //    for the flow.
    //
    // While the scenario above cannot be totally avoided, programming reverse
    // flow first will reduce the probability

    if (rflow) {
        rflow->GetPolicyInfo();
        ResyncAFlow(rflow, true);
        AddFlowInfo(rflow);
    }


    ResyncAFlow(flow, true);
    AddFlowInfo(flow);
}

void FlowTable::UpdateReverseFlow(FlowEntry *flow, FlowEntry *rflow) {
    FlowEntry *flow_rev = flow->reverse_flow_entry();
    FlowEntry *rflow_rev = NULL;

    if (rflow) {
        rflow_rev = rflow->reverse_flow_entry();
    }

    if (rflow_rev) {
        assert(rflow_rev->reverse_flow_entry() == rflow);
        rflow_rev->set_reverse_flow_entry(NULL);
    }

    if (flow_rev) {
        flow_rev->set_reverse_flow_entry(NULL);
    }

    flow->set_reverse_flow_entry(rflow);
    if (rflow) {
        rflow->set_reverse_flow_entry(flow);
    }

    if (flow_rev && (flow_rev->reverse_flow_entry() == NULL)) {
        flow_rev->MakeShortFlow();
        flow->MakeShortFlow();
    }

    if (rflow_rev && (rflow_rev->reverse_flow_entry() == NULL)) {
        rflow_rev->MakeShortFlow();
        flow->MakeShortFlow();
    }

    if (flow->reverse_flow_entry() == NULL) {
        flow->MakeShortFlow();
    }

    if (rflow && rflow->reverse_flow_entry() == NULL) {
        rflow->MakeShortFlow();
    }

    if (rflow) {
        if (flow->short_flow() || rflow->short_flow()) {
            flow->MakeShortFlow();
        }
    }
}

void FlowEntry::FillFlowInfo(FlowInfo &info) {
    info.set_flow_index(flow_handle_);
    info.set_source_ip(Ip4Address(key_.src.ipv4).to_string());
    info.set_source_port(key_.src_port);
    info.set_destination_ip(Ip4Address(key_.dst.ipv4).to_string());
    info.set_destination_port(key_.dst_port);
    info.set_protocol(key_.protocol);
    info.set_vrf(key_.vrf);

    std::ostringstream str;
    uint32_t fe_action = data_.match_p.action_info.action;
    if (fe_action & (1 << TrafficAction::DENY)) {
        str << "DENY";
    } else if (fe_action & (1 << TrafficAction::PASS)) {
        str << "ALLOW, ";
    }

    if (nat_flow()) {
        FlowEntry *nat_flow = reverse_flow_entry_.get();
        str << " NAT";
        if (nat_flow) {
            if (key_.src.ipv4 != nat_flow->key().dst.ipv4) {
                info.set_nat_source_ip(Ip4Address(nat_flow->key().dst.ipv4).\
                                       to_string());
            }

            if (key_.dst.ipv4 != nat_flow->key().src.ipv4) {
                info.set_nat_destination_ip(Ip4Address(nat_flow->key().src.ipv4).\
                                             to_string());
            }

            if (key_.src_port != nat_flow->key().dst_port)  {
                info.set_nat_source_port(nat_flow->key().dst_port);
            }

            if (key_.dst_port != nat_flow->key().src_port) {
                info.set_nat_destination_port(nat_flow->key().src_port);
            }
            info.set_nat_protocol(nat_flow->key().protocol);
            info.set_nat_vrf(data_.dest_vrf);
            info.set_reverse_index(nat_flow->flow_handle());
            info.set_nat_mirror_vrf(nat_flow->data().mirror_vrf);
        }
    }

    if (data_.match_p.action_info.action & (1 << TrafficAction::MIRROR)) {
        str << " MIRROR";
        std::vector<MirrorActionSpec>::iterator it;
        std::vector<MirrorInfo> mirror_l;
        for (it = data_.match_p.action_info.mirror_l.begin();
             it != data_.match_p.action_info.mirror_l.end();
             ++it) {
            MirrorInfo mirror_info;
            mirror_info.set_mirror_destination((*it).ip.to_string());
            mirror_info.set_mirror_port((*it).port);
            mirror_info.set_mirror_vrf((*it).vrf_name);
            mirror_info.set_analyzer((*it).analyzer_name);
            mirror_l.push_back(mirror_info);
        }
        info.set_mirror_l(mirror_l);
    }
    info.set_mirror_vrf(data_.mirror_vrf);
    info.set_action(str.str());
    info.set_implicit_deny(ImplicitDenyFlow() ? "yes" : "no");
    info.set_short_flow(short_flow() ? "yes" : "no");
    if (ecmp() && 
            data_.component_nh_idx != CompositeNH::kInvalidComponentNHIdx) {
        info.set_ecmp_index(data_.component_nh_idx);
    }
    if (trap()) {
        info.set_trap("true");
    }
}

bool FlowEntry::FlowSrcMatch(const RouteFlowKey &rkey) const {
    uint32_t prefix = rkey.GetPrefix(key_.src.ipv4, data_.source_plen);
    if (data_.flow_source_vrf == rkey.vrf &&
        prefix == rkey.ip.ipv4 &&
        data_.source_plen == rkey.plen) {
        return true;
    }
    return false;
}

bool FlowEntry::FlowDestMatch(const RouteFlowKey &rkey) const {
    uint32_t prefix = rkey.GetPrefix(key_.dst.ipv4, data_.dest_plen);
    if (data_.flow_dest_vrf == rkey.vrf &&
        prefix == rkey.ip.ipv4 &&
        data_.dest_plen == rkey.plen) {
        return true;
    }
    return false;
}

uint32_t FlowEntry::IngressReflexiveAction() const {
    return ReflexiveAction(data_.match_p.sg_action);
}

uint32_t FlowEntry::EgressReflexiveAction() const {
    return ReflexiveAction(data_.match_p.out_sg_action);
}

void FlowEntry::UpdateReflexiveAction() {
    if (reverse_flow_entry_.get()) {
        data_.match_p.sg_action = reverse_flow_entry_->IngressReflexiveAction();
        data_.match_p.out_sg_action = reverse_flow_entry_->EgressReflexiveAction();
    } else {
        data_.match_p.sg_action = (1 << TrafficAction::PASS);
        data_.match_p.out_sg_action = (1 << TrafficAction::PASS);
    }
}

bool FlowEntry::set_nh_state(const NhState * nh_state) {
    if (data_.nh_state_ == nh_state) {
        return false;
    }

    data_.nh_state_ = nh_state;
    FlowTableKSyncEntry *ksync_entry =
        Agent::GetInstance()->ksync()->flowtable_ksync_obj()->Find(this);
    UpdateKSync(ksync_entry, false);
    return true;
}

void FlowEntry::SetAclFlowSandeshData(const AclDBEntry *acl,
        FlowSandeshData &fe_sandesh_data) const {
    fe_sandesh_data.set_vrf(integerToString(key_.vrf));
    fe_sandesh_data.set_src(Ip4Address(key_.src.ipv4).to_string());
    fe_sandesh_data.set_dst(Ip4Address(key_.dst.ipv4).to_string());
    fe_sandesh_data.set_src_port(key_.src_port);
    fe_sandesh_data.set_dst_port(key_.dst_port);
    fe_sandesh_data.set_protocol(key_.protocol);
    fe_sandesh_data.set_ingress(ingress());
    std::vector<ActionStr> action_str_l;
    SetActionStr(data_.match_p.action_info, action_str_l);
    fe_sandesh_data.set_action_l(action_str_l);

    std::vector<AclAction> acl_action_l;
    SetAclAction(acl_action_l);
    fe_sandesh_data.set_acl_action_l(acl_action_l);

    fe_sandesh_data.set_flow_uuid(UuidToString(flow_uuid_));
    fe_sandesh_data.set_flow_handle(integerToString(flow_handle_));
    fe_sandesh_data.set_source_vn(data_.source_vn);
    fe_sandesh_data.set_dest_vn(data_.dest_vn);
    std::vector<uint32_t> v;
    SecurityGroupList::const_iterator it;
    for (it = data_.source_sg_id_l.begin(); 
            it != data_.source_sg_id_l.end(); it++) {
        v.push_back(*it);
    }
    fe_sandesh_data.set_source_sg_id_l(v);
    v.clear();
    for (it = data_.dest_sg_id_l.begin(); it != data_.dest_sg_id_l.end(); it++) {
        v.push_back(*it);
    }
    fe_sandesh_data.set_dest_sg_id_l(v);
    fe_sandesh_data.set_bytes(integerToString(stats_.bytes));
    fe_sandesh_data.set_packets(integerToString(stats_.packets));
    fe_sandesh_data.set_setup_time(
            integerToString(UTCUsecToPTime(stats_.setup_time)));
    fe_sandesh_data.set_setup_time_utc(stats_.setup_time);
    if (stats_.teardown_time) {
        fe_sandesh_data.set_teardown_time(
                integerToString(UTCUsecToPTime(stats_.teardown_time)));
    } else {
        fe_sandesh_data.set_teardown_time("");
    }
    fe_sandesh_data.set_current_time(integerToString(
                UTCUsecToPTime(UTCTimestampUsec())));

    SetAclListAceId(acl, data_.match_p.m_acl_l, fe_sandesh_data.ace_l);
    SetAclListAceId(acl, data_.match_p.m_sg_acl_l, fe_sandesh_data.ace_l);
    SetAclListAceId(acl, data_.match_p.m_mirror_acl_l, fe_sandesh_data.ace_l);
    SetAclListAceId(acl, data_.match_p.m_out_acl_l, fe_sandesh_data.ace_l);
    SetAclListAceId(acl, data_.match_p.m_out_sg_acl_l, fe_sandesh_data.ace_l);
    SetAclListAceId(acl, data_.match_p.m_out_mirror_acl_l, fe_sandesh_data.ace_l);

    if (reverse_flow_entry()) {
        fe_sandesh_data.set_reverse_flow("yes");
    } else {
        fe_sandesh_data.set_reverse_flow("no");
    }
    if (nat_flow()) {
        fe_sandesh_data.set_nat("yes");
    } else {
        fe_sandesh_data.set_nat("no");
    }
    if (ImplicitDenyFlow()) {
        fe_sandesh_data.set_implicit_deny("yes");
    } else {
        fe_sandesh_data.set_implicit_deny("no");
    }
    if (short_flow()) {
        fe_sandesh_data.set_short_flow("yes");
    } else {
        fe_sandesh_data.set_short_flow("no");
    }
}

void FlowEntry::SetRpfNH(const PktControlInfo *ctrl) {
    if (ctrl->rt_ == NULL) {
        return;
    }
    const NextHop *nh = ctrl->rt_->GetActiveNextHop();
    if (nh->GetType() == NextHop::COMPOSITE && !local_flow() && 
        ctrl->intf_ && ctrl->intf_->type() == Interface::VM_INTERFACE) {
            //Logic for RPF check for ecmp
            //  Get reverse flow, and its corresponding ecmp index
            //  Check if source matches composite nh in reverse flow ecmp index,
            //  if not DP would trap packet for ECMP resolve.
            //  If there is only one instance of ECMP in compute node, then 
            //  RPF NH would only point to local interface NH.
            //  If there are multiple instances of ECMP in local server
            //  then RPF NH would point to local composite NH(containing 
            //  local members only)
        const CompositeNH *comp_nh = static_cast<const CompositeNH *>(nh);
        nh = comp_nh->GetLocalNextHop();
    }

    if (!nh) {
        data_.nh_state_ = NULL;
        return;
    }
    data_.nh_state_ = static_cast<const NhState *>(
                     nh->GetState(Agent::GetInstance()->GetNextHopTable(),
                     Agent::GetInstance()->pkt()->flow_table()->
                     nh_listener_id()));
}

bool FlowEntry::InitFlowCmn(const PktFlowInfo *info, const PktControlInfo *ctrl,
                            const PktControlInfo *rev_ctrl) {
    if (stats_.last_modified_time) {
        if (nat_flow() != info->nat_done) {
            MakeShortFlow();
            return false;
        }
    }

    stats_.last_modified_time = UTCTimestampUsec();
    set_linklocal_flow(info->linklocal_flow);
    set_nat_flow(info->nat_done);
    set_short_flow(info->short_flow);
    set_local_flow(info->local_flow);

    data_.intf_entry = ctrl->intf_ ? ctrl->intf_ : rev_ctrl->intf_;
    data_.vn_entry = ctrl->vn_ ? ctrl->vn_ : rev_ctrl->vn_;
    data_.vm_entry = ctrl->vm_ ? ctrl->vm_ : rev_ctrl->vm_;
    SetRpfNH(ctrl);

    return true;
}

void FlowEntry::InitFwdFlow(const PktFlowInfo *info, const PktInfo *pkt,
                            const PktControlInfo *ctrl,
                            const PktControlInfo *rev_ctrl) {
    if (flow_handle_ != pkt->GetAgentHdr().cmd_param) {
        if (flow_handle_ != FlowEntry::kInvalidFlowHandle) {
            LOG(DEBUG, "Flow index changed from " << flow_handle_ 
                << " to " << pkt->GetAgentHdr().cmd_param);
        }
        flow_handle_ = pkt->GetAgentHdr().cmd_param;
    }

    if (InitFlowCmn(info, ctrl, rev_ctrl) == false) {
        return;
    }
    set_reverse_flow(false);
    stats_.intf_in = pkt->GetAgentHdr().ifindex;

    set_ingress(info->ingress);
    data_.source_vn = *(info->source_vn);
    data_.dest_vn = *(info->dest_vn);
    data_.source_sg_id_l = *(info->source_sg_id_l);
    data_.dest_sg_id_l = *(info->dest_sg_id_l);
    data_.flow_source_vrf = info->flow_source_vrf;
    data_.flow_dest_vrf = info->flow_dest_vrf;
    data_.dest_vrf = info->dest_vrf;
    if (data_.vn_entry && data_.vn_entry->GetVrf()) {
        data_.mirror_vrf = data_.vn_entry->GetVrf()->GetVrfId();
    }

    set_ecmp(info->ecmp);
    data_.component_nh_idx = info->out_component_nh_idx;
    set_trap(false);
    data_.source_plen = info->source_plen;
    data_.dest_plen = info->dest_plen;
}

void FlowEntry::InitRevFlow(const PktFlowInfo *info,
                            const PktControlInfo *ctrl,
                            const PktControlInfo *rev_ctrl) {
    if (InitFlowCmn(info, ctrl, rev_ctrl) == false) {
        return;
    }
    set_reverse_flow(true);
    if (ctrl->intf_) {
        stats_.intf_in = ctrl->intf_->id();
    } else {
        stats_.intf_in = Interface::kInvalidIndex;
    }

    // Compute reverse flow fields
    set_ingress(false);
    if (ctrl->intf_) {
        set_ingress(info->ComputeDirection(ctrl->intf_));
    }
    data_.source_vn = *(info->dest_vn);
    data_.dest_vn = *(info->source_vn);
    data_.source_sg_id_l = *(info->dest_sg_id_l);
    data_.dest_sg_id_l = *(info->source_sg_id_l);
    data_.flow_source_vrf = info->flow_dest_vrf;
    data_.flow_dest_vrf = info->flow_source_vrf;
    data_.dest_vrf = info->nat_dest_vrf;
    if (data_.vn_entry && data_.vn_entry->GetVrf()) {
        data_.mirror_vrf = data_.vn_entry->GetVrf()->GetVrfId();
    }
    set_ecmp(info->ecmp);
    data_.component_nh_idx = info->in_component_nh_idx;
    set_trap(info->trap_rev_flow);
    data_.source_plen = info->dest_plen;
    data_.dest_plen = info->source_plen;
}

void FlowEntry::InitAuditFlow(uint32_t flow_idx) {
    flow_handle_ = flow_idx;
    set_short_flow(true);
    data_.source_vn = *FlowHandler::UnknownVn();
    data_.dest_vn = *FlowHandler::UnknownVn();
    SecurityGroupList empty_sg_id_l;
    data_.source_sg_id_l = empty_sg_id_l;
    data_.dest_sg_id_l = empty_sg_id_l;
}

FlowEntry *FlowTable::Allocate(const FlowKey &key) {
    FlowEntry *flow = new FlowEntry(key);
    std::pair<FlowEntryMap::iterator, bool> ret;
    ret = flow_entry_map_.insert(std::pair<FlowKey, FlowEntry*>(key, flow));
    if (ret.second == false) {
        delete flow;
        flow = ret.first->second;
        flow->set_deleted(false);
        DeleteFlowInfo(flow);
    } else {
        flow->stats().setup_time = UTCTimestampUsec();
        AgentStats::GetInstance()->incr_flow_created();
    }

    return flow;
}

FlowEntry *FlowTable::Find(const FlowKey &key) {
    FlowEntryMap::iterator it;

    it = flow_entry_map_.find(key);
    if (it != flow_entry_map_.end()) {
        return it->second;
    } else {
        return NULL;
    }
}

void FlowTable::DeleteInternal(FlowEntryMap::iterator &it)
{
    FlowInfo flow_info;
    FlowEntry *fe = it->second;
    if (fe->deleted()) {
        /* Already deleted return from here. */
        return;
    }
    fe->set_deleted(true);
    fe->FillFlowInfo(flow_info);
    FLOW_TRACE(Trace, "Delete", flow_info);
    FlowTableKSyncObject *ksync_obj = 
        Agent::GetInstance()->ksync()->flowtable_ksync_obj();

<<<<<<< HEAD
    ksync_obj->UpdateFlowStats(fe, false);
    fe->stats().teardown_time = UTCTimestampUsec();
    FlowStatsCollector::FlowExport(fe, 0, 0);
=======
    FlowStatsCollector *fec = Agent::GetInstance()->uve()->
                                  GetFlowStatsCollector();
    uint64_t diff_bytes, diff_packets;
    fec->UpdateFlowStats(fe, diff_bytes, diff_packets);

    fe->teardown_time = UTCTimestampUsec();
    fec->FlowExport(fe, diff_bytes, diff_packets);
>>>>>>> 03150b5a

    // Unlink the reverse flow, if one exists
    FlowEntry *rflow = fe->reverse_flow_entry();
    if (rflow) {
        rflow->set_reverse_flow_entry(NULL);
    }
    fe->set_reverse_flow_entry(NULL);

    DeleteFlowInfo(fe);

    FlowTableKSyncEntry *ksync_entry = ksync_obj->Find(fe);
    KSyncEntry::KSyncEntryPtr ksync_ptr = ksync_entry;
    if (ksync_entry) {
        ksync_obj->Delete(ksync_entry);
    } else {
        FLOW_TRACE(Err, fe->flow_handle(), "Entry not found in ksync");
        if (fe->reverse_flow_entry() != NULL) {
            fe->set_reverse_flow_entry(NULL);
        }
    }

    AgentStats::GetInstance()->incr_flow_aged();
}

bool FlowTable::Delete(FlowEntryMap::iterator &it, bool rev_flow)
{
    FlowEntry *fe;
    FlowEntryMap::iterator rev_it;

    fe = it->second;
    FlowEntry *reverse_flow = NULL;
    if (fe->nat_flow() || rev_flow) {
        reverse_flow = fe->reverse_flow_entry();
    }
    DeleteInternal(it);

    if (!reverse_flow) {
        return true;
    }
    /* If reverse-flow is valid and the present iterator is pointing to it,
     * use that iterator to delete reverse flow
     */
    if (reverse_flow == it->second) {
        DeleteInternal(it);
        return true;
    }

    rev_it = flow_entry_map_.find(reverse_flow->key());
    if (rev_it != flow_entry_map_.end()) {
        DeleteInternal(rev_it);
        return true;
    }
    return false;
}

bool FlowTable::Delete(const FlowKey &key, bool del_reverse_flow)
{
    FlowEntryMap::iterator it;
    FlowEntry *fe;

    it = flow_entry_map_.find(key);
    if (it == flow_entry_map_.end()) {
        return false;
    }
    fe = it->second;

    FlowEntry *reverse_flow = NULL;
    if (del_reverse_flow) {
        reverse_flow = fe->reverse_flow_entry();
    }

    /* Delete the forward flow */
    DeleteInternal(it);

    if (!reverse_flow) {
        return true;
    }

    it = flow_entry_map_.find(reverse_flow->key());
    if (it != flow_entry_map_.end()) {
        DeleteInternal(it);
        return true;
    }
    return false;
}

void FlowTable::DeleteAll()
{
    FlowEntryMap::iterator it;

    it = flow_entry_map_.begin();
    while (it != flow_entry_map_.end()) {
        FlowEntry *entry = it->second;
        ++it;
        if (it != flow_entry_map_.end() &&
            it->second == entry->reverse_flow_entry()) {
            ++it;
        }
        Delete(entry->key(), true);
    }
}

void FlowTable::DeleteAclFlows(const AclDBEntry *acl)
{
    AclFlowTree::iterator it;
    it = acl_flow_tree_.find(acl);
    if (it == acl_flow_tree_.end()) {
        return;
    }
    // Get the ACL flow tree
    AclFlowInfo *af_info = it->second;
    FlowEntryTree fe_tree = af_info->fet;
    FlowEntryTree::iterator fe_tree_it;
    fe_tree_it  = fe_tree.begin();
    while(fe_tree_it != fe_tree.end()) {
        const FlowKey &fekey = (*fe_tree_it)->key();
        ++fe_tree_it;
        Delete(fekey, true);
    }
}

SandeshTraceBufferPtr FlowTraceBuf(SandeshTraceBufferCreate("Flow", 5000));

void FlowTable::Init() {

    FlowEntry::alloc_count_ = 0;

    acl_listener_id_ = Agent::GetInstance()->GetAclTable()->Register
        (boost::bind(&FlowTable::AclNotify, this, _1, _2));

    intf_listener_id_ = Agent::GetInstance()->GetInterfaceTable()->Register
        (boost::bind(&FlowTable::IntfNotify, this, _1, _2));

    vn_listener_id_ = Agent::GetInstance()->GetVnTable()->Register
        (boost::bind(&FlowTable::VnNotify, this, _1, _2));

    vrf_listener_id_ = Agent::GetInstance()->GetVrfTable()->Register
            (boost::bind(&FlowTable::VrfNotify, this, _1, _2));

    nh_listener_ = new NhListener();
    return;
}

void FlowTable::Shutdown() {
}

void FlowTable::IntfNotify(DBTablePartBase *part, DBEntryBase *e) {
    // Add/Delete SG: Later
    // Change VN:
    // Resync all intf flows with new VN network policies + SG
    Interface *intf = static_cast<Interface *>(e);
    if (intf->type() != Interface::VM_INTERFACE) {
        return;
    }

    VmInterface *vm_port = static_cast<VmInterface *>(intf);
    const VnEntry *new_vn = vm_port->vn();

    DBState *s = e->GetState(part->parent(), intf_listener_id_);
    VmIntfFlowHandlerState *state = static_cast<VmIntfFlowHandlerState *>(s);

    if (intf->IsDeleted() || new_vn == NULL) {
        DeleteVmIntfFlows(intf);
        if (state) {
            e->ClearState(part->parent(), intf_listener_id_);
            delete state;
        }
        return;
    }

    const VmInterface::SecurityGroupEntryList &new_sg_l = vm_port->sg_list();
    bool changed = false;

    if (state == NULL) {
        state = new VmIntfFlowHandlerState(NULL);
        e->SetState(part->parent(), intf_listener_id_, state);
        // Force change for first time
        state->policy_ = !vm_port->policy_enabled();
        state->sg_l_ = new_sg_l;
        state->vn_ = new_vn;
        changed = true;
    } else {
        if (state->vn_.get() != new_vn) {
            changed = true;
            state->vn_ = new_vn;
        }
        if (state->policy_ != vm_port->policy_enabled()) {
            changed = true;
            state->policy_ = vm_port->policy_enabled();
        }
        if (state->sg_l_.list_ != new_sg_l.list_) {
            changed = true;
            state->sg_l_ = new_sg_l;
        }
    }

    if (changed) {
        ResyncVmPortFlows(vm_port);
    }
}

void FlowTable::VnNotify(DBTablePartBase *part, DBEntryBase *e) 
{
    // Add/Delete Acl:
    // Resync all Vn flows with new VN network policies
    VnEntry *vn = static_cast<VnEntry *>(e);
    DBState *s = e->GetState(part->parent(), vn_listener_id_);
    VnFlowHandlerState *state = static_cast<VnFlowHandlerState *>(s);
    AclDBEntryConstRef acl = NULL;
    AclDBEntryConstRef macl = NULL;
    AclDBEntryConstRef mcacl = NULL;

    if (vn->IsDeleted()) {
        DeleteVnFlows(vn);
        if (state) {
            e->ClearState(part->parent(), vn_listener_id_);
            delete state;
        }
        return;
    }

    if (state != NULL) { 
        acl = state->acl_;
        macl = state->macl_;
        mcacl = state->mcacl_;
    }

    const AclDBEntry *new_acl = vn->GetAcl();
    const AclDBEntry *new_macl = vn->GetMirrorAcl();
    const AclDBEntry *new_mcacl = vn->GetMirrorCfgAcl();
    
    if (state == NULL) {
        state = new VnFlowHandlerState(new_acl, new_macl, new_mcacl);
        e->SetState(part->parent(), vn_listener_id_, state);
    }

    if (acl != new_acl || macl != new_macl || mcacl !=new_mcacl) {
        state->acl_ = new_acl;
        state->macl_ = new_macl;
        state->mcacl_ = new_mcacl;
        ResyncVnFlows(vn);
    }
}

void FlowTable::AclNotify(DBTablePartBase *part, DBEntryBase *e) 
{
    // Delete ACL: (could be ignored), VN gets anyway notification of delete ACL.
    // Modify ACL:
    // Get VN 
    // Resync with VN network policies
    AclDBEntry *acl = static_cast<AclDBEntry *>(e);
    if (e->IsDeleted()) {
        // VN entry must have got updated and VnNotify will take care of the chnages.
        // no need to do any here.
        DeleteAclFlows(acl);
    } else {
        ResyncAclFlows(acl);
    }
}

Inet4RouteUpdate::Inet4RouteUpdate(Inet4UnicastAgentRouteTable *rt_table):
    rt_table_(rt_table), marked_delete_(false), 
    table_delete_ref_(this, rt_table->deleter()) {
}

Inet4RouteUpdate::~Inet4RouteUpdate() {
    if (rt_table_) {
        rt_table_->Unregister(id_);
    }
    table_delete_ref_.Reset(NULL);
}

void Inet4RouteUpdate::ManagedDelete() {
    marked_delete_ = true;
}

bool Inet4RouteUpdate::DeleteState(DBTablePartBase *partition,
                                   DBEntryBase *entry) {
    State *state = static_cast<State *>
                          (entry->GetState(partition->parent(), id_));
    if (state) {
        entry->ClearState(partition->parent(), id_);
        delete state;
    }
    return true;
}

void Inet4RouteUpdate::WalkDone(DBTableBase *partition,
                                Inet4RouteUpdate *rt_update) {
    delete rt_update;
}

void Inet4RouteUpdate::Unregister() {
    DBTableWalker *walker = Agent::GetInstance()->GetDB()->GetWalker();
    walker->WalkTable(rt_table_, NULL,
                      boost::bind(&Inet4RouteUpdate::DeleteState, this, _1, _2),
                      boost::bind(&Inet4RouteUpdate::WalkDone, _1, this));
}

void NhListener::Notify(DBTablePartBase *part, DBEntryBase *e) {
    NextHop *nh = static_cast<NextHop *>(e);
    NhState *state = 
        static_cast<NhState *>(e->GetState(part->parent(), id_));

    if (nh->IsDeleted()) {
        if (state && state->refcount() == 0) {
            e->ClearState(part->parent(), id_);
            delete state;
        }
        return;
    }

    if (!state) {
        state = new NhState(nh);
    }
    nh->SetState(part->parent(), id_, state);
    return; 
}

void Inet4RouteUpdate::UnicastNotify(DBTablePartBase *partition, DBEntryBase *e)
{
    Inet4UnicastRouteEntry *route = static_cast<Inet4UnicastRouteEntry *>(e);
    State *state = static_cast<State *>(e->GetState(partition->parent(), id_));

    if (route->IsMulticast()) {
        return;
    }
    
    SecurityGroupList new_sg_l;
    if (route->GetActivePath()) {
        new_sg_l = route->GetActivePath()->GetSecurityGroupList();
    }
    FLOW_TRACE(RouteUpdate, 
               route->GetVrfEntry()->GetName(), 
               route->GetIpAddress().to_string(), 
               route->GetPlen(), 
               (route->GetActivePath()) ? route->GetDestVnName() : "",
               route->IsDeleted(),
               marked_delete_,
               new_sg_l.size(),
               new_sg_l);

    // Handle delete cases
    if (marked_delete_ || route->IsDeleted()) {
        RouteFlowKey rkey(route->GetVrfEntry()->GetVrfId(),
                          route->GetIpAddress().to_ulong(), route->GetPlen());
        Agent::GetInstance()->pkt()->flow_table()->DeleteRouteFlows(rkey);
        if (state) {
            route->ClearState(partition->parent(), id_);
            delete state;
        }
        return;
    }

    if (state == NULL) {
        state  = new State();
        route->SetState(partition->parent(), id_, state);
    }

    RouteFlowKey skey(route->GetVrfEntry()->GetVrfId(), 
                      route->GetIpAddress().to_ulong(), route->GetPlen());
    sort (new_sg_l.begin(), new_sg_l.end());
    if (state->sg_l_ != new_sg_l) {
        state->sg_l_ = new_sg_l;
        Agent::GetInstance()->pkt()->flow_table()->ResyncRouteFlows(skey, new_sg_l);
    }

    //Trigger RPF NH sync, if active nexthop changes
    const NextHop *active_nh = route->GetActiveNextHop();
    const NextHop *local_nh = NULL;
    if (active_nh->GetType() == NextHop::COMPOSITE) {
        //If destination is ecmp, all remote flow would
        //have RPF NH set to that local component NH
        const CompositeNH *comp_nh = 
            static_cast<const CompositeNH *>(active_nh);
        local_nh = comp_nh->GetLocalCompositeNH();
    }

    if ((state->active_nh_ != active_nh) || (state->local_nh_ != local_nh)) {
        Agent::GetInstance()->pkt()->flow_table()->ResyncRpfNH(skey, route);
        state->active_nh_ = active_nh;
        state->local_nh_ = local_nh;
    }
}

Inet4RouteUpdate *Inet4RouteUpdate::UnicastInit(
                              Inet4UnicastAgentRouteTable *table)
{
    Inet4RouteUpdate *rt_update = new Inet4RouteUpdate(table);
    rt_update->id_ = table->Register(
        boost::bind(&Inet4RouteUpdate::UnicastNotify, rt_update, _1, _2));
    return rt_update;
}


void FlowTable::VrfNotify(DBTablePartBase *part, DBEntryBase *e)
{   
    VrfEntry *vrf = static_cast<VrfEntry *>(e);
    DBState *s = e->GetState(part->parent(), vrf_listener_id_);
    VrfFlowHandlerState *state = static_cast<VrfFlowHandlerState *>(s);
    if (vrf->IsDeleted()) {
        if (state == NULL) {
            return;
        }
        state->inet4_unicast_update_->Unregister();
        e->ClearState(part->parent(), vrf_listener_id_);
        delete state;
        return;
    }
    if (state == NULL) {
        state = new VrfFlowHandlerState();
        state->inet4_unicast_update_ = 
            Inet4RouteUpdate::UnicastInit(
            static_cast<Inet4UnicastAgentRouteTable *>(vrf->
            GetRouteTable(AgentRouteTableAPIS::INET4_UNICAST)));
        vrf->SetState(part->parent(), vrf_listener_id_, state);
    }
    return;
}

void FlowTable::ResyncVnFlows(const VnEntry *vn) {
    VnFlowTree::iterator vn_it;
    vn_it = vn_flow_tree_.find(vn);
    if (vn_it == vn_flow_tree_.end()) {
        return;
    }

    FlowEntryTree fet = vn_it->second->fet;
    FlowEntryTree::iterator fet_it, it;
    it = fet.begin();
    while (it != fet.end()) {
        fet_it = it++;
        FlowEntry *fe = (*fet_it).get();
        DeleteFlowInfo(fe);
        fe->GetPolicyInfo(vn);
        ResyncAFlow(fe, false);
        AddFlowInfo(fe);
        FlowInfo flow_info;
        fe->FillFlowInfo(flow_info);
        FLOW_TRACE(Trace, "Evaluate Vn Flows", flow_info);
    }
}

void FlowTable::ResyncAclFlows(const AclDBEntry *acl)
{
    AclFlowTree::iterator acl_it;
    acl_it = acl_flow_tree_.find(acl);
    if (acl_it == acl_flow_tree_.end()) {
        return;
    }

    FlowEntryTree fet = acl_it->second->fet;
    FlowEntryTree::iterator fet_it, it;
    it = fet.begin();
    while (it != fet.end()) {
        fet_it = it++;
        FlowEntry *fe = (*fet_it).get();
        DeleteFlowInfo(fe);
        fe->GetPolicyInfo();
        ResyncAFlow(fe, false);
        AddFlowInfo(fe);
        FlowInfo flow_info;
        fe->FillFlowInfo(flow_info);
        FLOW_TRACE(Trace, "Evaluate Acl Flows", flow_info);
    }
}

void FlowTable::ResyncRpfNH(const RouteFlowKey &key, 
                            const Inet4UnicastRouteEntry *rt) {
    RouteFlowTree::iterator rf_it;
    rf_it = route_flow_tree_.find(key);
    if (rf_it == route_flow_tree_.end()) {
        return;
    }
    FlowEntryTree fet = rf_it->second->fet;
    FlowEntryTree::iterator fet_it, it;
    it = fet.begin();
    while (it != fet.end()) {
        fet_it = it++;
        FlowEntry *flow = (*fet_it).get();
        if (flow->FlowSrcMatch(key) == false) {
            continue;
        }

        const NextHop *nh = rt->GetActiveNextHop();
        if (nh->GetType() == NextHop::COMPOSITE && !flow->local_flow() &&
            flow->ingress()) {
            //Logic for RPF check for ecmp
            //  Get reverse flow, and its corresponding ecmp index
            //  Check if source matches component nh at reverse flow ecmp index,
            //  if not DP would trap packet for ECMP resolve.
            //  If there is only one instance of ECMP in compute node, then 
            //  RPF NH would only point to local interface NH, as if packet
            //  oringates from other source just drop the packet in dp
            const CompositeNH *comp_nh = 
                static_cast<const CompositeNH *>(nh);
            nh = comp_nh->GetLocalNextHop();
        }

        const NhState *nh_state = NULL;
        if (nh) {
            nh_state = static_cast<const NhState *>(
                    nh->GetState(Agent::GetInstance()->GetNextHopTable(),
                        Agent::GetInstance()->pkt()->flow_table()->nh_listener_id()));
        }

        if (flow->set_nh_state(nh_state) == true) {
            FlowInfo flow_info;
            flow->FillFlowInfo(flow_info);
            FLOW_TRACE(Trace, "Resync RPF NH", flow_info);
        }
    }
}

void FlowTable::ResyncRouteFlows(RouteFlowKey &key, SecurityGroupList &sg_l)
{
    RouteFlowTree::iterator rf_it;
    rf_it = route_flow_tree_.find(key);
    if (rf_it == route_flow_tree_.end()) {
        return;
    }
    FlowEntryTree fet = rf_it->second->fet;
    FlowEntryTree::iterator fet_it, it;
    it = fet.begin();
    while (it != fet.end()) {
        fet_it = it++;
        FlowEntry *fe = (*fet_it).get();
        DeleteFlowInfo(fe);
        fe->GetPolicyInfo();
        if (fe->FlowSrcMatch(key)) {
            fe->set_source_sg_id_l(sg_l);
        } else if (fe->FlowDestMatch(key)) {
            fe->set_dest_sg_id_l(sg_l);
        } else {
            FLOW_TRACE(Err, fe->flow_handle(), 
                       "Not found route key, vrf:"
                       + integerToString(key.vrf) 
                       + " ip:"
                       + Ip4Address(key.ip.ipv4).to_string());
        }
        ResyncAFlow(fe, false);
        AddFlowInfo(fe);
        FlowInfo flow_info;
        fe->FillFlowInfo(flow_info);
        FLOW_TRACE(Trace, "Evaluate Route Flows", flow_info);
    }
}

void FlowTable::ResyncVmPortFlows(const VmInterface *intf) {
    IntfFlowTree::iterator intf_it;
    intf_it = intf_flow_tree_.find(intf);
    if (intf_it == intf_flow_tree_.end()) {
        return;
    }

    FlowEntryTree fet = intf_it->second->fet;
    FlowEntryTree::iterator fet_it, it;
    it = fet.begin();
    while (it != fet.end()) {
        fet_it = it++;
        FlowEntry *fe = (*fet_it).get();
        DeleteFlowInfo(fe);
        fe->GetPolicyInfo(intf->vn());
        ResyncAFlow(fe, false);
        AddFlowInfo(fe);
        FlowInfo flow_info;
        fe->FillFlowInfo(flow_info);
        FLOW_TRACE(Trace, "Evaluate VmPort Flows", flow_info);
    }
}


void FlowTable::DeleteRouteFlows(const RouteFlowKey &key)
{
    RouteFlowTree::iterator rf_it;
    rf_it = route_flow_tree_.find(key);
    if (rf_it == route_flow_tree_.end()) {
        return;
    }
    FLOW_TRACE(ModuleInfo, "Delete Route flows");
    FlowEntryTree fet = rf_it->second->fet;
    FlowEntryTree::iterator fet_it, it;
    it = fet.begin();
    while (it != fet.end()) {
        fet_it = it++;
        FlowEntry *fe = (*fet_it).get();
        Delete(fe->key(), true);
    }
}

void FlowTable::DeleteFlowInfo(FlowEntry *fe) 
{
    FlowUve::GetInstance()->DeleteFlow(fe);
    // Remove from AclFlowTree
    // Go to all matched ACL list and remove from all acls
    std::list<MatchAclParams>::const_iterator acl_it;
    for (acl_it = fe->match_p().m_acl_l.begin(); acl_it != fe->match_p().m_acl_l.end();
         ++acl_it) {
        DeleteAclFlowInfo((*acl_it).acl.get(), fe, (*acl_it).ace_id_list);
    }
    for (acl_it = fe->match_p().m_sg_acl_l.begin(); 
         acl_it != fe->match_p().m_sg_acl_l.end();
         ++acl_it) {
        DeleteAclFlowInfo((*acl_it).acl.get(), fe, (*acl_it).ace_id_list);
    }
    for (acl_it = fe->match_p().m_mirror_acl_l.begin(); 
         acl_it != fe->match_p().m_mirror_acl_l.end();
         ++acl_it) {
        DeleteAclFlowInfo((*acl_it).acl.get(), fe, (*acl_it).ace_id_list);
    }


    for (acl_it = fe->match_p().m_out_acl_l.begin();
         acl_it != fe->match_p().m_out_acl_l.end(); ++acl_it) {
        DeleteAclFlowInfo((*acl_it).acl.get(), fe, (*acl_it).ace_id_list);
    }
    for (acl_it = fe->match_p().m_out_sg_acl_l.begin(); 
         acl_it != fe->match_p().m_out_sg_acl_l.end();
         ++acl_it) {
        DeleteAclFlowInfo((*acl_it).acl.get(), fe, (*acl_it).ace_id_list);
    }
    for (acl_it = fe->match_p().m_out_mirror_acl_l.begin(); 
         acl_it != fe->match_p().m_out_mirror_acl_l.end();
         ++acl_it) {
        DeleteAclFlowInfo((*acl_it).acl.get(), fe, (*acl_it).ace_id_list);
    }


    // Remove from IntfFlowTree
    DeleteIntfFlowInfo(fe);    
    // Remove from VnFlowTree
    DeleteVnFlowInfo(fe);
    // Remove from VmFlowTree
    // DeleteVmFlowInfo(fe);
    // Remove from RouteFlowTree
    DeleteRouteFlowInfo(fe);
}

void FlowTable::DeleteVnFlowInfo(FlowEntry *fe)
{
    VnFlowTree::iterator vn_it;
    if (fe->vn_entry()) {
        vn_it = vn_flow_tree_.find(fe->vn_entry());
        if (vn_it != vn_flow_tree_.end()) {
            VnFlowInfo *vn_flow_info = vn_it->second;
            int count = vn_flow_info->fet.erase(fe);
            if (count > 0) {
                DecrVnFlowCounter(vn_flow_info, fe);
            }
            if (vn_flow_info->fet.empty()) {
                delete vn_flow_info;
                vn_flow_tree_.erase(vn_it);
            }
        }
    }
}

void FlowTable::DeleteAclFlowInfo(const AclDBEntry *acl, FlowEntry* flow,
        const AclEntryIDList &id_list)
{
    AclFlowTree::iterator acl_it;
    acl_it = acl_flow_tree_.find(acl);
    if (acl_it == acl_flow_tree_.end()) {
        return;
    }

    // Delete flow entry from the Flow entry list
    AclFlowInfo *af_info = acl_it->second;
    AclEntryIDList::const_iterator id_it;
    for (id_it = id_list.begin(); id_it != id_list.end(); ++id_it) {
        af_info->aceid_cnt_map[*id_it] -= 1;
    }
    af_info->fet.erase(flow);
    if (af_info->fet.empty()) {
        delete af_info;
        acl_flow_tree_.erase(acl_it);
    }
}

void FlowTable::DeleteIntfFlowInfo(FlowEntry *fe)
{
    IntfFlowTree::iterator intf_it;
    if (fe->intf_entry()) {
        intf_it = intf_flow_tree_.find(fe->intf_entry());
        if (intf_it != intf_flow_tree_.end()) {
            IntfFlowInfo *intf_flow_info = intf_it->second;
            intf_flow_info->fet.erase(fe);
            if (intf_flow_info->fet.empty()) {
                delete intf_flow_info;
                intf_flow_tree_.erase(intf_it);
            }
        }
    }
}

void FlowTable::DeleteVmFlowInfo(FlowEntry *fe)
{
    VmFlowTree::iterator vm_it;
    if (fe->vm_entry()) {
        vm_it = vm_flow_tree_.find(fe->vm_entry());
        if (vm_it != vm_flow_tree_.end()) {
            VmFlowInfo *vm_flow_info = vm_it->second;
            vm_flow_info->fet.erase(fe);
            if (vm_flow_info->fet.empty()) {
                delete vm_flow_info;
                vm_flow_tree_.erase(vm_it);
            }
        }
    }
}

void FlowTable::DeleteRouteFlowInfo (FlowEntry *fe)
{
    RouteFlowTree::iterator rf_it;
    RouteFlowKey skey(fe->data().flow_source_vrf, fe->key().src.ipv4, 
                      fe->data().source_plen);
    rf_it = route_flow_tree_.find(skey);
    RouteFlowInfo *route_flow_info;
    if (rf_it != route_flow_tree_.end()) {
        route_flow_info = rf_it->second;
        route_flow_info->fet.erase(fe);
        if (route_flow_info->fet.empty()) {
            delete route_flow_info;
            route_flow_tree_.erase(rf_it);
        }
    }
   
    RouteFlowKey dkey(fe->data().flow_dest_vrf, fe->key().dst.ipv4,
                      fe->data().dest_plen);
    rf_it = route_flow_tree_.find(dkey);
    if (rf_it != route_flow_tree_.end()) {
        route_flow_info = rf_it->second;
        route_flow_info->fet.erase(fe);
        if (route_flow_info->fet.empty()) {
            delete route_flow_info;
            route_flow_tree_.erase(rf_it);
        }
    }
}

void FlowTable::AddFlowInfo(FlowEntry *fe)
{
    FlowUve::GetInstance()->NewFlow(fe);
    // Add AclFlowTree
    AddAclFlowInfo(fe);
    // Add IntfFlowTree
    AddIntfFlowInfo(fe);
    // Add VnFlowTree
    AddVnFlowInfo(fe);
    // Add VmFlowTree
    // AddVmFlowInfo(fe);
    // Add RouteFlowTree;
    AddRouteFlowInfo(fe);
}

void FlowTable::AddAclFlowInfo (FlowEntry *fe) 
{
    std::list<MatchAclParams>::const_iterator it;
    for (it = fe->match_p().m_acl_l.begin();
         it != fe->match_p().m_acl_l.end();
         ++it) {
        UpdateAclFlow(it->acl.get(), fe, it->ace_id_list);
    }
    for (it = fe->match_p().m_sg_acl_l.begin();
         it != fe->match_p().m_sg_acl_l.end();
         ++it) {
        UpdateAclFlow(it->acl.get(), fe, it->ace_id_list);
    }
    for (it = fe->match_p().m_mirror_acl_l.begin();
         it != fe->match_p().m_mirror_acl_l.end();
         ++it) {
        UpdateAclFlow(it->acl.get(), fe, it->ace_id_list);
    }


    for (it = fe->match_p().m_out_acl_l.begin();
         it != fe->match_p().m_out_acl_l.end();
         ++it) {
        UpdateAclFlow(it->acl.get(), fe, it->ace_id_list);
    }
    for (it = fe->match_p().m_out_sg_acl_l.begin();
         it != fe->match_p().m_out_sg_acl_l.end();
         ++it) {
        UpdateAclFlow(it->acl.get(), fe, it->ace_id_list);
    }
    for (it = fe->match_p().m_out_mirror_acl_l.begin();
         it != fe->match_p().m_out_mirror_acl_l.end();
         ++it) {
        UpdateAclFlow(it->acl.get(), fe, it->ace_id_list);
    }
}

void FlowTable::UpdateAclFlow(const AclDBEntry *acl, FlowEntry* flow,
                              const AclEntryIDList &id_list)
{
    AclFlowTree::iterator it;
    pair<set<FlowEntryPtr>::iterator,bool> ret;

    it = acl_flow_tree_.find(acl);

    AclFlowInfo *af_info;
    if (it == acl_flow_tree_.end()) {
        af_info = new AclFlowInfo;
        af_info->acl_entry = acl;
        ret = af_info->fet.insert(flow);
        acl_flow_tree_.insert(AclFlowPair(acl, af_info));
    } else {
        af_info = it->second;
        /* flow can already exist. In that case it won't be inserted */
        ret = af_info->fet.insert(flow);
    }
    
    if (id_list.size()) {
        AclEntryIDList::const_iterator id_it;
        for (id_it = id_list.begin(); id_it != id_list.end(); ++id_it) {
            af_info->aceid_cnt_map[*id_it] += 1;
        }        
    } else {
        af_info->flow_miss++;
    }
}

void FlowTable::AddIntfFlowInfo (FlowEntry *fe)
{
    if (!fe->intf_entry()) {
        return;
    }
    IntfFlowTree::iterator it;
    it = intf_flow_tree_.find(fe->intf_entry());
    IntfFlowInfo *intf_flow_info;
    if (it == intf_flow_tree_.end()) {
        intf_flow_info = new IntfFlowInfo();
        intf_flow_info->intf_entry = fe->intf_entry();
        intf_flow_info->fet.insert(fe);
        intf_flow_tree_.insert(IntfFlowPair(fe->intf_entry(), intf_flow_info));
    } else {
        intf_flow_info = it->second;
        /* fe can already exist. In that case it won't be inserted */
        intf_flow_info->fet.insert(fe);
    }
}

void FlowTable::AddVmFlowInfo (FlowEntry *fe)
{
    if (!fe->vm_entry()) {
        return;
    }
    VmFlowTree::iterator it;
    it = vm_flow_tree_.find(fe->vm_entry());
    VmFlowInfo *vm_flow_info;
    if (it == vm_flow_tree_.end()) {
        vm_flow_info = new VmFlowInfo();
        vm_flow_info->vm_entry = fe->vm_entry();
        vm_flow_info->fet.insert(fe);
        vm_flow_tree_.insert(VmFlowPair(fe->vm_entry(), vm_flow_info));
    } else {
        vm_flow_info = it->second;
        /* fe can already exist. In that case it won't be inserted */
        vm_flow_info->fet.insert(fe);
    }
}

void FlowTable::IncrVnFlowCounter(VnFlowInfo *vn_flow_info, 
                                  const FlowEntry *fe) {
    if (fe->local_flow()) {
        vn_flow_info->ingress_flow_count++;
        vn_flow_info->egress_flow_count++;
    } else {
        if (fe->ingress()) {
            vn_flow_info->ingress_flow_count++;
        } else {
            vn_flow_info->egress_flow_count++;
        }
    }
}

void FlowTable::DecrVnFlowCounter(VnFlowInfo *vn_flow_info, 
                                  const FlowEntry *fe) {
    if (fe->local_flow()) {
        vn_flow_info->ingress_flow_count--;
        vn_flow_info->egress_flow_count--;
    } else {
        if (fe->ingress()) {
            vn_flow_info->ingress_flow_count--;
        } else {
            vn_flow_info->egress_flow_count--;
        }
    }
}

void FlowTable::AddVnFlowInfo (FlowEntry *fe)
{
    if (!fe->vn_entry()) {
        return;
    }    
    VnFlowTree::iterator it;
    it = vn_flow_tree_.find(fe->vn_entry());
    VnFlowInfo *vn_flow_info;
    if (it == vn_flow_tree_.end()) {
        vn_flow_info = new VnFlowInfo();
        vn_flow_info->vn_entry = fe->vn_entry();
        vn_flow_info->fet.insert(fe);
        IncrVnFlowCounter(vn_flow_info, fe);
        vn_flow_tree_.insert(VnFlowPair(fe->vn_entry(), vn_flow_info));
    } else {
        vn_flow_info = it->second;
        /* fe can already exist. In that case it won't be inserted */
        pair<FlowTable::FlowEntryTree::iterator, bool> ret = 
                                            vn_flow_info->fet.insert(fe);
        if (ret.second) {
            IncrVnFlowCounter(vn_flow_info, fe);
        }
    }
}

void FlowTable::VnFlowCounters(const VnEntry *vn, uint32_t *in_count, 
                               uint32_t *out_count) {
    VnFlowTree::iterator it;
    it = vn_flow_tree_.find(vn);
    if (it == vn_flow_tree_.end()) {
        *in_count = 0;
        *out_count = 0;
        return;
    }
    VnFlowInfo *vn_flow_info = it->second;
    *in_count = vn_flow_info->ingress_flow_count;
    *out_count = vn_flow_info->egress_flow_count;
}

void FlowTable::AddRouteFlowInfo (FlowEntry *fe)
{
    RouteFlowTree::iterator it;
    RouteFlowInfo *route_flow_info;
    if (fe->data().flow_source_vrf != VrfEntry::kInvalidIndex) {
        RouteFlowKey skey(fe->data().flow_source_vrf, fe->key().src.ipv4,
                          fe->data().source_plen);
        it = route_flow_tree_.find(skey);
        if (it == route_flow_tree_.end()) {
            route_flow_info = new RouteFlowInfo();
            route_flow_info->fet.insert(fe);
            route_flow_tree_.insert(RouteFlowPair(skey, route_flow_info));
        } else {
            route_flow_info = it->second;
            route_flow_info->fet.insert(fe);
        }
    }

    if (fe->data().flow_dest_vrf != VrfEntry::kInvalidIndex) {
        RouteFlowKey dkey(fe->data().flow_dest_vrf, fe->key().dst.ipv4, 
                          fe->data().dest_plen);
        it = route_flow_tree_.find(dkey);
        if (it == route_flow_tree_.end()) {
            route_flow_info = new RouteFlowInfo();
            route_flow_info->fet.insert(fe);
            route_flow_tree_.insert(RouteFlowPair(dkey, route_flow_info));
        } else {
            route_flow_info = it->second;
            route_flow_info->fet.insert(fe);
        }
    }
}

void FlowTable::ResyncAFlow(FlowEntry *fe, bool create) {
    PacketHeader hdr;
    hdr.vrf = fe->key().vrf; hdr.src_ip = fe->key().src.ipv4;
    hdr.dst_ip = fe->key().dst.ipv4;
    hdr.protocol = fe->key().protocol;
    if (hdr.protocol == IPPROTO_UDP || hdr.protocol == IPPROTO_TCP) {
        hdr.src_port = fe->key().src_port;
        hdr.dst_port = fe->key().dst_port;
    } else {
        hdr.src_port = 0;
        hdr.dst_port = 0;
    }
    hdr.src_policy_id = &(fe->data().source_vn);
    hdr.dst_policy_id = &(fe->data().dest_vn);
    hdr.src_sg_id_l = &(fe->data().source_sg_id_l);
    hdr.dst_sg_id_l = &(fe->data().dest_sg_id_l);

    fe->DoPolicy(hdr, fe->ingress());
    fe->CompareAndModify(create);

    // If this is forward flow, update the SG action for reflexive entry
    if (fe->reverse_flow()) {
        return;
    }

    FlowEntry *rflow = fe->reverse_flow_entry();
    if (rflow == NULL) {
        return;
    }

    rflow->UpdateReflexiveAction();
    // Check if there is change in action for reverse flow
    rflow->ActionRecompute();

    FlowTableKSyncEntry *entry = 
        Agent::GetInstance()->ksync()->flowtable_ksync_obj()->Find(rflow);
    if (entry) {
        rflow->UpdateKSync(entry, false);
    }
}

void FlowTable::DeleteVnFlows(const VnEntry *vn)
{
    VnFlowTree::iterator vn_it;
    vn_it = vn_flow_tree_.find(vn);
    if (vn_it == vn_flow_tree_.end()) {
        return;
    }
    FLOW_TRACE(ModuleInfo, "Delete Vn Flows");
    FlowEntryTree fet = vn_it->second->fet;
    FlowEntryTree::iterator fet_it;
    for (fet_it = fet.begin(); fet_it != fet.end(); ++fet_it) {
        Delete((*fet_it)->key(), true);
    }
}

void FlowTable::DeleteVmFlows(const VmEntry *vm)
{
    VmFlowTree::iterator vm_it;
    vm_it = vm_flow_tree_.find(vm);
    if (vm_it == vm_flow_tree_.end()) {
        return;
    }
    FLOW_TRACE(ModuleInfo, "Delete VM flows");
    FlowEntryTree fet = vm_it->second->fet;
    FlowEntryTree::iterator fet_it;
    for (fet_it = fet.begin(); fet_it != fet.end(); ++fet_it) {
        Delete((*fet_it)->key(), true);
    }
}

void FlowTable::DeleteVmIntfFlows(const Interface *intf)
{
    IntfFlowTree::iterator intf_it;
    intf_it = intf_flow_tree_.find(intf);
    if (intf_it == intf_flow_tree_.end()) {
        return;
    }
    FLOW_TRACE(ModuleInfo, "Delete Interface Flows");
    FlowEntryTree fet = intf_it->second->fet;
    FlowEntryTree::iterator fet_it;
    for (fet_it = fet.begin(); fet_it != fet.end(); ++fet_it) {
        Delete((*fet_it)->key(), true);
    }
}

DBTableBase::ListenerId FlowTable::nh_listener_id() {
    return nh_listener_->id();
}

void SetActionStr(const FlowAction &action_info, std::vector<ActionStr> &action_str_l)
{
    std::bitset<32> bs(action_info.action);
    for (unsigned int i = 0; i <= bs.size(); i++) {
        if (bs[i]) {
            ActionStr astr;
            astr.action = TrafficAction::ActionToString((TrafficAction::Action)i);
            action_str_l.push_back(astr);
            if ((TrafficAction::Action)i == TrafficAction::MIRROR) {
                std::vector<MirrorActionSpec>::const_iterator m_it;
                for (m_it = action_info.mirror_l.begin();
                     m_it != action_info.mirror_l.end();
                     ++m_it) {
                    ActionStr mstr;
                    mstr.action += (*m_it).ip.to_string();
                    mstr.action += " ";
                    mstr.action += integerToString((*m_it).port);
                    mstr.action += " ";
                    mstr.action += (*m_it).vrf_name;
                    mstr.action += " ";
                    mstr.action += (*m_it).encap;
                    action_str_l.push_back(mstr);
                }
            }
        }
    }
}

static void SetAclListAclAction(const std::list<MatchAclParams> &acl_l, std::vector<AclAction> &acl_action_l,
                         std::string &acl_type) {
    std::list<MatchAclParams>::const_iterator it;
    for(it = acl_l.begin(); it != acl_l.end(); ++it) {
        AclAction acl_action;
        acl_action.set_acl_id(UuidToString((*it).acl->GetUuid()));
        acl_action.set_acl_type(acl_type);
        std::vector<ActionStr> action_str_l;
        SetActionStr((*it).action_info, action_str_l);
        acl_action.set_action_l(action_str_l);
        acl_action_l.push_back(acl_action);
    }
}

void FlowEntry::SetAclAction(std::vector<AclAction> &acl_action_l) const
{
    const std::list<MatchAclParams> &acl_l = data_.match_p.m_acl_l;
    std::string acl_type("nw policy");
    SetAclListAclAction(acl_l, acl_action_l, acl_type);

    const std::list<MatchAclParams> &sg_acl_l = data_.match_p.m_sg_acl_l;
    acl_type = "sg";
    SetAclListAclAction(sg_acl_l, acl_action_l, acl_type);

    const std::list<MatchAclParams> &m_acl_l = data_.match_p.m_mirror_acl_l;
    acl_type = "dynamic";
    SetAclListAclAction(m_acl_l, acl_action_l, acl_type);

    const std::list<MatchAclParams> &out_acl_l = data_.match_p.m_out_acl_l;
    acl_type = "o nw policy";
    SetAclListAclAction(out_acl_l, acl_action_l, acl_type);

    const std::list<MatchAclParams> &out_sg_acl_l = data_.match_p.m_out_sg_acl_l;
    acl_type = "o sg";
    SetAclListAclAction(out_sg_acl_l, acl_action_l, acl_type);

    const std::list<MatchAclParams> &out_m_acl_l = data_.match_p.m_out_mirror_acl_l;
    acl_type = "o dynamic";
    SetAclListAclAction(out_m_acl_l, acl_action_l, acl_type);
}

string FlowTable::GetAceSandeshDataKey(const AclDBEntry *acl, int ace_id) {
    string uuid_str = UuidToString(acl->GetUuid());
    stringstream ss;
    ss << uuid_str << ":";
    ss << ace_id;
    return ss.str();
}

void FlowTable::SetAceSandeshData(const AclDBEntry *acl, AclFlowCountResp &data, int ace_id)
{
    AclFlowTree::iterator it;
    it = acl_flow_tree_.find(acl);
    if (it == acl_flow_tree_.end()) {
        return;
    }
    int count = 0;
    bool key_set = false;
    AclFlowInfo *af_info = it->second;

    AceIdFlowCntMap *aceid_cnt = &(af_info->aceid_cnt_map);
    FlowTable::AceIdFlowCntMap::iterator aceid_it = aceid_cnt->upper_bound(ace_id);
    std::vector<AceIdFlowCnt> id_cnt_l;
    while (aceid_it != aceid_cnt->end()) {
        AceIdFlowCnt id_cnt_s;
        id_cnt_s.ace_id = aceid_it->first;
        id_cnt_s.flow_cnt = aceid_it->second;
        id_cnt_l.push_back(id_cnt_s);
        count++;
        ++aceid_it;
        if (count == MaxResponses && aceid_it != aceid_cnt->end()) {
            data.set_iteration_key(GetAceSandeshDataKey(acl, id_cnt_s.ace_id));
            key_set = true;
            break;
        }
    }
    data.set_aceid_cnt_list(id_cnt_l);
    
    FlowEntryTree *fe_tree = &(af_info->fet);    
    data.set_flow_count(fe_tree->size());
    data.set_flow_miss(af_info->flow_miss);

    if (!key_set) {
        data.set_iteration_key(GetAceSandeshDataKey(acl, 0));
    }
}

string FlowTable::GetAclFlowSandeshDataKey(const AclDBEntry *acl, const int last_count) {
    string uuid_str = UuidToString(acl->GetUuid());
    stringstream ss;
    ss << uuid_str << ":";
    ss << last_count;
    return ss.str();
}

void FlowTable::SetAclFlowSandeshData(const AclDBEntry *acl, AclFlowResp &data, 
                                      const int last_count)
{
    AclFlowTree::iterator it;
    it = acl_flow_tree_.find(acl);
    if (it == acl_flow_tree_.end()) {
        return;
    }
    AclFlowInfo *af_info = it->second;
   
    int count = 0; 
    bool key_set = false;
    FlowEntryTree *fe_tree = &(af_info->fet);    
    FlowEntryTree::iterator fe_tree_it = fe_tree->begin();
    while (fe_tree_it != fe_tree->end() && (count + 1) < last_count) {
        fe_tree_it++;
        count++;
    }
    data.set_flow_count(fe_tree->size());
    data.set_flow_miss(af_info->flow_miss);
    std::vector<FlowSandeshData> flow_entries_l;
    while(fe_tree_it != fe_tree->end()) {
        const FlowEntry &fe = *(*fe_tree_it);
        FlowSandeshData fe_sandesh_data;
        fe.SetAclFlowSandeshData(acl, fe_sandesh_data);

        flow_entries_l.push_back(fe_sandesh_data);
        count++;
        ++fe_tree_it;
        if (count == (MaxResponses + last_count) && fe_tree_it != fe_tree->end()) {
            data.set_iteration_key(GetAclFlowSandeshDataKey(acl, count));
            key_set = true;
            break;
        }
    }
    data.set_flow_entries(flow_entries_l);
    if (!key_set) {
        data.set_iteration_key(GetAclFlowSandeshDataKey(acl, 0));
    }
}

FlowTable::~FlowTable() {
    Agent::GetInstance()->GetAclTable()->Unregister(acl_listener_id_);
    Agent::GetInstance()->GetInterfaceTable()->Unregister(intf_listener_id_);
    Agent::GetInstance()->GetVnTable()->Unregister(vn_listener_id_);
    Agent::GetInstance()->GetVmTable()->Unregister(vm_listener_id_);
    Agent::GetInstance()->GetVrfTable()->Unregister(vrf_listener_id_);
    delete nh_listener_;
}
<|MERGE_RESOLUTION|>--- conflicted
+++ resolved
@@ -918,19 +918,13 @@
     FlowTableKSyncObject *ksync_obj = 
         Agent::GetInstance()->ksync()->flowtable_ksync_obj();
 
-<<<<<<< HEAD
-    ksync_obj->UpdateFlowStats(fe, false);
-    fe->stats().teardown_time = UTCTimestampUsec();
-    FlowStatsCollector::FlowExport(fe, 0, 0);
-=======
     FlowStatsCollector *fec = Agent::GetInstance()->uve()->
                                   GetFlowStatsCollector();
     uint64_t diff_bytes, diff_packets;
     fec->UpdateFlowStats(fe, diff_bytes, diff_packets);
 
-    fe->teardown_time = UTCTimestampUsec();
+    fe->stats().teardown_time = UTCTimestampUsec();
     fec->FlowExport(fe, diff_bytes, diff_packets);
->>>>>>> 03150b5a
 
     // Unlink the reverse flow, if one exists
     FlowEntry *rflow = fe->reverse_flow_entry();
