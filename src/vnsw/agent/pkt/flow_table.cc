--- conflicted
+++ resolved
@@ -401,13 +401,8 @@
 
     if (entry == NULL) {
         FLOW_TRACE(Trace, "Add", flow_info);
-<<<<<<< HEAD
-        FlowTableKSyncEntry key(this, flow_handle_);
-        FlowTableKSyncObject::GetKSyncObject()->Create(&key);    
-=======
-        FlowTableKSyncEntry key(ksync_obj, this, flow_handle);
+        FlowTableKSyncEntry key(ksync_obj, this, flow_handle_);
         ksync_obj->Create(&key);    
->>>>>>> 9f31a172
     } else {
         FLOW_TRACE(Trace, "Change", flow_info);
         ksync_obj->Change(entry);    
@@ -673,13 +668,8 @@
     FlowTableKSyncObject *ksync_obj = 
         Agent::GetInstance()->ksync()->flowtable_ksync_obj();
 
-<<<<<<< HEAD
-    FlowTableKSyncObject::GetKSyncObject()->UpdateFlowStats(fe, false);
+    ksync_obj->UpdateFlowStats(fe, false);
     fe->stats().teardown_time = UTCTimestampUsec();
-=======
-    ksync_obj->UpdateFlowStats(fe, false);
-    fe->teardown_time = UTCTimestampUsec();
->>>>>>> 9f31a172
     FlowStatsCollector::FlowExport(fe, 0, 0);
 
     // Unlink the reverse flow, if one exists
