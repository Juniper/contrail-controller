--- conflicted
+++ resolved
@@ -221,6 +221,8 @@
     MatchAclParamsList m_out_mirror_acl_l;
     uint32_t out_mirror_action;
 
+    MatchAclParamsList m_vrf_assign_acl_l;
+    uint32_t vrf_assign_acl_action;
     // Summary of SG actions
     uint32_t sg_action_summary;
     FlowAction action_info;
@@ -331,15 +333,11 @@
     void GetLocalFlowSgList(const VmInterface *vm_port,
                             const VmInterface *reverse_vm_port);
     void GetSgList(const Interface *intf);
-<<<<<<< HEAD
     void GetVrfAssignAcl();
-    bool DoPolicy(const PacketHeader &hdr, bool ingress);
-=======
     void SetPacketHeader(PacketHeader *hdr);
     void SetOutPacketHeader(PacketHeader *hdr);
     void ComputeReflexiveAction();
-    bool DoPolicy();
->>>>>>> eb9dca66
+    bool DoPolicy(bool create);
     uint32_t MatchAcl(const PacketHeader &hdr,
                       MatchAclParamsList &acl, bool add_implicit_deny,
                       bool add_implicit_allow);
@@ -364,13 +362,10 @@
     void InitAuditFlow(uint32_t flow_idx);
     void set_source_sg_id_l(SecurityGroupList &sg_l) { data_.source_sg_id_l = sg_l; }
     void set_dest_sg_id_l(SecurityGroupList &sg_l) { data_.dest_sg_id_l = sg_l; }
-<<<<<<< HEAD
     const std::string& acl_assigned_vrf() const;
     uint32_t acl_assigned_vrf_index() const;
-=======
     int linklocal_src_port() const { return linklocal_src_port_; }
     int linklocal_src_port_fd() const { return linklocal_src_port_fd_; }
->>>>>>> eb9dca66
 private:
     friend class FlowTable;
     friend class FlowStatsCollector;
