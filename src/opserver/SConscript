--- conflicted
+++ resolved
@@ -70,15 +70,6 @@
 # install everything before building distribution
 OpEnv.Depends(sdist_gen, sdist_depends)
 
-<<<<<<< HEAD
-install_cmd = OpEnv.Command(None,
-                            'setup.py',
-                            'python setup.py install %s' %
-                            OpEnv['PYTHON_INSTALL_OPT'],
-                            chdir = 1)
-OpEnv.Depends(install_cmd, sdist_depends)
-OpEnv.Alias('install', install_cmd)
-=======
 if 'install' in BUILD_TARGETS:
     install_cmd = OpEnv.Command(None,
                                 'setup.py',
@@ -87,7 +78,6 @@
                                 chdir = 1)
     OpEnv.Depends(install_cmd, sdist_depends)
     OpEnv.Alias('install', install_cmd)
->>>>>>> 7ee531c1
 
 OpEnv['OPSERVER_PKG'] = sdist_gen
 OpEnv.SConscript('test/SConscript', exports='OpEnv', duplicate = 0)
