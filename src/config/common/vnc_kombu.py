#
# Copyright (c) 2014 Juniper Networks, Inc. All rights reserved.
#
import re
import amqp.exceptions
import kombu
import gevent
import gevent.monkey
gevent.monkey.patch_all()
import time
from gevent.queue import Queue
try:
    from gevent.lock import Semaphore
except ImportError: 
    # older versions of gevent
    from gevent.coros import Semaphore
<<<<<<< HEAD

=======
>>>>>>> d572e8e7

from pysandesh.connection_info import ConnectionState
from pysandesh.gen_py.process_info.ttypes import ConnectionStatus, \
    ConnectionType
from pysandesh.gen_py.sandesh.ttypes import SandeshLevel

__all__ = "VncKombuClient"
<<<<<<< HEAD


class VncKombuClientBase(object):
    def _update_sandesh_status(self, status, msg=''):
        ConnectionState.update(conn_type=ConnectionType.DATABASE,
            name='RabbitMQ', status=status, message=msg,
            server_addrs=["%s:%s" % (self._rabbit_ip, self._rabbit_port)])
    # end _update_sandesh_status

    def publish(self, message):
        self._publish_queue.put(message)
    # end publish

    def __init__(self, rabbit_ip, rabbit_port, rabbit_user, rabbit_password,
                 rabbit_vhost, rabbit_ha_mode, q_name, subscribe_cb, logger):
        self._rabbit_ip = rabbit_ip
        self._rabbit_port = rabbit_port
        self._rabbit_user = rabbit_user
        self._rabbit_password = rabbit_password
        self._rabbit_vhost = rabbit_vhost
        self._subscribe_cb = subscribe_cb
        self._logger = logger
        self._publish_queue = Queue()

        self.obj_upd_exchange = kombu.Exchange('vnc_config.object-update', 'fanout',
                                               durable=False)

    def num_pending_messages(self):
        return self._publish_queue.qsize()
    # end num_pending_messages

    def prepare_to_consume(self):
        # override this method
        return


class VncKombuClientV1(VncKombuClientBase):
    def connect(self, delete_old_q=False):
        msg = "Connecting to rabbitmq on %s:%s user %s" \
              % (self._rabbit_ip, self._rabbit_port, self._rabbit_user)
        self._logger(msg, level=SandeshLevel.SYS_NOTICE)
        self._update_sandesh_status(ConnectionStatus.INIT)
        self._conn_state = ConnectionStatus.INIT
        while True:
            try:
                self._conn = kombu.Connection(hostname=self._rabbit_ip,
                                              port=self._rabbit_port,
                                              userid=self._rabbit_user,
                                              password=self._rabbit_password,
                                              virtual_host=self._rabbit_vhost)

                self._update_sandesh_status(ConnectionStatus.UP)
                self._conn_state = ConnectionStatus.UP
                msg = 'RabbitMQ connection ESTABLISHED'
                self._logger(msg, level=SandeshLevel.SYS_NOTICE)

                if delete_old_q:
                    bound_q = self._update_queue_obj(self._conn.channel())
                    try:
                        bound_q.delete()
                    except amqp.exceptions.ChannelError as e:
                        msg = "Unable to delete the old amqp Q: %s" % str(e)
                        self._logger(msg, level=SandeshLevel.SYS_ERR)
=======
>>>>>>> d572e8e7


<<<<<<< HEAD
                old_subscribe_greenlet = self._subscribe_greenlet
                self._subscribe_greenlet = gevent.spawn(self._subscriber)
                if old_subscribe_greenlet:
                    old_subscribe_greenlet.kill()

                break
            except Exception as e:
                if self._conn_state != ConnectionStatus.DOWN:
                    msg = "RabbitMQ connection down: %s" %(str(e))
                    self._logger(msg, level=SandeshLevel.SYS_ERR)
=======
class VncKombuClientBase(object):
    def _update_sandesh_status(self, status, msg=''):
        ConnectionState.update(conn_type=ConnectionType.DATABASE,
            name='RabbitMQ', status=status, message=msg,
            server_addrs=["%s:%s" % (self._rabbit_ip, self._rabbit_port)])
    # end _update_sandesh_status
>>>>>>> d572e8e7

    def publish(self, message):
        self._publish_queue.put(message)
    # end publish

    def __init__(self, rabbit_ip, rabbit_port, rabbit_user, rabbit_password,
                 rabbit_vhost, rabbit_ha_mode, q_name, subscribe_cb, logger):
<<<<<<< HEAD
        super(VncKombuClientV1, self).__init__(rabbit_ip, rabbit_port,
                                               rabbit_user, rabbit_password,
                                               rabbit_vhost, rabbit_ha_mode,
                                               q_name, subscribe_cb, logger)

        self._update_queue_obj = kombu.Queue(q_name, self.obj_upd_exchange)
        self._publisher_greenlet = gevent.spawn(self._publisher)
        self._subscribe_greenlet = None
        self.connect(True)
    # end __init__

    def _subscriber(self):
        msg = "Running greenlet _subscriber"
=======
        self._rabbit_ip = rabbit_ip
        self._rabbit_port = rabbit_port
        self._rabbit_user = rabbit_user
        self._rabbit_password = rabbit_password
        self._rabbit_vhost = rabbit_vhost
        self._subscribe_cb = subscribe_cb
        self._logger = logger
        self._publish_queue = Queue()
        self._conn_lock = Semaphore()

        self.obj_upd_exchange = kombu.Exchange('vnc_config.object-update', 'fanout',
                                               durable=False)

    def num_pending_messages(self):
        return self._publish_queue.qsize()
    # end num_pending_messages

    def prepare_to_consume(self):
        # override this method
        return

    def _reconnect(self):
        if self._conn_lock.locked():
            # either connection-monitor or publisher should have taken
            # the lock. The one who acquired the lock would re-establish
            # the connection and releases the lock, so the other one can 
            # just wait on the lock, till it gets released
            self._conn_lock.wait()
            return

        self._conn_lock.acquire()

        msg = "RabbitMQ connection down"
        self._logger(msg, level=SandeshLevel.SYS_ERR)
        self._update_sandesh_status(ConnectionStatus.DOWN)
        self._conn_state = ConnectionStatus.DOWN

        self._conn.close()

        self._conn.ensure_connection()
        self._conn.connect()

        self._update_sandesh_status(ConnectionStatus.UP)
        self._conn_state = ConnectionStatus.UP
        msg = 'RabbitMQ connection ESTABLISHED %s' % repr(self._conn)
>>>>>>> d572e8e7
        self._logger(msg, level=SandeshLevel.SYS_NOTICE)

        self._channel = self._conn.channel()
        self._consumer = kombu.Consumer(self._channel,
                                       queues=self._update_queue_obj,
                                       callbacks=[self._subscribe])
        if self._can_consume:
            self._consumer.consume()
        self._producer = kombu.Producer(self._channel, exchange=self.obj_upd_exchange)

        self._conn_lock.release()
    # end _reconnect

    def _connection_watch(self):
        self.prepare_to_consume()
        self._can_consume = True
        self._consumer.consume()
        while True:
            try:
                self._conn.drain_events()
            except self._conn.connection_errors + self._conn.channel_errors as e:
                self._reconnect()
    # end _connection_watch

    def _publisher(self):
        while True:
            try:
                message = self._publish_queue.get()
                while True:
                    try:
<<<<<<< HEAD
                        message.ack()
                    except Exception as e:
                        msg = "Disconnected from rabbitmq. Reinitializing connection: %s" % str(e)
                        self._logger(msg, level=SandeshLevel.SYS_WARN)
                        self.connect()
                        # never reached
    #end _subscriber

    def _publisher(self):
        self.prepare_to_consume()
        while True:
            try:
                message = self._publish_queue.get()
                while True:
                    try:
                        self._obj_update_q.put(message, serializer='json')
                        break
                    except Exception as e:
                        log_str = "Disconnected from rabbitmq. " + \
                            "Reinitializing connection: %s" % str(e)
                        self.config_log(log_str, level=SandeshLevel.SYS_WARN)
                        time.sleep(1)
                        self.connect()
            except Exception as e:
                log_str = "Unknown exception in _publisher greenlet" + str(e)
                self.config_log(log_str, level=SandeshLevel.SYS_ERR)
                time.sleep(1)
    # end _publisher


class VncKombuClientV2(VncKombuClientBase):
    def _reconnect(self):
        if self._conn_lock.locked():
            # either connection-monitor or publisher should have taken
            # the lock. The one who acquired the lock would re-establish
            # the connection and releases the lock, so the other one can 
            # just wait on the lock, till it gets released
            self._conn_lock.wait()
            return

        self._conn_lock.acquire()

        msg = "RabbitMQ connection down"
        self._logger(msg, level=SandeshLevel.SYS_ERR)
        self._update_sandesh_status(ConnectionStatus.DOWN)
        self._conn_state = ConnectionStatus.DOWN

        self._conn.close()

        self._conn.ensure_connection()
        self._conn.connect()

        self._update_sandesh_status(ConnectionStatus.UP)
        self._conn_state = ConnectionStatus.UP
        msg = 'RabbitMQ connection ESTABLISHED %s ' % str(self._conn._info())
        self._logger(msg, level=SandeshLevel.SYS_NOTICE)

        self._channel = self._conn.channel()
        self._consumer = kombu.Consumer(self._channel,
                                       queues=self._update_queue_obj,
                                       callbacks=[self._subscribe])
        if self._can_consume:
            self._consumer.consume()
        self._producer = kombu.Producer(self._channel, exchange=self.obj_upd_exchange)

        self._conn_lock.release()
    # end _reconnect

=======
                        self._producer.publish(message)
                        break
                    except self._conn.connection_errors + self._conn.channel_errors as e:
                        self._reconnect()
            except Exception as e:
                log_str = "Unknown exception in _publisher greenlet" + str(e)
                self._logger(log_str, level=SandeshLevel.SYS_ERR)
    # end _publisher

    def _subscribe(self, body, message):
        try:
            self._subscribe_cb(body)
        finally:
            message.ack()


    def _start(self):
        self._can_consume = False
        self._reconnect()

        self._publisher_greenlet = gevent.spawn(self._publisher)
        self._connection_monitor_greenlet = gevent.spawn(self._connection_watch)

    def shutdown(self):
        self._publisher_greenlet.kill()
        self._connection_monitor_greenlet.kill()
        self._producer.close()
        self._consumer.close()
        self._conn.close()


class VncKombuClientV1(VncKombuClientBase):
    def __init__(self, rabbit_ip, rabbit_port, rabbit_user, rabbit_password,
                 rabbit_vhost, rabbit_ha_mode, q_name, subscribe_cb, logger):
        super(VncKombuClientV1, self).__init__(rabbit_ip, rabbit_port,
                                               rabbit_user, rabbit_password,
                                               rabbit_vhost, rabbit_ha_mode,
                                               q_name, subscribe_cb, logger)

        self._conn = kombu.Connection(hostname=self._rabbit_ip,
                                      port=self._rabbit_port,
                                      userid=self._rabbit_user,
                                      password=self._rabbit_password,
                                      virtual_host=self._rabbit_vhost)
        self._update_queue_obj = kombu.Queue(q_name, self.obj_upd_exchange)
        self._start()
    # end __init__


class VncKombuClientV2(VncKombuClientBase):
>>>>>>> d572e8e7
    def _parse_rabbit_hosts(self, rabbit_hosts):
        server_list = rabbit_hosts.split(",")

        default_dict = {'user': self._rabbit_user,
                        'password': self._rabbit_password,
                        'port': self._rabbit_port}
        ret = []
        for s in server_list:
            match = re.match("(?:(?P<user>.*?)(?::(?P<password>.*?))*@)*(?P<host>.*?)(?::(?P<port>\d+))*$", s)
            if match:
                mdict = match.groupdict().copy()
                for key in ['user', 'password', 'port']:
                    if not mdict[key]:
                        mdict[key] = default_dict[key]

                ret.append(mdict)

        return ret

    def __init__(self, rabbit_hosts, rabbit_port, rabbit_user, rabbit_password,
                 rabbit_vhost, rabbit_ha_mode, q_name, subscribe_cb, logger):
        super(VncKombuClientV2, self).__init__(rabbit_hosts, rabbit_port,
                                               rabbit_user, rabbit_password,
                                               rabbit_vhost, rabbit_ha_mode,
                                               q_name, subscribe_cb, logger)

        _hosts = self._parse_rabbit_hosts(rabbit_hosts)
        self._urls = []
        for h in _hosts:
            h['vhost'] = "" if not rabbit_vhost else rabbit_vhost
            _url = "pyamqp://%(user)s:%(password)s@%(host)s:%(port)s/%(vhost)s/" % h
            self._urls.append(_url)

        msg = "Initializing RabbitMQ connection, urls %s" % self._urls
        self._logger(msg, level=SandeshLevel.SYS_NOTICE)
        self._update_sandesh_status(ConnectionStatus.INIT)
        self._conn_state = ConnectionStatus.INIT
        self._conn = kombu.Connection(self._urls)
        queue_args = {"x-ha-policy": "all"} if rabbit_ha_mode else None
        self._update_queue_obj = kombu.Queue(q_name, self.obj_upd_exchange, queue_arguments=queue_args)

<<<<<<< HEAD
        self._conn_lock = Semaphore()
        self._can_consume = False
        self._reconnect()

        self._publisher_greenlet = gevent.spawn(self._publisher)
        self._connection_monitor_greenlet = gevent.spawn(self._connection_watch)
    # end __init__

    def _connection_watch(self):
        self.prepare_to_consume()
        self._can_consume = True
        self._consumer.consume()
        while True:
            try:
                self._conn.drain_events()
            except self._conn.connection_errors + self._conn.channel_errors as e:
                self._reconnect()
    # end _connection_watch

    def _publisher(self):
        while True:
            try:
                message = self._publish_queue.get()
                while True:
                    try:
                        self._producer.publish(message)
                        break
                    except self._conn.connection_errors + self._conn.channel_errors as e:
                        self._reconnect()
            except Exception as e:
                log_str = "Unknown exception in _publisher greenlet" + str(e)
                self._logger(log_str, level=SandeshLevel.SYS_ERR)
    # end _publisher

    def _subscribe(self, body, message):
        try:
            self._subscribe_cb(body)
        finally:
            message.ack()

=======
        self._start()
    # end __init__

>>>>>>> d572e8e7

from distutils.version import LooseVersion
if LooseVersion(kombu.__version__) >= LooseVersion("2.5.0"):
    VncKombuClient = VncKombuClientV2
else:
    VncKombuClient = VncKombuClientV1<|MERGE_RESOLUTION|>--- conflicted
+++ resolved
@@ -14,10 +14,6 @@
 except ImportError: 
     # older versions of gevent
     from gevent.coros import Semaphore
-<<<<<<< HEAD
-
-=======
->>>>>>> d572e8e7
 
 from pysandesh.connection_info import ConnectionState
 from pysandesh.gen_py.process_info.ttypes import ConnectionStatus, \
@@ -25,7 +21,6 @@
 from pysandesh.gen_py.sandesh.ttypes import SandeshLevel
 
 __all__ = "VncKombuClient"
-<<<<<<< HEAD
 
 
 class VncKombuClientBase(object):
@@ -49,99 +44,6 @@
         self._subscribe_cb = subscribe_cb
         self._logger = logger
         self._publish_queue = Queue()
-
-        self.obj_upd_exchange = kombu.Exchange('vnc_config.object-update', 'fanout',
-                                               durable=False)
-
-    def num_pending_messages(self):
-        return self._publish_queue.qsize()
-    # end num_pending_messages
-
-    def prepare_to_consume(self):
-        # override this method
-        return
-
-
-class VncKombuClientV1(VncKombuClientBase):
-    def connect(self, delete_old_q=False):
-        msg = "Connecting to rabbitmq on %s:%s user %s" \
-              % (self._rabbit_ip, self._rabbit_port, self._rabbit_user)
-        self._logger(msg, level=SandeshLevel.SYS_NOTICE)
-        self._update_sandesh_status(ConnectionStatus.INIT)
-        self._conn_state = ConnectionStatus.INIT
-        while True:
-            try:
-                self._conn = kombu.Connection(hostname=self._rabbit_ip,
-                                              port=self._rabbit_port,
-                                              userid=self._rabbit_user,
-                                              password=self._rabbit_password,
-                                              virtual_host=self._rabbit_vhost)
-
-                self._update_sandesh_status(ConnectionStatus.UP)
-                self._conn_state = ConnectionStatus.UP
-                msg = 'RabbitMQ connection ESTABLISHED'
-                self._logger(msg, level=SandeshLevel.SYS_NOTICE)
-
-                if delete_old_q:
-                    bound_q = self._update_queue_obj(self._conn.channel())
-                    try:
-                        bound_q.delete()
-                    except amqp.exceptions.ChannelError as e:
-                        msg = "Unable to delete the old amqp Q: %s" % str(e)
-                        self._logger(msg, level=SandeshLevel.SYS_ERR)
-=======
->>>>>>> d572e8e7
-
-
-<<<<<<< HEAD
-                old_subscribe_greenlet = self._subscribe_greenlet
-                self._subscribe_greenlet = gevent.spawn(self._subscriber)
-                if old_subscribe_greenlet:
-                    old_subscribe_greenlet.kill()
-
-                break
-            except Exception as e:
-                if self._conn_state != ConnectionStatus.DOWN:
-                    msg = "RabbitMQ connection down: %s" %(str(e))
-                    self._logger(msg, level=SandeshLevel.SYS_ERR)
-=======
-class VncKombuClientBase(object):
-    def _update_sandesh_status(self, status, msg=''):
-        ConnectionState.update(conn_type=ConnectionType.DATABASE,
-            name='RabbitMQ', status=status, message=msg,
-            server_addrs=["%s:%s" % (self._rabbit_ip, self._rabbit_port)])
-    # end _update_sandesh_status
->>>>>>> d572e8e7
-
-    def publish(self, message):
-        self._publish_queue.put(message)
-    # end publish
-
-    def __init__(self, rabbit_ip, rabbit_port, rabbit_user, rabbit_password,
-                 rabbit_vhost, rabbit_ha_mode, q_name, subscribe_cb, logger):
-<<<<<<< HEAD
-        super(VncKombuClientV1, self).__init__(rabbit_ip, rabbit_port,
-                                               rabbit_user, rabbit_password,
-                                               rabbit_vhost, rabbit_ha_mode,
-                                               q_name, subscribe_cb, logger)
-
-        self._update_queue_obj = kombu.Queue(q_name, self.obj_upd_exchange)
-        self._publisher_greenlet = gevent.spawn(self._publisher)
-        self._subscribe_greenlet = None
-        self.connect(True)
-    # end __init__
-
-    def _subscriber(self):
-        msg = "Running greenlet _subscriber"
-=======
-        self._rabbit_ip = rabbit_ip
-        self._rabbit_port = rabbit_port
-        self._rabbit_user = rabbit_user
-        self._rabbit_password = rabbit_password
-        self._rabbit_vhost = rabbit_vhost
-        self._subscribe_cb = subscribe_cb
-        self._logger = logger
-        self._publish_queue = Queue()
         self._conn_lock = Semaphore()
 
         self.obj_upd_exchange = kombu.Exchange('vnc_config.object-update', 'fanout',
@@ -179,7 +81,6 @@
         self._update_sandesh_status(ConnectionStatus.UP)
         self._conn_state = ConnectionStatus.UP
         msg = 'RabbitMQ connection ESTABLISHED %s' % repr(self._conn)
->>>>>>> d572e8e7
         self._logger(msg, level=SandeshLevel.SYS_NOTICE)
 
         self._channel = self._conn.channel()
@@ -192,194 +93,6 @@
 
         self._conn_lock.release()
     # end _reconnect
-
-    def _connection_watch(self):
-        self.prepare_to_consume()
-        self._can_consume = True
-        self._consumer.consume()
-        while True:
-            try:
-                self._conn.drain_events()
-            except self._conn.connection_errors + self._conn.channel_errors as e:
-                self._reconnect()
-    # end _connection_watch
-
-    def _publisher(self):
-        while True:
-            try:
-                message = self._publish_queue.get()
-                while True:
-                    try:
-<<<<<<< HEAD
-                        message.ack()
-                    except Exception as e:
-                        msg = "Disconnected from rabbitmq. Reinitializing connection: %s" % str(e)
-                        self._logger(msg, level=SandeshLevel.SYS_WARN)
-                        self.connect()
-                        # never reached
-    #end _subscriber
-
-    def _publisher(self):
-        self.prepare_to_consume()
-        while True:
-            try:
-                message = self._publish_queue.get()
-                while True:
-                    try:
-                        self._obj_update_q.put(message, serializer='json')
-                        break
-                    except Exception as e:
-                        log_str = "Disconnected from rabbitmq. " + \
-                            "Reinitializing connection: %s" % str(e)
-                        self.config_log(log_str, level=SandeshLevel.SYS_WARN)
-                        time.sleep(1)
-                        self.connect()
-            except Exception as e:
-                log_str = "Unknown exception in _publisher greenlet" + str(e)
-                self.config_log(log_str, level=SandeshLevel.SYS_ERR)
-                time.sleep(1)
-    # end _publisher
-
-
-class VncKombuClientV2(VncKombuClientBase):
-    def _reconnect(self):
-        if self._conn_lock.locked():
-            # either connection-monitor or publisher should have taken
-            # the lock. The one who acquired the lock would re-establish
-            # the connection and releases the lock, so the other one can 
-            # just wait on the lock, till it gets released
-            self._conn_lock.wait()
-            return
-
-        self._conn_lock.acquire()
-
-        msg = "RabbitMQ connection down"
-        self._logger(msg, level=SandeshLevel.SYS_ERR)
-        self._update_sandesh_status(ConnectionStatus.DOWN)
-        self._conn_state = ConnectionStatus.DOWN
-
-        self._conn.close()
-
-        self._conn.ensure_connection()
-        self._conn.connect()
-
-        self._update_sandesh_status(ConnectionStatus.UP)
-        self._conn_state = ConnectionStatus.UP
-        msg = 'RabbitMQ connection ESTABLISHED %s ' % str(self._conn._info())
-        self._logger(msg, level=SandeshLevel.SYS_NOTICE)
-
-        self._channel = self._conn.channel()
-        self._consumer = kombu.Consumer(self._channel,
-                                       queues=self._update_queue_obj,
-                                       callbacks=[self._subscribe])
-        if self._can_consume:
-            self._consumer.consume()
-        self._producer = kombu.Producer(self._channel, exchange=self.obj_upd_exchange)
-
-        self._conn_lock.release()
-    # end _reconnect
-
-=======
-                        self._producer.publish(message)
-                        break
-                    except self._conn.connection_errors + self._conn.channel_errors as e:
-                        self._reconnect()
-            except Exception as e:
-                log_str = "Unknown exception in _publisher greenlet" + str(e)
-                self._logger(log_str, level=SandeshLevel.SYS_ERR)
-    # end _publisher
-
-    def _subscribe(self, body, message):
-        try:
-            self._subscribe_cb(body)
-        finally:
-            message.ack()
-
-
-    def _start(self):
-        self._can_consume = False
-        self._reconnect()
-
-        self._publisher_greenlet = gevent.spawn(self._publisher)
-        self._connection_monitor_greenlet = gevent.spawn(self._connection_watch)
-
-    def shutdown(self):
-        self._publisher_greenlet.kill()
-        self._connection_monitor_greenlet.kill()
-        self._producer.close()
-        self._consumer.close()
-        self._conn.close()
-
-
-class VncKombuClientV1(VncKombuClientBase):
-    def __init__(self, rabbit_ip, rabbit_port, rabbit_user, rabbit_password,
-                 rabbit_vhost, rabbit_ha_mode, q_name, subscribe_cb, logger):
-        super(VncKombuClientV1, self).__init__(rabbit_ip, rabbit_port,
-                                               rabbit_user, rabbit_password,
-                                               rabbit_vhost, rabbit_ha_mode,
-                                               q_name, subscribe_cb, logger)
-
-        self._conn = kombu.Connection(hostname=self._rabbit_ip,
-                                      port=self._rabbit_port,
-                                      userid=self._rabbit_user,
-                                      password=self._rabbit_password,
-                                      virtual_host=self._rabbit_vhost)
-        self._update_queue_obj = kombu.Queue(q_name, self.obj_upd_exchange)
-        self._start()
-    # end __init__
-
-
-class VncKombuClientV2(VncKombuClientBase):
->>>>>>> d572e8e7
-    def _parse_rabbit_hosts(self, rabbit_hosts):
-        server_list = rabbit_hosts.split(",")
-
-        default_dict = {'user': self._rabbit_user,
-                        'password': self._rabbit_password,
-                        'port': self._rabbit_port}
-        ret = []
-        for s in server_list:
-            match = re.match("(?:(?P<user>.*?)(?::(?P<password>.*?))*@)*(?P<host>.*?)(?::(?P<port>\d+))*$", s)
-            if match:
-                mdict = match.groupdict().copy()
-                for key in ['user', 'password', 'port']:
-                    if not mdict[key]:
-                        mdict[key] = default_dict[key]
-
-                ret.append(mdict)
-
-        return ret
-
-    def __init__(self, rabbit_hosts, rabbit_port, rabbit_user, rabbit_password,
-                 rabbit_vhost, rabbit_ha_mode, q_name, subscribe_cb, logger):
-        super(VncKombuClientV2, self).__init__(rabbit_hosts, rabbit_port,
-                                               rabbit_user, rabbit_password,
-                                               rabbit_vhost, rabbit_ha_mode,
-                                               q_name, subscribe_cb, logger)
-
-        _hosts = self._parse_rabbit_hosts(rabbit_hosts)
-        self._urls = []
-        for h in _hosts:
-            h['vhost'] = "" if not rabbit_vhost else rabbit_vhost
-            _url = "pyamqp://%(user)s:%(password)s@%(host)s:%(port)s/%(vhost)s/" % h
-            self._urls.append(_url)
-
-        msg = "Initializing RabbitMQ connection, urls %s" % self._urls
-        self._logger(msg, level=SandeshLevel.SYS_NOTICE)
-        self._update_sandesh_status(ConnectionStatus.INIT)
-        self._conn_state = ConnectionStatus.INIT
-        self._conn = kombu.Connection(self._urls)
-        queue_args = {"x-ha-policy": "all"} if rabbit_ha_mode else None
-        self._update_queue_obj = kombu.Queue(q_name, self.obj_upd_exchange, queue_arguments=queue_args)
-
-<<<<<<< HEAD
-        self._conn_lock = Semaphore()
-        self._can_consume = False
-        self._reconnect()
-
-        self._publisher_greenlet = gevent.spawn(self._publisher)
-        self._connection_monitor_greenlet = gevent.spawn(self._connection_watch)
-    # end __init__
 
     def _connection_watch(self):
         self.prepare_to_consume()
@@ -413,11 +126,85 @@
         finally:
             message.ack()
 
-=======
+
+    def _start(self):
+        self._can_consume = False
+        self._reconnect()
+
+        self._publisher_greenlet = gevent.spawn(self._publisher)
+        self._connection_monitor_greenlet = gevent.spawn(self._connection_watch)
+
+    def shutdown(self):
+        self._publisher_greenlet.kill()
+        self._connection_monitor_greenlet.kill()
+        self._producer.close()
+        self._consumer.close()
+        self._conn.close()
+
+
+class VncKombuClientV1(VncKombuClientBase):
+    def __init__(self, rabbit_ip, rabbit_port, rabbit_user, rabbit_password,
+                 rabbit_vhost, rabbit_ha_mode, q_name, subscribe_cb, logger):
+        super(VncKombuClientV1, self).__init__(rabbit_ip, rabbit_port,
+                                               rabbit_user, rabbit_password,
+                                               rabbit_vhost, rabbit_ha_mode,
+                                               q_name, subscribe_cb, logger)
+
+        self._conn = kombu.Connection(hostname=self._rabbit_ip,
+                                      port=self._rabbit_port,
+                                      userid=self._rabbit_user,
+                                      password=self._rabbit_password,
+                                      virtual_host=self._rabbit_vhost)
+        self._update_queue_obj = kombu.Queue(q_name, self.obj_upd_exchange)
         self._start()
     # end __init__
 
->>>>>>> d572e8e7
+
+class VncKombuClientV2(VncKombuClientBase):
+    def _parse_rabbit_hosts(self, rabbit_hosts):
+        server_list = rabbit_hosts.split(",")
+
+        default_dict = {'user': self._rabbit_user,
+                        'password': self._rabbit_password,
+                        'port': self._rabbit_port}
+        ret = []
+        for s in server_list:
+            match = re.match("(?:(?P<user>.*?)(?::(?P<password>.*?))*@)*(?P<host>.*?)(?::(?P<port>\d+))*$", s)
+            if match:
+                mdict = match.groupdict().copy()
+                for key in ['user', 'password', 'port']:
+                    if not mdict[key]:
+                        mdict[key] = default_dict[key]
+
+                ret.append(mdict)
+
+        return ret
+
+    def __init__(self, rabbit_hosts, rabbit_port, rabbit_user, rabbit_password,
+                 rabbit_vhost, rabbit_ha_mode, q_name, subscribe_cb, logger):
+        super(VncKombuClientV2, self).__init__(rabbit_hosts, rabbit_port,
+                                               rabbit_user, rabbit_password,
+                                               rabbit_vhost, rabbit_ha_mode,
+                                               q_name, subscribe_cb, logger)
+
+        _hosts = self._parse_rabbit_hosts(rabbit_hosts)
+        self._urls = []
+        for h in _hosts:
+            h['vhost'] = "" if not rabbit_vhost else rabbit_vhost
+            _url = "pyamqp://%(user)s:%(password)s@%(host)s:%(port)s/%(vhost)s/" % h
+            self._urls.append(_url)
+
+        msg = "Initializing RabbitMQ connection, urls %s" % self._urls
+        self._logger(msg, level=SandeshLevel.SYS_NOTICE)
+        self._update_sandesh_status(ConnectionStatus.INIT)
+        self._conn_state = ConnectionStatus.INIT
+        self._conn = kombu.Connection(self._urls)
+        queue_args = {"x-ha-policy": "all"} if rabbit_ha_mode else None
+        self._update_queue_obj = kombu.Queue(q_name, self.obj_upd_exchange, queue_arguments=queue_args)
+
+        self._start()
+    # end __init__
+
 
 from distutils.version import LooseVersion
 if LooseVersion(kombu.__version__) >= LooseVersion("2.5.0"):
