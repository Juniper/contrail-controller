--- conflicted
+++ resolved
@@ -73,17 +73,6 @@
         if ((y) < (x)) return 1;  \
     } while(0);
 
-<<<<<<< HEAD
-#define KEY_COMPARE_VECTOR_PTRS(T, x, y) \
-    do { \
-        if ((x).size() < (y).size()) return -1; \
-        if ((x).size() > (y).size()) return 1;  \
-        std::vector<T *>::const_iterator __ix, __iy; \
-        for (__ix = (x).begin(), __iy = (y).begin(); \
-             __ix < x.end(); ++__ix, ++__iy) { \
-            if (**__ix < **__iy) return -1; \
-            if (**__iy < **__ix) return 1; \
-=======
 // Compare sorted vectors of pointers.
 #define KEY_COMPARE_VECTOR_PTRS(T, x, y) \
     do { \
@@ -92,7 +81,6 @@
         for (__ix = (x).begin(), __iy = (y).begin(); \
              __ix < x.end(); ++__ix, ++__iy) { \
             KEY_COMPARE(**__ix, **__iy); \
->>>>>>> d572e8e7
         } \
     } while (0)
 
