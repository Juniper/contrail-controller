# -*- mode: python; -*-

#
# Copyright (c) 2013 Juniper Networks, Inc. All rights reserved.
#

Import('BuildEnv')
env = BuildEnv.Clone()

def SrcBuildDir(x):
    return '#/' + Dir('.').path + '/../../' + x;

env.Prepend(LIBS=['io', 'base', 'sandesh'])
env.Append(LIBPATH=['.', SrcBuildDir('base'), SrcBuildDir('io')])
env.Append(CPPPATH = env['TOP'])

# libsandeshflow
SandeshGenFiles = env.SandeshGenCpp('flow.sandesh')
SandeshGenSrcs = env.ExtractCpp(SandeshGenFiles)
SandeshGenHdrs = env.ExtractHeader(SandeshGenFiles)
libsandeshflow = env.Library(target = 'sandeshflow', source = SandeshGenSrcs)
env.Install(env['TOP_LIB'], libsandeshflow)
env.Install(env['TOP_INCLUDE'] + '/sandesh/common', SandeshGenHdrs)

#libsandeshvns
SandeshGenFiles = env.SandeshGenCpp('vns.sandesh')
SandeshGenSrcs = env.ExtractCpp(SandeshGenFiles)
SandeshGenHdrs = env.ExtractHeader(SandeshGenFiles)
libsandeshvns = env.Library(target = 'sandeshvns', source = SandeshGenSrcs)
env.Install(env['TOP_LIB'], libsandeshvns)
env.Install(env['TOP_INCLUDE'] + '/sandesh/common', SandeshGenHdrs)

# Generate the Python source files
SandeshGenPyFiles = env.SandeshGenPy('flow.sandesh')

gen_vns_files = env.SandeshGenPy('vns.sandesh')
setup_files = env.Install('sandesh_common/vns', gen_vns_files)
gen_init = env.Command('sandesh_common/__init__.py', None,
                       'mkdir -p sandesh_common; touch $TARGET')
env.Depends(setup_files, gen_vns_files)

env.Install('.', '#controller/src/sandesh/common/setup.py')
sdist_gen = env.Command('dist/sandesh-common-0.1dev.tar.gz',
                        ['setup.py'] + setup_files + gen_init,
                        '(cd %s; python setup.py sdist)' % Dir('.').path)

env.Default(sdist_gen)

<<<<<<< HEAD
install_cmd = env.Command(None, ['setup.py'] + setup_files + gen_init,
                          'python setup.py install %s' %
                          env['PYTHON_INSTALL_OPT'],
                          chdir = 1)
env.Alias('install', install_cmd)
=======
if 'install' in BUILD_TARGETS:
    install_cmd = env.Command(None, ['setup.py'] + setup_files + gen_init,
                              'python setup.py install %s' %
                              env['PYTHON_INSTALL_OPT'],
                              chdir = 1)
    env.Alias('install', install_cmd)
>>>>>>> 7ee531c1
<|MERGE_RESOLUTION|>--- conflicted
+++ resolved
@@ -46,17 +46,9 @@
 
 env.Default(sdist_gen)
 
-<<<<<<< HEAD
-install_cmd = env.Command(None, ['setup.py'] + setup_files + gen_init,
-                          'python setup.py install %s' %
-                          env['PYTHON_INSTALL_OPT'],
-                          chdir = 1)
-env.Alias('install', install_cmd)
-=======
 if 'install' in BUILD_TARGETS:
     install_cmd = env.Command(None, ['setup.py'] + setup_files + gen_init,
                               'python setup.py install %s' %
                               env['PYTHON_INSTALL_OPT'],
                               chdir = 1)
-    env.Alias('install', install_cmd)
->>>>>>> 7ee531c1
+    env.Alias('install', install_cmd)