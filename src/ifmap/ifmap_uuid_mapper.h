--- conflicted
+++ resolved
@@ -82,13 +82,8 @@
     PendingVmRegMap::size_type PendingVmRegCount() {
         return pending_vmreg_map_.size();
     }
-<<<<<<< HEAD
     void CleanupPendingVmRegEntry(const std::string &vm_uuid) {
         pending_vmreg_map_.erase(vm_uuid);
-=======
-    PendingVrVmRegMap::size_type PendingVrVmRegCount() {
-        return pending_vrvm_reg_map_.size();
->>>>>>> 74603c12
     }
     void PrintAllPendingVmRegEntries();
 
