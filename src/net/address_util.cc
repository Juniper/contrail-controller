--- conflicted
+++ resolved
@@ -268,12 +268,30 @@
 
     if (size != 2)
         return;
-<<<<<<< HEAD
-    words = (uint32_t *) (addr.to_bytes().c_array());
-    arr[0] = (((uint64_t)words[0] << 32) & 0xFFFFFFFF00000000U) |
-             ((uint64_t)words[1] & 0x00000000FFFFFFFFU);
-    arr[1] = (((uint64_t)words[2] << 32) & 0xFFFFFFFF00000000U) |
-             ((uint64_t)words[3] & 0x00000000FFFFFFFFU);
+
+    b = addr.to_bytes().c_array();
+
+    for (i = 0, j = 0, k = 0; i < 4; i++, j = j+4) {
+        ip = 0;
+
+        ip = ((((uint32_t)b[j]) << 24) & 0xFF000000) |
+             ((((uint32_t)b[j+1]) << 16) & 0x00FF0000) |
+             ((((uint32_t)b[j+2]) << 8) & 0x0000FF00) |
+             (((uint32_t)b[j+3]) & 0x000000FF);
+
+        if (i >= 2)
+            k = 1;
+
+        if (i%2) {
+            arr[k] = arr[k] | (ip & 0x00000000FFFFFFFFU);
+        } else {
+            arr[k] = (ip << 32) & 0xFFFFFFFF00000000U;
+        }
+    }
+
+
+    arr[0] = htobe64(arr[0]);
+    arr[1] = htobe64(arr[1]);
 }
 
 std::string VectorIpv6ToString(const std::vector<signed char> &ipv6) {
@@ -291,30 +309,4 @@
         count++;
     }
     return strm.str();
-=======
-
-    b = addr.to_bytes().c_array();
-
-    for (i = 0, j = 0, k = 0; i < 4; i++, j = j+4) {
-        ip = 0;
-
-        ip = ((((uint32_t)b[j]) << 24) & 0xFF000000) |
-             ((((uint32_t)b[j+1]) << 16) & 0x00FF0000) |
-             ((((uint32_t)b[j+2]) << 8) & 0x0000FF00) |
-             (((uint32_t)b[j+3]) & 0x000000FF);
-
-        if (i >= 2)
-            k = 1;
-
-        if (i%2) {
-            arr[k] = arr[k] | (ip & 0x00000000FFFFFFFFU);
-        } else {
-            arr[k] = (ip << 32) & 0xFFFFFFFF00000000U;
-        }
-    }
-
-
-    arr[0] = htobe64(arr[0]);
-    arr[1] = htobe64(arr[1]);
->>>>>>> 951ecf09
 }