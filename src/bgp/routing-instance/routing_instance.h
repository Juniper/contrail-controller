/*
 * Copyright (c) 2013 Juniper Networks, Inc. All rights reserved.
 */

#ifndef ctrlplane_routing_instance_h
#define ctrlplane_routing_instance_h

#include <map>
#include <list>
#include <set>

#include <tbb/spin_rw_mutex.h>

#include <boost/asio/ip/tcp.hpp>
#include <boost/intrusive_ptr.hpp>
#include <boost/iterator/iterator_facade.hpp>
#include <boost/scoped_ptr.hpp>

#include "base/bitset.h"
#include "base/index_map.h"
#include "base/lifetime.h"
#include "bgp/bgp_condition_listener.h"
#include "bgp/bgp_peer_key.h"
#include "bgp/rtarget/rtarget_address.h"
#include "bgp/ipeer.h"
#include "bgp/inet/inet_route.h"
#include "net/address.h"
#include "sandesh/sandesh_trace.h"
#include "schema/bgp_schema_types.h"

class DBTable;
class BgpInstanceConfig;
class BgpNeighborConfig;
class BgpServer;
class BgpTable;
class RouteDistinguisher;
class RoutingInstanceMgr;
class RoutingInstanceInfo;
class BgpNeighborResp;
class LifetimeActor;
class PeerManager;
class ShowRouteTable;
class StaticRouteMgr;

class RoutingInstance {
public:
    typedef std::set<RouteTarget> RouteTargetList;
    typedef std::map<std::string, BgpTable *> RouteTableList;

    RoutingInstance(std::string name, BgpServer *server,
                    RoutingInstanceMgr *mgr,
                    const BgpInstanceConfig *config);
    virtual ~RoutingInstance();

    const RouteTableList &GetTables() const {
        return vrf_table_;
    }

    void ProcessConfig(BgpServer *server);
    void UpdateConfig(BgpServer *server, const BgpInstanceConfig *config);
    void ClearConfig();

    static std::string GetTableNameFromVrf(std::string name, Address::Family fmly);

    BgpTable *GetTable(Address::Family fmly);

    void AddTable(BgpTable *tbl);

    void RemoveTable(BgpTable *tbl);

    const RouteTargetList &GetImportList() const { return import_; }
    const RouteTargetList &GetExportList() const { return export_; }
    bool HasExportTarget(const ExtCommunity *extcomm) const;

    const RouteDistinguisher *GetRD() const {
        return rd_.get();
    }

    void TriggerTableDelete(BgpTable *table);
    void TableDeleteComplete(BgpTable *table);
    void DestroyDBTable(DBTable *table);

    bool MayDelete() const;
    void ManagedDelete();
    LifetimeActor *deleter();

    bool deleted();

    void set_index(BgpServer *, int index);
    int index() const { return index_; }
    bool IsDefaultRoutingInstance() const {
        return is_default_;
    }

    const std::string &name() const {
        return name_;
    }

    const BgpInstanceConfig *config() const { return config_; }
    const std::string virtual_network() const;
    int virtual_network_index() const;

    const RoutingInstanceMgr *manager() const { return mgr_; }
    RoutingInstanceInfo GetDataCollection(const char *operation);

    BgpServer *server();

    // Remove import and export route target
    // and Leave corresponding RtGroup
    void ClearRouteTarget();

    StaticRouteMgr *static_route_mgr() { return static_route_mgr_.get(); }
    PeerManager *peer_manager() { return peer_manager_.get(); }

private:
    class DeleteActor;

    // Cleanup all the state prior to deletion.
    void Shutdown();

    BgpTable *InetVpnTableCreate(BgpServer *server);
    BgpTable *EvpnTableCreate(BgpServer *server);
    BgpTable *RTargetTableCreate(BgpServer *server);

    std::string name_;
    int index_;
    std::auto_ptr<RouteDistinguisher> rd_;
    RouteTableList vrf_table_;
    RouteTargetList import_;
    RouteTargetList export_;
    RoutingInstanceMgr *mgr_;
    const BgpInstanceConfig *config_;
    bool is_default_;
    std::string virtual_network_;
    int virtual_network_index_;
    boost::scoped_ptr<DeleteActor> deleter_;
    LifetimeRef<RoutingInstance> manager_delete_ref_;
    boost::scoped_ptr<StaticRouteMgr> static_route_mgr_;
    boost::scoped_ptr<PeerManager> peer_manager_;
};


class RoutingInstanceSet : public BitSet {
};

class RoutingInstanceMgr {
public:
    typedef IndexMap<std::string, RoutingInstance, 
            RoutingInstanceSet> RoutingInstanceList;
    typedef RoutingInstanceList::iterator NameIterator;
    typedef std::multimap<RouteTarget, RoutingInstance *> InstanceTargetMap;
    typedef std::multimap<int, RoutingInstance *> VnIndexMap;

    typedef boost::function<void(std::string, int)> RoutingInstanceCb;
    typedef std::vector<RoutingInstanceCb> InstanceOpListenersList;

    enum Operation {
        INSTANCE_ADD = 1,
        INSTANCE_UPDATE = 2,
        INSTANCE_DELETE = 3
    };
    class RoutingInstanceIterator 
        : public boost::iterator_facade<RoutingInstanceIterator, 
                                        RoutingInstance, 
                                        boost::forward_traversal_tag> {
    public:
        explicit RoutingInstanceIterator(const RoutingInstanceList &indexmap,
                          const RoutingInstanceSet &set, size_t index)
            : indexmap_(indexmap), set_(set), index_(index) {
        }
        size_t index() const { return index_; }

    private:
        friend class boost::iterator_core_access;

        void increment() {
            index_ = set_.find_next(index_);
        }
        bool equal(const RoutingInstanceIterator &rhs) const {
            return index_ == rhs.index_;
        }
        RoutingInstance &dereference() const {
            return *indexmap_.At(index_);
        }
        const RoutingInstanceList &indexmap_;
        const RoutingInstanceSet &set_;
        size_t index_;
    };

    explicit RoutingInstanceMgr(BgpServer *server);
    virtual ~RoutingInstanceMgr();

    RoutingInstanceIterator begin() {
        return RoutingInstanceIterator(instances_, instances_.bits(), 
                                       instances_.bits().find_first());
    }

    RoutingInstanceIterator end() {
        return RoutingInstanceIterator(instances_, instances_.bits(), 
                                       RoutingInstanceSet::npos);
    }

    NameIterator name_begin() { return instances_.begin(); }
    NameIterator name_end() { return instances_.end(); }
    NameIterator name_lower_bound(const std::string &name) {
        return instances_.lower_bound(name);
    }
    RoutingInstance *GetRoutingInstance(const std::string &name) {
        return instances_.Find(name);
    }
    const RoutingInstance *GetRoutingInstance(const std::string &name) const {
        return instances_.Find(name);
    }

    int RegisterInstanceOpCallback(RoutingInstanceCb cb);
    void NotifyInstanceOp(std::string name, Operation deleted);
    void UnregisterInstanceOpCallback(int id);

    RoutingInstance *GetRoutingInstance(int index) {
        return instances_.At(index);
    }
    const RoutingInstance *GetRoutingInstance(int index) const {
        return instances_.At(index);
    }

    const RoutingInstance *GetInstanceByTarget(const RouteTarget &target) const;
    std::string GetVirtualNetworkByVnIndex(int vn_index) const;
    int GetVnIndexByExtCommunity(const ExtCommunity *community) const;

    // called from the BgpServer::ConfigUpdater
    virtual RoutingInstance *CreateRoutingInstance(
                const BgpInstanceConfig *config);
    void UpdateRoutingInstance(const BgpInstanceConfig *config);
    virtual void DeleteRoutingInstance(const std::string &name);

    bool deleted();
    void ManagedDelete();

    void DestroyRoutingInstance(RoutingInstance *rtinstance);

    size_t count() const { return instances_.count(); }
    BgpServer *server() { return server_; }
    LifetimeActor *deleter();
<<<<<<< HEAD
    SandeshTraceBufferPtr trace_buffer() { return trace_buf_; }
=======

>>>>>>> 469fb780
private:
    friend class RoutingInstanceMgrTest;
    class DeleteActor;

    void InstanceTargetAdd(RoutingInstance *rti);
    void InstanceTargetRemove(const RoutingInstance *rti);
    void InstanceVnIndexAdd(RoutingInstance *rti);
    void InstanceVnIndexRemove(const RoutingInstance *rti);

    const RoutingInstance *GetInstanceByVnIndex(int vn_index) const;
    int GetVnIndexByRouteTarget(const RouteTarget &rtarget) const;

    BgpServer *server_;
    RoutingInstanceList instances_;
    InstanceTargetMap target_map_;
    VnIndexMap vn_index_map_;
    boost::scoped_ptr<DeleteActor> deleter_;
    LifetimeRef<RoutingInstanceMgr> server_delete_ref_;
    boost::dynamic_bitset<> bmap_;      // free list.
    tbb::spin_rw_mutex rw_mutex_;
    InstanceOpListenersList callbacks_;
};
#endif<|MERGE_RESOLUTION|>--- conflicted
+++ resolved
@@ -241,11 +241,6 @@
     size_t count() const { return instances_.count(); }
     BgpServer *server() { return server_; }
     LifetimeActor *deleter();
-<<<<<<< HEAD
-    SandeshTraceBufferPtr trace_buffer() { return trace_buf_; }
-=======
-
->>>>>>> 469fb780
 private:
     friend class RoutingInstanceMgrTest;
     class DeleteActor;
