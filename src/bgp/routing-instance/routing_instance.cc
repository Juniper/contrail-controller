--- conflicted
+++ resolved
@@ -14,13 +14,9 @@
 #include "bgp/bgp_server.h"
 #include "bgp/routing-instance/peer_manager.h"
 #include "bgp/routing-instance/routepath_replicator.h"
-<<<<<<< HEAD
-#include "bgp/routing-instance/routing_instance_trace.h"
+#include "bgp/routing-instance/routing_instance_log.h"
 #include "bgp/routing-instance/rtarget_group_mgr.h"
 #include "bgp/routing-instance/rtarget_group.h"
-=======
-#include "bgp/routing-instance/routing_instance_log.h"
->>>>>>> 469fb780
 #include "bgp/routing-instance/service_chaining.h"
 #include "bgp/routing-instance/static_route.h"
 #include "db/db_table.h"
@@ -420,23 +416,11 @@
         return parent_->MayDelete();
     }
     virtual void Shutdown() {
-<<<<<<< HEAD
-        ROUTING_INSTANCE_DELETE_ACTOR_TRACE(Shutdown, parent_->server(), 
-                                            parent_->name());
-
         parent_->mgr_->NotifyInstanceOp(parent_->name(), 
                                         RoutingInstanceMgr::INSTANCE_DELETE);
-
         parent_->Shutdown();
     }
     virtual void Destroy() {
-        ROUTING_INSTANCE_DELETE_ACTOR_TRACE(Destroy, parent_->server(), 
-                                            parent_->name());
-=======
-        parent_->Shutdown();
-    }
-    virtual void Destroy() {
->>>>>>> 469fb780
         parent_->mgr_->DestroyRoutingInstance(parent_);
     }
 
@@ -833,8 +817,8 @@
     BgpTable *rtargettbl = static_cast<BgpTable *>(
             server->database()->CreateTable("bgp.rtarget.0"));
 
-    ROUTING_INSTANCE_TRACE(TableCreate, server, name(), rtargettbl->name(),
-                           Address::FamilyToString(Address::RTARGET));
+    RTINSTANCE_LOG_TABLE(Create, this, rtargettbl,
+        SandeshLevel::SYS_DEBUG, RTINSTANCE_LOG_FLAG_ALL);
 
     AddTable(rtargettbl);
 
