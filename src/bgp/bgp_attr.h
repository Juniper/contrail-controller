--- conflicted
+++ resolved
@@ -255,21 +255,12 @@
 
 inline int intrusive_ptr_add_ref(const PmsiTunnel *cpmsi_tunnel) {
     return cpmsi_tunnel->refcount_.fetch_and_increment();
-<<<<<<< HEAD
 }
 
 inline int intrusive_ptr_del_ref(const PmsiTunnel *cpmsi_tunnel) {
     return cpmsi_tunnel->refcount_.fetch_and_decrement();
 }
 
-=======
-}
-
-inline int intrusive_ptr_del_ref(const PmsiTunnel *cpmsi_tunnel) {
-    return cpmsi_tunnel->refcount_.fetch_and_decrement();
-}
-
->>>>>>> d572e8e7
 inline void intrusive_ptr_release(const PmsiTunnel *cpmsi_tunnel) {
     int prev = cpmsi_tunnel->refcount_.fetch_and_decrement();
     if (prev == 1) {
@@ -366,21 +357,12 @@
 
 inline int intrusive_ptr_add_ref(const EdgeDiscovery *cediscovery) {
     return cediscovery->refcount_.fetch_and_increment();
-<<<<<<< HEAD
 }
 
 inline int intrusive_ptr_del_ref(const EdgeDiscovery *cediscovery) {
     return cediscovery->refcount_.fetch_and_decrement();
 }
 
-=======
-}
-
-inline int intrusive_ptr_del_ref(const EdgeDiscovery *cediscovery) {
-    return cediscovery->refcount_.fetch_and_decrement();
-}
-
->>>>>>> d572e8e7
 inline void intrusive_ptr_release(const EdgeDiscovery *cediscovery) {
     int prev = cediscovery->refcount_.fetch_and_decrement();
     if (prev == 1) {
@@ -440,13 +422,8 @@
     EdgeForwarding(EdgeForwardingDB *edge_forwarding_db,
         const EdgeForwardingSpec &efspec);
     virtual ~EdgeForwarding();
-<<<<<<< HEAD
-    int CompareTo(const EdgeForwarding &rhs) const;
-    virtual void Remove();
-=======
     virtual void Remove();
     int CompareTo(const EdgeForwarding &rhs) const;
->>>>>>> d572e8e7
 
     const EdgeForwardingSpec &edge_forwarding() const { return efspec_; }
 
@@ -719,13 +696,8 @@
     void set_edge_discovery(const EdgeDiscoverySpec *edspec);
     void set_edge_forwarding(const EdgeForwardingSpec *efspec);
     void set_label_block(LabelBlockPtr label_block);
-<<<<<<< HEAD
-    void set_olist(BgpOListPtr olist);
-    void set_leaf_olist(BgpOListPtr leaf_olist);
-=======
     void set_olist(const BgpOListSpec *olist_spec);
     void set_leaf_olist(const BgpOListSpec *leaf_olist_spec);
->>>>>>> d572e8e7
     friend std::size_t hash_value(BgpAttr const &attr);
 
     BgpAttrOrigin::OriginType origin() const { return origin_; }
@@ -832,16 +804,10 @@
                                         const RouteDistinguisher &source_rd);
     BgpAttrPtr ReplaceEsiAndLocate(const BgpAttr *attr,
                                    const EthernetSegmentId &esi);
-<<<<<<< HEAD
-    BgpAttrPtr ReplaceOListAndLocate(const BgpAttr *attr, BgpOListPtr olist);
-    BgpAttrPtr ReplaceLeafOListAndLocate(const BgpAttr *attr,
-                                         BgpOListPtr leaf_olist);
-=======
     BgpAttrPtr ReplaceOListAndLocate(const BgpAttr *attr,
                                      const BgpOListSpec *olist_spec);
     BgpAttrPtr ReplaceLeafOListAndLocate(const BgpAttr *attr,
                                          const BgpOListSpec *leaf_olist_spec);
->>>>>>> d572e8e7
     BgpAttrPtr ReplacePmsiTunnelAndLocate(const BgpAttr *attr,
                                           const PmsiTunnelSpec *pmsi_spec);
     BgpAttrPtr UpdateNexthopAndLocate(const BgpAttr *attr, uint16_t afi,
