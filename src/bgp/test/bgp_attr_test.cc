--- conflicted
+++ resolved
@@ -32,10 +32,7 @@
           edge_discovery_db_(server_.edge_discovery_db()),
           edge_forwarding_db_(server_.edge_forwarding_db()),
           extcomm_db_(server_.extcomm_db()),
-<<<<<<< HEAD
-=======
           olist_db_(server_.olist_db()),
->>>>>>> d572e8e7
           ovnpath_db_(server_.ovnpath_db()),
           pmsi_tunnel_db_(server_.pmsi_tunnel_db()) {
     }
@@ -47,10 +44,7 @@
         EXPECT_EQ(0, edge_discovery_db_->Size());
         EXPECT_EQ(0, edge_forwarding_db_->Size());
         EXPECT_EQ(0, extcomm_db_->Size());
-<<<<<<< HEAD
-=======
         EXPECT_EQ(0, olist_db_->Size());
->>>>>>> d572e8e7
         EXPECT_EQ(0, ovnpath_db_->Size());
         EXPECT_EQ(0, pmsi_tunnel_db_->Size());
         server_.Shutdown();
