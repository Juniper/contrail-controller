/*
 * Copyright (c) 2013 Juniper Networks, Inc. All rights reserved.
 */

#include <boost/foreach.hpp>

#include "base/task_annotations.h"
#include "base/util.h"
#include "base/test/task_test_util.h"
#include "bgp/bgp_factory.h"
#include "bgp/bgp_evpn.h"
#include "bgp/bgp_peer.h"
#include "bgp/bgp_ribout_updates.h"
#include "bgp/evpn/evpn_route.h"
#include "bgp/evpn/evpn_table.h"
#include "bgp/origin-vn/origin_vn.h"
#include "bgp/test/bgp_server_test_util.h"
#include "bgp/tunnel_encap/tunnel_encap.h"
#include "bgp/xmpp_message_builder.h"
#include "control-node/control_node.h"
#include "db/db.h"
#include "io/test/event_manager_test.h"
#include "testing/gunit.h"

using namespace std;

class PeerMock : public IPeer {
public:
    PeerMock(int index, const Ip4Address address, bool is_xmpp,
        uint32_t label, vector<string> encap = vector<string>())
        : index_(index), address_(address), is_xmpp_(is_xmpp),
          label_(label), encap_(encap),
          edge_replication_supported_(is_xmpp_),
          assisted_replication_supported_(false) {
        sort(encap_.begin(), encap_.end());
    }
    virtual ~PeerMock() { }

    virtual void UpdateRefCount(int count) const { }
    int index() {
        return index_;
    }
    Ip4Address address() {
        return address_;
    }
    void set_address(Ip4Address address) {
        address_ = address;
    }
    Ip4Address replicator_address() {
        return replicator_address_;
    }
    void set_replicator_address(Ip4Address replicator_address) {
        replicator_address_ = replicator_address;
    }
    uint32_t label() {
        return label_;
    }
    void set_label(uint32_t label) {
        label_ = label;
    }
    vector<string> encap() {
        return encap_;
    }
    void set_encap(const vector<string> encap) {
        encap_ = encap;
        sort(encap_.begin(), encap_.end());
    }
    bool edge_replication_supported() {
        return edge_replication_supported_;
    }
    void set_edge_replication_supported(bool value) {
        edge_replication_supported_ = value;
    }
    bool assisted_replication_supported() {
        return assisted_replication_supported_;
    }
    void set_assisted_replication_supported(bool value) {
        assisted_replication_supported_ = value;
    }
    virtual std::string ToString() const {
        return address_.to_string();
    }
    virtual std::string ToUVEKey() const {
        return address_.to_string();
    }
    virtual bool SendUpdate(const uint8_t *msg, size_t msgsize) {
        return true;
    }
    virtual BgpServer *server() {
        return NULL;
    }
    virtual IPeerClose *peer_close() {
        return NULL;
    }
    virtual IPeerDebugStats *peer_stats() {
        return NULL;
    }
    virtual const IPeerDebugStats *peer_stats() const {
        return NULL;
    }
    virtual bool IsReady() const {
        return true;
    }
    virtual bool IsXmppPeer() const {
        return is_xmpp_;
    }
    virtual void Close() {
    }
    BgpProto::BgpPeerType PeerType() const {
        return BgpProto::IBGP;
    }
    virtual uint32_t bgp_identifier() const {
        return htonl(address_.to_ulong());
    }
    virtual const std::string GetStateName() const {
        return "";
    }
    virtual void UpdateRefCount(int count) { }
    virtual tbb::atomic<int> GetRefCount() const {
        tbb::atomic<int> count;
        count = 0;
        return count;
    }

private:
    int index_;
    Ip4Address address_;
    Ip4Address replicator_address_;
    bool is_xmpp_;
    uint32_t label_;
    vector<string> encap_;
    bool edge_replication_supported_;
    bool assisted_replication_supported_;
};

static const char *config_template = "\
<config>\
    <bgp-router name=\'local\'>\
        <autonomous-system>64512</autonomous-system>\
        <identifier>192.168.0.1</identifier>\
        <address>127.0.0.1</address>\
    </bgp-router>\
    <virtual-network name='blue'>\
        <network-id>1</network-id>\
    </virtual-network>\
    <routing-instance name='blue'>\
        <virtual-network>blue</virtual-network>\
        <vrf-target>target:64512:1</vrf-target>\
    </routing-instance>\
</config>\
";

class BgpEvpnManagerTest : public ::testing::TestWithParam<uint32_t> {
protected:
    typedef boost::shared_ptr<UpdateInfo> UpdateInfoPtr;

    static const int kVrfId = 1;
    static const int kVnIndex = 1;

    BgpEvpnManagerTest() : thread_(&evm_) {
    }

    virtual void SetUp() {
        server_.reset(new BgpServerTest(&evm_, "local"));
        thread_.Start();
        server_->Configure(config_template);
        task_util::WaitForIdle();

        DB *db = server_->database();
        TASK_UTIL_EXPECT_TRUE(db->FindTable("bgp.evpn.0") != NULL);
        master_ = static_cast<EvpnTable *>(db->FindTable("bgp.evpn.0"));

        TASK_UTIL_EXPECT_TRUE(db->FindTable("blue.evpn.0") != NULL);
        blue_ = static_cast<EvpnTable *>(db->FindTable("blue.evpn.0"));
        blue_manager_ = blue_->GetEvpnManager();
        RibExportPolicy policy(BgpProto::XMPP, RibExportPolicy::XMPP, 0, 0);
        blue_ribout_.reset(
            new RibOut(blue_, server_->scheduling_group_manager(), policy));

        CreateAllBgpPeers();
        CreateAllXmppPeers();
        CreateAllReplicatorPeers();
        CreateAllLeafPeers();
    }

    virtual void TearDown() {
        server_->Shutdown();
        task_util::WaitForIdle();
        evm_.Shutdown();
        thread_.Join();
        task_util::WaitForIdle();

        STLDeleteValues(&bgp_peers_);
        STLDeleteValues(&xmpp_peers_);
        STLDeleteValues(&leaf_peers_);
        STLDeleteValues(&replicator_peers_);
    }

    void RibOutRegister(RibOut *ribout, PeerMock *peer) {
        ConcurrencyScope scope("bgp::PeerMembership");
        ribout->Register(peer);
        int bit = ribout->GetPeerIndex(peer);
        ribout->updates()->QueueJoin(RibOutUpdates::QUPDATE, bit);
        ribout->updates()->QueueJoin(RibOutUpdates::QBULK, bit);
    }

    bool VerifyPeerInOListCommon(PeerMock *peer, UpdateInfoPtr uinfo,
        bool leaf) {
        const BgpAttr *attr = uinfo->roattr.attr();
        BgpOListPtr olist = leaf ? attr->leaf_olist() : attr->olist();
        if (olist == NULL)
            return false;
        bool found = false;
<<<<<<< HEAD
        BOOST_FOREACH(const BgpOListElem &elem, olist->elements) {
            if (peer->address() == elem.address) {
=======
        BOOST_FOREACH(const BgpOListElem *elem, olist->elements) {
            if (peer->address() == elem->address) {
>>>>>>> d572e8e7
                EXPECT_FALSE(found);
                found = true;
                if (peer->label() != elem->label)
                    return false;
                vector<string> encap = elem->encap;
                sort(encap.begin(), encap.end());
                if (peer->encap() != encap)
                    return false;
            }
        }
        return found;
    }

    bool VerifyPeerInOList(PeerMock *peer, UpdateInfoPtr uinfo) {
        return VerifyPeerInOListCommon(peer, uinfo, false);
    }

    bool VerifyPeerInLeafOList(PeerMock *peer, UpdateInfoPtr uinfo) {
        return VerifyPeerInOListCommon(peer, uinfo, true);
    }

    bool VerifyPeerNotInOListCommon(PeerMock *peer, UpdateInfoPtr uinfo,
        bool leaf) {
        const BgpAttr *attr = uinfo->roattr.attr();
        BgpOListPtr olist = leaf ? attr->leaf_olist() : attr->olist();
        if (olist == NULL)
            return false;
        BOOST_FOREACH(BgpOListElem *elem, olist->elements) {
            if (peer->address() == elem->address)
                return false;
        }
        return true;
    }

    bool VerifyPeerNotInOList(PeerMock *peer, UpdateInfoPtr uinfo) {
        return VerifyPeerNotInOListCommon(peer, uinfo, false);
    }

    bool VerifyPeerNotInLeafOList(PeerMock *peer, UpdateInfoPtr uinfo) {
        return VerifyPeerNotInOListCommon(peer, uinfo, true);
    }

    bool VerifyPeerUpdateInfoCommon(PeerMock *peer, bool odd, bool even,
        bool include_xmpp, bool include_leaf = false) {
        ConcurrencyScope scope("db::DBTable");
        RouteDistinguisher rd(peer->address().to_ulong(), kVrfId);
        EvpnPrefix prefix(rd, tag_, MacAddress::BroadcastMac(), IpAddress());
        EvpnTable::RequestKey key(prefix, peer);
        EvpnRoute *rt = dynamic_cast<EvpnRoute *>(blue_->Find(&key));
        if (rt == NULL)
            return false;
        UpdateInfoPtr uinfo(blue_manager_->GetUpdateInfo(rt));
        if (uinfo == NULL)
            return false;

        size_t count = 0;
        BOOST_FOREACH(PeerMock *bgp_peer, bgp_peers_) {
            if (peer->address() == bgp_peer->address())
                continue;
            if ((odd && bgp_peer->index() % 2 != 0) ||
                (even && bgp_peer->index() % 2 == 0)) {
                if (!VerifyPeerInOList(bgp_peer, uinfo))
                    return false;
                count++;
            } else {
                if (!VerifyPeerNotInOList(bgp_peer, uinfo))
                    return false;
            }
        }

        if (include_xmpp && !peer->edge_replication_supported()) {
            BOOST_FOREACH(PeerMock *xmpp_peer, xmpp_peers_) {
                if (!VerifyPeerInOList(xmpp_peer, uinfo))
                    return false;
                count++;
            }
        }

        const BgpAttr *attr = uinfo->roattr.attr();
        if (attr->olist()->elements.size() != count)
            return false;

        if (include_leaf && peer->assisted_replication_supported()) {
            size_t leaf_count = 0;
            BOOST_FOREACH(PeerMock *leaf_peer, leaf_peers_) {
                if (leaf_peer->replicator_address() != peer->address())
                    continue;
                if (!VerifyPeerInLeafOList(leaf_peer, uinfo))
                    return false;
                leaf_count++;
            }

            if (attr->leaf_olist()->elements.size() != leaf_count)
                return false;
        } else {
            if (attr->leaf_olist()->elements.size() != 0)
                return false;
        }

        return true;
    }

    bool VerifyPeerNoUpdateInfo(PeerMock *peer) {
        ConcurrencyScope scope("db::DBTable");
        RouteDistinguisher rd(peer->address().to_ulong(), kVrfId);
        EvpnPrefix prefix(rd, tag_, MacAddress::BroadcastMac(), IpAddress());
        EvpnTable::RequestKey key(prefix, peer);
        EvpnRoute *rt = dynamic_cast<EvpnRoute *>(blue_->Find(&key));
        if (rt == NULL)
            return true;
        UpdateInfoPtr uinfo(blue_manager_->GetUpdateInfo(rt));
        return (uinfo == NULL);
    }

    void CreateAllXmppPeers() {
        for (int idx = 1; idx <= 16; ++idx) {
            boost::system::error_code ec;
            string address_str = string("10.1.1.") + integerToString(idx);
            Ip4Address address = Ip4Address::from_string(address_str, ec);
            assert(ec.value() == 0);
            PeerMock *peer = new PeerMock(idx, address, true, 100 + idx);
            xmpp_peers_.push_back(peer);
            RibOutRegister(blue_ribout_.get(), peer);
        }
    }

    void ChangeXmppPeersLabelCommon(bool odd, bool even) {
        BOOST_FOREACH(PeerMock *peer, xmpp_peers_) {
            if ((odd && peer->index() % 2 != 0) ||
                (even && peer->index() % 2 == 0)) {
                peer->set_label(peer->label() + 1000);
            }
        }
    }

    void ChangeOddXmppPeersLabel() {
        ChangeXmppPeersLabelCommon(true, false);
    }

    void ChangeEvenXmppPeersLabel() {
        ChangeXmppPeersLabelCommon(false, true);
    }

    void ChangeAllXmppPeersLabel() {
        ChangeXmppPeersLabelCommon(true, true);
    }

    void ChangeXmppPeersEncapCommon(bool odd, bool even,
        const vector<string> encap) {
        BOOST_FOREACH(PeerMock *peer, xmpp_peers_) {
            if ((odd && peer->index() % 2 != 0) ||
                (even && peer->index() % 2 == 0)) {
                peer->set_encap(encap);
            }
        }
    }

    void ChangeOddXmppPeersEncap(const vector<string> encap) {
        ChangeXmppPeersEncapCommon(true, false, encap);
    }

    void ChangeEvenXmppPeersEncap(const vector<string> encap) {
        ChangeXmppPeersEncapCommon(false, true, encap);
    }

    void ChangeAllXmppPeersEncap(const vector<string> encap) {
        ChangeXmppPeersEncapCommon(true, true, encap);
    }

    void AddXmppPeerBroadcastMacRoute(PeerMock *peer, string nexthop_str = "",
        uint32_t label = 0) {
        EXPECT_TRUE(peer->IsXmppPeer());
        RouteDistinguisher rd(peer->address().to_ulong(), kVrfId);
        EvpnPrefix prefix(rd, tag_, MacAddress::BroadcastMac(), IpAddress());

        BgpAttrSpec attr_spec;
        ExtCommunitySpec ext_comm;
        OriginVn origin_vn(server_->autonomous_system(), kVnIndex);
        ext_comm.communities.push_back(origin_vn.GetExtCommunityValue());
        BOOST_FOREACH(string encap, peer->encap()) {
            TunnelEncap tun_encap(encap);
            ext_comm.communities.push_back(tun_encap.GetExtCommunityValue());
        }
        attr_spec.push_back(&ext_comm);

        Ip4Address nexthop_address;
        if (!nexthop_str.empty()) {
            boost::system::error_code ec;
            nexthop_address = Ip4Address::from_string(nexthop_str, ec);
            assert(ec.value() == 0);
        } else {
            nexthop_address = peer->address();
        }
        BgpAttrNextHop nexthop(nexthop_address.to_ulong());
        attr_spec.push_back(&nexthop);

        PmsiTunnelSpec pmsi_spec;
        pmsi_spec.tunnel_flags = PmsiTunnelSpec::EdgeReplicationSupported;
        pmsi_spec.tunnel_type = PmsiTunnelSpec::IngressReplication;
        pmsi_spec.SetLabel(label ? label : peer->label());
        pmsi_spec.SetIdentifier(nexthop_address);
        attr_spec.push_back(&pmsi_spec);

        BgpAttrPtr attr = server_->attr_db()->Locate(attr_spec);

        DBRequest addReq;
        addReq.key.reset(new EvpnTable::RequestKey(prefix, peer));
        addReq.data.reset(
            new EvpnTable::RequestData(attr, 0, label ? label : peer->label()));
        addReq.oper = DBRequest::DB_ENTRY_ADD_CHANGE;
        blue_->Enqueue(&addReq);
        task_util::WaitForIdle();
    }

    void AddXmppPeersBroadcastMacRouteCommon(bool odd, bool even) {
        BOOST_FOREACH(PeerMock *peer, xmpp_peers_) {
            if ((odd && peer->index() % 2 != 0) ||
                (even && peer->index() % 2 == 0)) {
                AddXmppPeerBroadcastMacRoute(peer);
            }
        }
    }

    void AddOddXmppPeersBroadcastMacRoute() {
        AddXmppPeersBroadcastMacRouteCommon(true, false);
    }

    void AddEvenXmppPeersBroadcastMacRoute() {
        AddXmppPeersBroadcastMacRouteCommon(false, true);
    }

    void AddAllXmppPeersBroadcastMacRoute() {
        AddXmppPeersBroadcastMacRouteCommon(true, true);
    }

    void DelXmppPeerBroadcastMacRoute(PeerMock *peer) {
        EXPECT_TRUE(peer->IsXmppPeer());
        RouteDistinguisher rd(peer->address().to_ulong(), kVrfId);
        EvpnPrefix prefix(rd, tag_, MacAddress::BroadcastMac(), IpAddress());

        DBRequest delReq;
        delReq.key.reset(new EvpnTable::RequestKey(prefix, peer));
        delReq.oper = DBRequest::DB_ENTRY_DELETE;
        blue_->Enqueue(&delReq);
        task_util::WaitForIdle();
    }

    void DelAllXmppPeersBroadcastMacRoute() {
        BOOST_FOREACH(PeerMock *peer, xmpp_peers_) {
            DelXmppPeerBroadcastMacRoute(peer);
        }
    }

    void VerifyXmppPeerInclusiveMulticastRoute(PeerMock *peer) {
        EXPECT_TRUE(peer->IsXmppPeer());
        RouteDistinguisher rd(peer->address().to_ulong(), kVrfId);
        EvpnPrefix prefix(rd, tag_, peer->address());
        EvpnTable::RequestKey key(prefix, peer);
        TASK_UTIL_EXPECT_TRUE(master_->Find(&key) != NULL);
        EvpnRoute *rt = dynamic_cast<EvpnRoute *>(master_->Find(&key));
        TASK_UTIL_EXPECT_TRUE(rt->BestPath() != NULL);
        TASK_UTIL_EXPECT_TRUE(rt->BestPath()->IsReplicated());
        TASK_UTIL_EXPECT_TRUE(rt->BestPath()->GetAttr() != NULL);
        const BgpAttr *attr = rt->BestPath()->GetAttr();
        TASK_UTIL_EXPECT_TRUE(attr->pmsi_tunnel() != NULL);
        const PmsiTunnel *pmsi_tunnel = attr->pmsi_tunnel();
        TASK_UTIL_EXPECT_EQ(PmsiTunnelSpec::EdgeReplicationSupported,
            pmsi_tunnel->tunnel_flags);
        TASK_UTIL_EXPECT_EQ(PmsiTunnelSpec::IngressReplication,
            pmsi_tunnel->tunnel_type);
        TASK_UTIL_EXPECT_EQ(peer->label(), pmsi_tunnel->label);
        TASK_UTIL_EXPECT_EQ(peer->address(), pmsi_tunnel->identifier);
        TASK_UTIL_EXPECT_EQ(peer->address(), attr->nexthop().to_v4());
        TASK_UTIL_EXPECT_EQ(peer->address(), attr->originator_id());
        TASK_UTIL_EXPECT_TRUE(attr->ext_community() != NULL);
        vector<string> encap = attr->ext_community()->GetTunnelEncap();
        sort(encap.begin(), encap.end());
        TASK_UTIL_EXPECT_TRUE(peer->encap() == encap);
    }

    void VerifyAllXmppPeersInclusiveMulticastRoute() {
        BOOST_FOREACH(PeerMock *peer, xmpp_peers_) {
            VerifyXmppPeerInclusiveMulticastRoute(peer);
        }
    }

    void VerifyXmppPeerNoInclusiveMulticastRoute(PeerMock *peer) {
        EXPECT_TRUE(peer->IsXmppPeer());
        RouteDistinguisher rd(peer->address().to_ulong(), kVrfId);
        EvpnPrefix prefix(rd, tag_, peer->address());
        EvpnTable::RequestKey key(prefix, peer);
        TASK_UTIL_EXPECT_TRUE(blue_->Find(&key) == NULL);
    }

    void VerifyAllXmppPeersNoInclusiveMulticastRoute() {
        BOOST_FOREACH(PeerMock *peer, xmpp_peers_) {
            VerifyXmppPeerNoInclusiveMulticastRoute(peer);
        }
    }

    void VerifyAllXmppPeersOddUpdateInfo() {
        BOOST_FOREACH(PeerMock *peer, xmpp_peers_) {
            TASK_UTIL_EXPECT_TRUE(
                VerifyPeerUpdateInfoCommon(peer, true, false, false));
        }
    }

    void VerifyAllXmppPeersEvenUpdateInfo() {
        BOOST_FOREACH(PeerMock *peer, xmpp_peers_) {
            TASK_UTIL_EXPECT_TRUE(
                VerifyPeerUpdateInfoCommon(peer, false, true, false));
        }
    }

    void VerifyAllXmppPeersAllUpdateInfo() {
        BOOST_FOREACH(PeerMock *peer, xmpp_peers_) {
            TASK_UTIL_EXPECT_TRUE(
                VerifyPeerUpdateInfoCommon(peer, true, true, false));
        }
    }

    void VerifyAllXmppPeersNoUpdateInfo() {
        BOOST_FOREACH(PeerMock *peer, xmpp_peers_) {
            TASK_UTIL_EXPECT_TRUE(VerifyPeerNoUpdateInfo(peer));
        }
    }

    void CreateAllBgpPeers() {
        for (int idx = 1; idx <= 4; ++idx) {
            boost::system::error_code ec;
            string address_str = string("20.1.1.") + integerToString(idx);
            Ip4Address address = Ip4Address::from_string(address_str, ec);
            assert(ec.value() == 0);
            PeerMock *peer = new PeerMock(idx, address, false, 200 + idx);
            bgp_peers_.push_back(peer);
        }
    }

    void ChangeBgpPeersLabelCommon(bool odd, bool even) {
        BOOST_FOREACH(PeerMock *peer, bgp_peers_) {
            if ((odd && peer->index() % 2 != 0) ||
                (even && peer->index() % 2 == 0)) {
                peer->set_label(peer->label() + 2000);
            }
        }
    }

    void ChangeOddBgpPeersLabel() {
        ChangeBgpPeersLabelCommon(true, false);
    }

    void ChangeEvenBgpPeersLabel() {
        ChangeBgpPeersLabelCommon(false, true);
    }

    void ChangeAllBgpPeersLabel() {
        ChangeBgpPeersLabelCommon(true, true);
    }

    void ChangeBgpPeersEncapCommon(bool odd, bool even,
        const vector<string> encap) {
        BOOST_FOREACH(PeerMock *peer, bgp_peers_) {
            if ((odd && peer->index() % 2 != 0) ||
                (even && peer->index() % 2 == 0)) {
                peer->set_encap(encap);
            }
        }
    }

    void ChangeOddBgpPeersEncap(const vector<string> encap) {
        ChangeBgpPeersEncapCommon(true, false, encap);
    }

    void ChangeEvenBgpPeersEncap(const vector<string> encap) {
        ChangeBgpPeersEncapCommon(false, true, encap);
    }

    void ChangeAllBgpPeersEncap(const vector<string> encap) {
        ChangeBgpPeersEncapCommon(true, true, encap);
    }

    void ChangeBgpPeersEdgeReplicationSupportedCommon(bool odd, bool even) {
        BOOST_FOREACH(PeerMock *peer, bgp_peers_) {
            if ((odd && peer->index() % 2 != 0) ||
                (even && peer->index() % 2 == 0)) {
                bool value = peer->edge_replication_supported();
                peer->set_edge_replication_supported(!value);
            }
        }
    }

    void ChangeOddBgpPeersEdgeReplicationSupported() {
        ChangeBgpPeersEdgeReplicationSupportedCommon(true, false);
    }

    void ChangeEvenBgpPeersEdgeReplicationSupported() {
        ChangeBgpPeersEdgeReplicationSupportedCommon(false, true);
    }

    void ChangeAllBgpPeersEdgeReplicationSupported() {
        ChangeBgpPeersEdgeReplicationSupportedCommon(true, true);
    }

    void ChangeBgpPeersAddressCommon(bool odd, bool even,
        const string address_prefix) {
        BOOST_FOREACH(PeerMock *peer, bgp_peers_) {
            if ((odd && peer->index() % 2 != 0) ||
                (even && peer->index() % 2 == 0)) {
                boost::system::error_code ec;
                string address_str =
                    address_prefix + "." + integerToString(peer->index());
                Ip4Address address = Ip4Address::from_string(address_str, ec);
                assert(ec.value() == 0);
                peer->set_address(address);
            }
        }
    }

    void ChangeOddBgpPeersAddress(const string address_prefix) {
        ChangeBgpPeersAddressCommon(true, false, address_prefix);
    }

    void ChangeEvenBgpPeersAddress(const string address_prefix) {
        ChangeBgpPeersAddressCommon(false, true, address_prefix);
    }

    void ChangeAllBgpPeersAddress(const string address_prefix) {
        ChangeBgpPeersAddressCommon(true, true, address_prefix);
    }

    void AddBgpPeerInclusiveMulticastRoute(PeerMock *peer,
        string rtarget_str = "target:64512:1") {
        EXPECT_FALSE(peer->IsXmppPeer());
        RouteDistinguisher rd(peer->address().to_ulong(), kVrfId);
        EvpnPrefix prefix(rd, tag_, peer->address());

        BgpAttrSpec attr_spec;
        ExtCommunitySpec ext_comm;
        RouteTarget rtarget = RouteTarget::FromString(rtarget_str);
        ext_comm.communities.push_back(rtarget.GetExtCommunityValue());
        BOOST_FOREACH(string encap, peer->encap()) {
            TunnelEncap tun_encap(encap);
            ext_comm.communities.push_back(tun_encap.GetExtCommunityValue());
        }
        attr_spec.push_back(&ext_comm);
        BgpAttrNextHop nexthop(peer->address().to_ulong());
        attr_spec.push_back(&nexthop);
        PmsiTunnelSpec pmsi_spec;
        if (peer->edge_replication_supported()) {
            pmsi_spec.tunnel_flags = PmsiTunnelSpec::EdgeReplicationSupported;
        } else {
            pmsi_spec.tunnel_flags = 0;
        }
        pmsi_spec.tunnel_type = PmsiTunnelSpec::IngressReplication;
        pmsi_spec.SetLabel(peer->label());
        pmsi_spec.SetIdentifier(peer->address());
        attr_spec.push_back(&pmsi_spec);
        BgpAttrPtr attr = server_->attr_db()->Locate(attr_spec);

        DBRequest addReq;
        addReq.key.reset(new EvpnTable::RequestKey(prefix, peer));
        addReq.data.reset(
            new EvpnTable::RequestData(attr, 0, peer->label()));
        addReq.oper = DBRequest::DB_ENTRY_ADD_CHANGE;
        master_->Enqueue(&addReq);
        task_util::WaitForIdle();
    }

    void AddBgpPeerInclusiveMulticastRouteCommon(bool odd, bool even) {
        BOOST_FOREACH(PeerMock *peer, bgp_peers_) {
            if ((odd && peer->index() % 2 != 0) ||
                (even && peer->index() % 2 == 0)) {
                AddBgpPeerInclusiveMulticastRoute(peer);
            }
        }
    }

    void AddOddBgpPeersInclusiveMulticastRoute() {
        AddBgpPeerInclusiveMulticastRouteCommon(true, false);
    }

    void AddEvenBgpPeersInclusiveMulticastRoute() {
        AddBgpPeerInclusiveMulticastRouteCommon(false, true);
    }

    void AddAllBgpPeersInclusiveMulticastRoute() {
        AddBgpPeerInclusiveMulticastRouteCommon(true, true);
    }

    void DelBgpPeerInclusiveMulticastRoute(PeerMock *peer) {
        EXPECT_FALSE(peer->IsXmppPeer());
        RouteDistinguisher rd(peer->address().to_ulong(), kVrfId);
        EvpnPrefix prefix(rd, tag_, peer->address());

        DBRequest delReq;
        delReq.key.reset(new EvpnTable::RequestKey(prefix, peer));
        delReq.oper = DBRequest::DB_ENTRY_DELETE;
        master_->Enqueue(&delReq);
    }

    void DelBgpPeerInclusiveMulticastRouteCommon(bool odd, bool even) {
        BOOST_FOREACH(PeerMock *peer, bgp_peers_) {
            if ((odd && peer->index() % 2 != 0) ||
                (even && peer->index() % 2 == 0)) {
                DelBgpPeerInclusiveMulticastRoute(peer);
            }
        }
        task_util::WaitForIdle();
    }

    void DelOddBgpPeersInclusiveMulticastRoute() {
        DelBgpPeerInclusiveMulticastRouteCommon(true, false);
    }

    void DelEvenBgpPeersInclusiveMulticastRoute() {
        DelBgpPeerInclusiveMulticastRouteCommon(false, true);
    }

    void DelAllBgpPeersInclusiveMulticastRoute() {
        DelBgpPeerInclusiveMulticastRouteCommon(true, true);
    }

    void AddBgpPeerBroadcastMacRoute(PeerMock *peer) {
        EXPECT_FALSE(peer->IsXmppPeer());
        RouteDistinguisher rd(peer->address().to_ulong(), kVrfId);
        EvpnPrefix prefix(rd, tag_, MacAddress::BroadcastMac(), IpAddress());

        BgpAttrSpec attr_spec;
        ExtCommunitySpec ext_comm;
        OriginVn origin_vn(server_->autonomous_system(), kVnIndex);
        ext_comm.communities.push_back(origin_vn.GetExtCommunityValue());
        BOOST_FOREACH(string encap, peer->encap()) {
            TunnelEncap tun_encap(encap);
            ext_comm.communities.push_back(tun_encap.GetExtCommunityValue());
        }
        attr_spec.push_back(&ext_comm);

        BgpAttrNextHop nexthop(peer->address().to_ulong());
        attr_spec.push_back(&nexthop);

        PmsiTunnelSpec pmsi_spec;
        if (peer->edge_replication_supported()) {
            pmsi_spec.tunnel_flags = PmsiTunnelSpec::EdgeReplicationSupported;
        } else {
            pmsi_spec.tunnel_flags = 0;
        }
        pmsi_spec.tunnel_type = PmsiTunnelSpec::IngressReplication;
        pmsi_spec.SetLabel(peer->label());
        pmsi_spec.SetIdentifier(peer->address());
        attr_spec.push_back(&pmsi_spec);

        BgpAttrPtr attr = server_->attr_db()->Locate(attr_spec);

        DBRequest addReq;
        addReq.key.reset(new EvpnTable::RequestKey(prefix, peer));
        addReq.data.reset(new EvpnTable::RequestData(attr, 0, peer->label()));
        addReq.oper = DBRequest::DB_ENTRY_ADD_CHANGE;
        blue_->Enqueue(&addReq);
        task_util::WaitForIdle();
    }

    void AddBgpPeersBroadcastMacRouteCommon(bool odd, bool even) {
        BOOST_FOREACH(PeerMock *peer, bgp_peers_) {
            if ((odd && peer->index() % 2 != 0) ||
                (even && peer->index() % 2 == 0)) {
                AddBgpPeerBroadcastMacRoute(peer);
            }
        }
    }

    void AddOddBgpPeersBroadcastMacRoute() {
        AddBgpPeersBroadcastMacRouteCommon(true, false);
    }

    void AddEvenBgpPeersBroadcastMacRoute() {
        AddBgpPeersBroadcastMacRouteCommon(false, true);
    }

    void AddAllBgpPeersBroadcastMacRoute() {
        AddBgpPeersBroadcastMacRouteCommon(true, true);
    }

    void DelBgpPeerBroadcastMacRoute(PeerMock *peer) {
        EXPECT_FALSE(peer->IsXmppPeer());
        RouteDistinguisher rd(peer->address().to_ulong(), kVrfId);
        EvpnPrefix prefix(rd, tag_, MacAddress::BroadcastMac(), IpAddress());

        DBRequest delReq;
        delReq.key.reset(new EvpnTable::RequestKey(prefix, peer));
        delReq.oper = DBRequest::DB_ENTRY_DELETE;
        blue_->Enqueue(&delReq);
        task_util::WaitForIdle();
    }

    void DelBgpPeerBroadcastMacRouteCommon(bool odd, bool even) {
        BOOST_FOREACH(PeerMock *peer, bgp_peers_) {
            if ((odd && peer->index() % 2 != 0) ||
                (even && peer->index() % 2 == 0)) {
                DelBgpPeerBroadcastMacRoute(peer);
            }
        }
        task_util::WaitForIdle();
    }

    void DelOddBgpPeersBroadcastMacRoute() {
        DelBgpPeerBroadcastMacRouteCommon(true, false);
    }

    void DelEvenBgpPeersBroadcastMacRoute() {
        DelBgpPeerBroadcastMacRouteCommon(false, true);
    }

    void DelAllBgpPeersBroadcastMacRoute() {
        DelBgpPeerBroadcastMacRouteCommon(true, true);
    }

    void VerifyAllBgpPeersBgpUpdateInfo() {
        BOOST_FOREACH(PeerMock *peer, bgp_peers_) {
            TASK_UTIL_EXPECT_TRUE(
                VerifyPeerUpdateInfoCommon(peer, true, true, false));
        }
    }

    void VerifyAllBgpPeersAllUpdateInfo() {
        BOOST_FOREACH(PeerMock *peer, bgp_peers_) {
            TASK_UTIL_EXPECT_TRUE(
                VerifyPeerUpdateInfoCommon(peer, true, true, true));
        }
    }

    void VerifyAllBgpPeersNoUpdateInfo() {
        BOOST_FOREACH(PeerMock *peer, bgp_peers_) {
            TASK_UTIL_EXPECT_TRUE(VerifyPeerNoUpdateInfo(peer));
        }
    }

    void CreateAllLeafPeers() {
        for (int idx = 1; idx <= 8; ++idx) {
            boost::system::error_code ec;
            string address_str = string("30.1.1.") + integerToString(idx);
            Ip4Address address = Ip4Address::from_string(address_str, ec);
            assert(ec.value() == 0);
            PeerMock *peer = new PeerMock(idx, address, true, 300 + idx);
            peer->set_assisted_replication_supported(false);
            peer->set_edge_replication_supported(false);
            size_t rep_idx = (idx % 2 != 0) ? 0 : 1;
            peer->set_replicator_address(replicator_peers_[rep_idx]->address());
            leaf_peers_.push_back(peer);
            RibOutRegister(blue_ribout_.get(), peer);
        }
    }

    void ChangeLeafPeersLabelCommon(bool odd, bool even) {
        BOOST_FOREACH(PeerMock *peer, leaf_peers_) {
            if ((odd && peer->index() % 2 != 0) ||
                (even && peer->index() % 2 == 0)) {
                peer->set_label(peer->label() + 1000);
            }
        }
    }

    void ChangeOddLeafPeersLabel() {
        ChangeLeafPeersLabelCommon(true, false);
    }

    void ChangeEvenLeafPeersLabel() {
        ChangeLeafPeersLabelCommon(false, true);
    }

    void ChangeAllLeafPeersLabel() {
        ChangeLeafPeersLabelCommon(true, true);
    }

    void ChangeLeafPeersEncapCommon(bool odd, bool even,
        const vector<string> encap) {
        BOOST_FOREACH(PeerMock *peer, leaf_peers_) {
            if ((odd && peer->index() % 2 != 0) ||
                (even && peer->index() % 2 == 0)) {
                peer->set_encap(encap);
            }
        }
    }

    void ChangeOddLeafPeersEncap(const vector<string> encap) {
        ChangeLeafPeersEncapCommon(true, false, encap);
    }

    void ChangeEvenLeafPeersEncap(const vector<string> encap) {
        ChangeLeafPeersEncapCommon(false, true, encap);
    }

    void ChangeAllLeafPeersEncap(const vector<string> encap) {
        ChangeLeafPeersEncapCommon(true, true, encap);
    }

    void AddLeafPeerInclusiveMulticastRoute(PeerMock *peer,
        string rtarget_str = "target:64512:1") {
        EXPECT_TRUE(peer->IsXmppPeer());
        RouteDistinguisher rd(peer->address().to_ulong(), kVrfId);
        EvpnPrefix prefix(rd, tag_, peer->address());

        BgpAttrSpec attr_spec;
        ExtCommunitySpec ext_comm;
        RouteTarget rtarget = RouteTarget::FromString(rtarget_str);
        ext_comm.communities.push_back(rtarget.GetExtCommunityValue());
        BOOST_FOREACH(string encap, peer->encap()) {
            TunnelEncap tun_encap(encap);
            ext_comm.communities.push_back(tun_encap.GetExtCommunityValue());
        }
        attr_spec.push_back(&ext_comm);
        BgpAttrNextHop nexthop(peer->address().to_ulong());
        attr_spec.push_back(&nexthop);
        PmsiTunnelSpec pmsi_spec;
        pmsi_spec.tunnel_flags = PmsiTunnelSpec::ARLeaf;
        pmsi_spec.tunnel_type = PmsiTunnelSpec::AssistedReplicationContrail;
        pmsi_spec.SetLabel(peer->label());
        pmsi_spec.SetIdentifier(peer->replicator_address());
        attr_spec.push_back(&pmsi_spec);
        BgpAttrPtr attr = server_->attr_db()->Locate(attr_spec);

        DBRequest addReq;
        addReq.key.reset(new EvpnTable::RequestKey(prefix, peer));
        addReq.data.reset(
            new EvpnTable::RequestData(attr, 0, peer->label()));
        addReq.oper = DBRequest::DB_ENTRY_ADD_CHANGE;
        master_->Enqueue(&addReq);
        task_util::WaitForIdle();
    }

    void AddLeafPeerInclusiveMulticastRouteCommon(bool odd, bool even) {
        BOOST_FOREACH(PeerMock *peer, leaf_peers_) {
            if ((odd && peer->index() % 2 != 0) ||
                (even && peer->index() % 2 == 0)) {
                AddLeafPeerInclusiveMulticastRoute(peer);
            }
        }
    }

    void AddOddLeafPeersInclusiveMulticastRoute() {
        AddLeafPeerInclusiveMulticastRouteCommon(true, false);
    }

    void AddEvenLeafPeersInclusiveMulticastRoute() {
        AddLeafPeerInclusiveMulticastRouteCommon(false, true);
    }

    void AddAllLeafPeersInclusiveMulticastRoute() {
        AddLeafPeerInclusiveMulticastRouteCommon(true, true);
    }

    void DelLeafPeerInclusiveMulticastRoute(PeerMock *peer) {
        RouteDistinguisher rd(peer->address().to_ulong(), kVrfId);
        EvpnPrefix prefix(rd, tag_, peer->address());

        DBRequest delReq;
        delReq.key.reset(new EvpnTable::RequestKey(prefix, peer));
        delReq.oper = DBRequest::DB_ENTRY_DELETE;
        master_->Enqueue(&delReq);
    }

    void DelLeafPeerInclusiveMulticastRouteCommon(bool odd, bool even) {
        BOOST_FOREACH(PeerMock *peer, leaf_peers_) {
            if ((odd && peer->index() % 2 != 0) ||
                (even && peer->index() % 2 == 0)) {
                DelLeafPeerInclusiveMulticastRoute(peer);
            }
        }
        task_util::WaitForIdle();
    }

    void DelOddLeafPeersInclusiveMulticastRoute() {
        DelLeafPeerInclusiveMulticastRouteCommon(true, false);
    }

    void DelEvenLeafPeersInclusiveMulticastRoute() {
        DelLeafPeerInclusiveMulticastRouteCommon(false, true);
    }

    void DelAllLeafPeersInclusiveMulticastRoute() {
        DelLeafPeerInclusiveMulticastRouteCommon(true, true);
    }

    void AddLeafPeerBroadcastMacRoute(PeerMock *peer, uint32_t label = 0) {
        EXPECT_TRUE(peer->IsXmppPeer());
        RouteDistinguisher rd(peer->address().to_ulong(), kVrfId);
        EvpnPrefix prefix(rd, tag_, MacAddress::BroadcastMac(), IpAddress());

        BgpAttrSpec attr_spec;
        ExtCommunitySpec ext_comm;
        OriginVn origin_vn(server_->autonomous_system(), kVnIndex);
        ext_comm.communities.push_back(origin_vn.GetExtCommunityValue());
        BOOST_FOREACH(string encap, peer->encap()) {
            TunnelEncap tun_encap(encap);
            ext_comm.communities.push_back(tun_encap.GetExtCommunityValue());
        }
        attr_spec.push_back(&ext_comm);

        BgpAttrNextHop nexthop(peer->address().to_ulong());
        attr_spec.push_back(&nexthop);

        PmsiTunnelSpec pmsi_spec;
        pmsi_spec.tunnel_flags = PmsiTunnelSpec::ARLeaf;
        pmsi_spec.tunnel_type = PmsiTunnelSpec::AssistedReplicationContrail;
        pmsi_spec.SetLabel(label ? label : peer->label());
        pmsi_spec.SetIdentifier(peer->replicator_address());
        attr_spec.push_back(&pmsi_spec);

        BgpAttrPtr attr = server_->attr_db()->Locate(attr_spec);

        DBRequest addReq;
        addReq.key.reset(new EvpnTable::RequestKey(prefix, peer));
        addReq.data.reset(
            new EvpnTable::RequestData(attr, 0, label ? label : peer->label()));
        addReq.oper = DBRequest::DB_ENTRY_ADD_CHANGE;
        blue_->Enqueue(&addReq);
        task_util::WaitForIdle();
    }

    void AddLeafPeersBroadcastMacRouteCommon(bool odd, bool even) {
        BOOST_FOREACH(PeerMock *peer, leaf_peers_) {
            if ((odd && peer->index() % 2 != 0) ||
                (even && peer->index() % 2 == 0)) {
                AddLeafPeerBroadcastMacRoute(peer);
            }
        }
    }

    void AddOddLeafPeersBroadcastMacRoute() {
        AddLeafPeersBroadcastMacRouteCommon(true, false);
    }

    void AddEvenLeafPeersBroadcastMacRoute() {
        AddLeafPeersBroadcastMacRouteCommon(false, true);
    }

    void AddAllLeafPeersBroadcastMacRoute() {
        AddLeafPeersBroadcastMacRouteCommon(true, true);
    }

    void DelLeafPeerBroadcastMacRoute(PeerMock *peer) {
        EXPECT_TRUE(peer->IsXmppPeer());
        RouteDistinguisher rd(peer->address().to_ulong(), kVrfId);
        EvpnPrefix prefix(rd, tag_, MacAddress::BroadcastMac(), IpAddress());

        DBRequest delReq;
        delReq.key.reset(new EvpnTable::RequestKey(prefix, peer));
        delReq.oper = DBRequest::DB_ENTRY_DELETE;
        blue_->Enqueue(&delReq);
        task_util::WaitForIdle();
    }

    void DelLeafPeersBroadcastMacRouteCommon(bool odd, bool even) {
        BOOST_FOREACH(PeerMock *peer, leaf_peers_) {
            if ((odd && peer->index() % 2 != 0) ||
                (even && peer->index() % 2 == 0)) {
                DelLeafPeerBroadcastMacRoute(peer);
            }
        }
    }

    void DelOddLeafPeersBroadcastMacRoute() {
        DelLeafPeersBroadcastMacRouteCommon(true, false);
    }

    void DelEvenLeafPeersBroadcastMacRoute() {
        DelLeafPeersBroadcastMacRouteCommon(false, true);
    }

    void DelAllLeafPeersBroadcastMacRoute() {
        DelLeafPeersBroadcastMacRouteCommon(true, true);
    }

    void VerifyLeafPeerInclusiveMulticastRoute(PeerMock *peer) {
        EXPECT_TRUE(peer->IsXmppPeer());
        RouteDistinguisher rd(peer->address().to_ulong(), kVrfId);
        EvpnPrefix prefix(rd, tag_, peer->address());
        EvpnTable::RequestKey key(prefix, peer);
        TASK_UTIL_EXPECT_TRUE(master_->Find(&key) != NULL);
        EvpnRoute *rt = dynamic_cast<EvpnRoute *>(master_->Find(&key));
        TASK_UTIL_EXPECT_TRUE(rt->BestPath() != NULL);
        TASK_UTIL_EXPECT_TRUE(rt->BestPath()->GetAttr() != NULL);
        const BgpAttr *attr = rt->BestPath()->GetAttr();
        TASK_UTIL_EXPECT_TRUE(attr->pmsi_tunnel() != NULL);
        const PmsiTunnel *pmsi_tunnel = attr->pmsi_tunnel();
        TASK_UTIL_EXPECT_EQ(PmsiTunnelSpec::ARLeaf, pmsi_tunnel->tunnel_flags);
        TASK_UTIL_EXPECT_EQ(PmsiTunnelSpec::AssistedReplicationContrail,
            pmsi_tunnel->tunnel_type);
        TASK_UTIL_EXPECT_EQ(peer->label(), pmsi_tunnel->label);
        TASK_UTIL_EXPECT_EQ(peer->replicator_address(),
            pmsi_tunnel->identifier);
        TASK_UTIL_EXPECT_EQ(peer->address(), attr->nexthop().to_v4());
        TASK_UTIL_EXPECT_TRUE(attr->ext_community() != NULL);
        vector<string> encap = attr->ext_community()->GetTunnelEncap();
        sort(encap.begin(), encap.end());
        TASK_UTIL_EXPECT_TRUE(peer->encap() == encap);
    }

    void VerifyLeafPeersInclusiveMulticastRouteCommon(bool odd, bool even) {
        BOOST_FOREACH(PeerMock *peer, leaf_peers_) {
            if (!odd && peer->index() % 2 != 0)
                continue;
            if (!even && peer->index() % 2 == 0)
                continue;
            VerifyLeafPeerInclusiveMulticastRoute(peer);
        }
    }

    void VerifyOddLeafPeersInclusiveMulticastRoute() {
        VerifyLeafPeersInclusiveMulticastRouteCommon(true, false);
    }

    void VerifyEvenLeafPeersInclusiveMulticastRoute() {
        VerifyLeafPeersInclusiveMulticastRouteCommon(false, true);
    }

    void VerifyAllLeafPeersInclusiveMulticastRoute() {
        VerifyLeafPeersInclusiveMulticastRouteCommon(true, true);
    }

    void VerifyLeafPeerNoInclusiveMulticastRoute(PeerMock *peer) {
        EXPECT_TRUE(peer->IsXmppPeer());
        RouteDistinguisher rd(peer->address().to_ulong(), kVrfId);
        EvpnPrefix prefix(rd, tag_, peer->address());
        EvpnTable::RequestKey key(prefix, peer);
        TASK_UTIL_EXPECT_TRUE(blue_->Find(&key) == NULL);
    }

    void VerifyAllLeafPeersNoInclusiveMulticastRoute() {
        BOOST_FOREACH(PeerMock *peer, leaf_peers_) {
            VerifyLeafPeerNoInclusiveMulticastRoute(peer);
        }
    }

    void VerifyAllLeafPeersNoUpdateInfo() {
        BOOST_FOREACH(PeerMock *peer, leaf_peers_) {
            TASK_UTIL_EXPECT_TRUE(VerifyPeerNoUpdateInfo(peer));
        }
    }

    void CreateAllReplicatorPeers() {
        for (int idx = 1; idx <= 2; ++idx) {
            boost::system::error_code ec;
            string address_str = string("40.1.1.") + integerToString(idx);
            Ip4Address address = Ip4Address::from_string(address_str, ec);
            assert(ec.value() == 0);
            PeerMock *peer = new PeerMock(idx, address, true, 400 + idx);
            peer->set_assisted_replication_supported(true);
            peer->set_edge_replication_supported(true);
            replicator_peers_.push_back(peer);
            RibOutRegister(blue_ribout_.get(), peer);
        }
    }

    void AddReplicatorPeerBroadcastMacRoute(PeerMock *peer,
        string nexthop_str = "", uint32_t label = 0) {
        EXPECT_TRUE(peer->IsXmppPeer());
        RouteDistinguisher rd(peer->address().to_ulong(), kVrfId);
        EvpnPrefix prefix(rd, tag_, MacAddress::BroadcastMac(), IpAddress());

        BgpAttrSpec attr_spec;
        ExtCommunitySpec ext_comm;
        OriginVn origin_vn(server_->autonomous_system(), kVnIndex);
        ext_comm.communities.push_back(origin_vn.GetExtCommunityValue());
        BOOST_FOREACH(string encap, peer->encap()) {
            TunnelEncap tun_encap(encap);
            ext_comm.communities.push_back(tun_encap.GetExtCommunityValue());
        }
        attr_spec.push_back(&ext_comm);

        Ip4Address nexthop_address;
        if (!nexthop_str.empty()) {
            boost::system::error_code ec;
            nexthop_address = Ip4Address::from_string(nexthop_str, ec);
            assert(ec.value() == 0);
        } else {
            nexthop_address = peer->address();
        }
        BgpAttrNextHop nexthop(nexthop_address.to_ulong());
        attr_spec.push_back(&nexthop);

        PmsiTunnelSpec pmsi_spec;
        pmsi_spec.tunnel_flags = PmsiTunnelSpec::EdgeReplicationSupported |
            PmsiTunnelSpec::ARReplicator | PmsiTunnelSpec::LeafInfoRequired;
        pmsi_spec.tunnel_type = PmsiTunnelSpec::IngressReplication;
        pmsi_spec.SetLabel(label ? label : peer->label());
        pmsi_spec.SetIdentifier(nexthop_address);
        attr_spec.push_back(&pmsi_spec);

        BgpAttrPtr attr = server_->attr_db()->Locate(attr_spec);

        DBRequest addReq;
        addReq.key.reset(new EvpnTable::RequestKey(prefix, peer));
        addReq.data.reset(
            new EvpnTable::RequestData(attr, 0, label ? label : peer->label()));
        addReq.oper = DBRequest::DB_ENTRY_ADD_CHANGE;
        blue_->Enqueue(&addReq);
        task_util::WaitForIdle();
    }

    void AddReplicatorPeersBroadcastMacRouteCommon(bool odd, bool even) {
        BOOST_FOREACH(PeerMock *peer, replicator_peers_) {
            if ((odd && peer->index() % 2 != 0) ||
                (even && peer->index() % 2 == 0)) {
                AddReplicatorPeerBroadcastMacRoute(peer);
            }
        }
    }

    void AddOddReplicatorPeersBroadcastMacRoute() {
        AddReplicatorPeersBroadcastMacRouteCommon(true, false);
    }

    void AddEvenReplicatorPeersBroadcastMacRoute() {
        AddReplicatorPeersBroadcastMacRouteCommon(false, true);
    }

    void AddAllReplicatorPeersBroadcastMacRoute() {
        AddReplicatorPeersBroadcastMacRouteCommon(true, true);
    }

    void DelReplicatorPeerBroadcastMacRoute(PeerMock *peer) {
        EXPECT_TRUE(peer->IsXmppPeer());
        RouteDistinguisher rd(peer->address().to_ulong(), kVrfId);
        EvpnPrefix prefix(rd, tag_, MacAddress::BroadcastMac(), IpAddress());

        DBRequest delReq;
        delReq.key.reset(new EvpnTable::RequestKey(prefix, peer));
        delReq.oper = DBRequest::DB_ENTRY_DELETE;
        blue_->Enqueue(&delReq);
        task_util::WaitForIdle();
    }

    void DelAllReplicatorPeersBroadcastMacRoute() {
        BOOST_FOREACH(PeerMock *peer, replicator_peers_) {
            DelReplicatorPeerBroadcastMacRoute(peer);
        }
    }

    void VerifyReplicatorPeerInclusiveMulticastRoute(PeerMock *peer) {
        EXPECT_TRUE(peer->IsXmppPeer());
        RouteDistinguisher rd(peer->address().to_ulong(), kVrfId);
        EvpnPrefix prefix(rd, tag_, peer->address());
        EvpnTable::RequestKey key(prefix, peer);
        TASK_UTIL_EXPECT_TRUE(master_->Find(&key) != NULL);
        EvpnRoute *rt = dynamic_cast<EvpnRoute *>(master_->Find(&key));
        TASK_UTIL_EXPECT_TRUE(rt->BestPath() != NULL);
        TASK_UTIL_EXPECT_TRUE(rt->BestPath()->IsReplicated());
        TASK_UTIL_EXPECT_TRUE(rt->BestPath()->GetAttr() != NULL);
        const BgpAttr *attr = rt->BestPath()->GetAttr();
        TASK_UTIL_EXPECT_TRUE(attr->pmsi_tunnel() != NULL);
        const PmsiTunnel *pmsi_tunnel = attr->pmsi_tunnel();
        uint8_t tunnel_flags = PmsiTunnelSpec::EdgeReplicationSupported |
            PmsiTunnelSpec::ARReplicator | PmsiTunnelSpec::LeafInfoRequired;
        TASK_UTIL_EXPECT_EQ(tunnel_flags, pmsi_tunnel->tunnel_flags);
        TASK_UTIL_EXPECT_EQ(PmsiTunnelSpec::IngressReplication,
            pmsi_tunnel->tunnel_type);
        TASK_UTIL_EXPECT_EQ(peer->label(), pmsi_tunnel->label);
        TASK_UTIL_EXPECT_EQ(peer->address(), pmsi_tunnel->identifier);
        TASK_UTIL_EXPECT_EQ(peer->address(), attr->nexthop().to_v4());
        TASK_UTIL_EXPECT_EQ(peer->address(), attr->originator_id());
        TASK_UTIL_EXPECT_TRUE(attr->ext_community() != NULL);
        vector<string> encap = attr->ext_community()->GetTunnelEncap();
        sort(encap.begin(), encap.end());
        TASK_UTIL_EXPECT_TRUE(peer->encap() == encap);
    }

    void VerifyAllReplicatorPeersInclusiveMulticastRoute() {
        BOOST_FOREACH(PeerMock *peer, replicator_peers_) {
            VerifyReplicatorPeerInclusiveMulticastRoute(peer);
        }
    }

    void VerifyReplicatorPeerNoInclusiveMulticastRoute(PeerMock *peer) {
        EXPECT_TRUE(peer->IsXmppPeer());
        RouteDistinguisher rd(peer->address().to_ulong(), kVrfId);
        EvpnPrefix prefix(rd, tag_, peer->address());
        EvpnTable::RequestKey key(prefix, peer);
        TASK_UTIL_EXPECT_TRUE(blue_->Find(&key) == NULL);
    }

    void VerifyAllReplicatorPeersNoInclusiveMulticastRoute() {
        BOOST_FOREACH(PeerMock *peer, replicator_peers_) {
            VerifyReplicatorPeerNoInclusiveMulticastRoute(peer);
        }
    }

    void VerifyReplicatorPeersLeafUpdateInfoCommon(bool odd, bool even) {
        BOOST_FOREACH(PeerMock *peer, replicator_peers_) {
            if (!odd && peer->index() % 2 != 0)
                continue;
            if (!even && peer->index() % 2 == 0)
                continue;
            TASK_UTIL_EXPECT_TRUE(
                VerifyPeerUpdateInfoCommon(peer, false, false, false, true));
        }
    }

    void VerifyOddReplicatorPeersLeafUpdateInfo() {
        VerifyReplicatorPeersLeafUpdateInfoCommon(true, false);
    }

    void VerifyEvenReplicatorPeersLeafUpdateInfo() {
        VerifyReplicatorPeersLeafUpdateInfoCommon(false, true);
    }

    void VerifyAllReplicatorPeersLeafUpdateInfo() {
        VerifyReplicatorPeersLeafUpdateInfoCommon(true, true);
    }

    void VerifyAllReplicatorPeersNonLeafUpdateInfo() {
        BOOST_FOREACH(PeerMock *peer, replicator_peers_) {
            TASK_UTIL_EXPECT_TRUE(
                VerifyPeerUpdateInfoCommon(peer, true, true, false, false));
        }
    }

    void VerifyAllReplicatorPeersAllUpdateInfo() {
        BOOST_FOREACH(PeerMock *peer, replicator_peers_) {
            TASK_UTIL_EXPECT_TRUE(
                VerifyPeerUpdateInfoCommon(peer, true, true, false, true));
        }
    }

    void VerifyReplicatorPeersNoUpdateInfoCommon(bool odd, bool even) {
        BOOST_FOREACH(PeerMock *peer, replicator_peers_) {
            if (!odd && peer->index() % 2 != 0)
                continue;
            if (!even && peer->index() % 2 == 0)
                continue;
            TASK_UTIL_EXPECT_TRUE(VerifyPeerNoUpdateInfo(peer));
        }
    }

    void VerifyOddReplicatorPeersNoUpdateInfo() {
        VerifyReplicatorPeersNoUpdateInfoCommon(true, false);
    }

    void VerifyEvenReplicatorPeersNoUpdateInfo() {
        VerifyReplicatorPeersNoUpdateInfoCommon(false, true);
    }

    void VerifyAllReplicatorPeersNoUpdateInfo() {
        VerifyReplicatorPeersNoUpdateInfoCommon(true, true);
    }

    size_t GetPartitionLocalSize(uint32_t tag) {
        int part_id = 0;
        EvpnManagerPartition *partition = blue_manager_->partitions_[part_id];
        return partition->local_mcast_node_list_.size();
    }

    size_t GetPartitionRemoteSize(uint32_t tag) {
        int part_id = 0;
        EvpnManagerPartition *partition = blue_manager_->partitions_[part_id];
        return partition->remote_mcast_node_list_.size();
    }

    size_t GetPartitionLeafSize(uint32_t tag) {
        int part_id = 0;
        EvpnManagerPartition *partition = blue_manager_->partitions_[part_id];
        return partition->leaf_node_list_.size();
    }

    size_t GetPartitionReplicatorSize(uint32_t tag) {
        int part_id = 0;
        EvpnManagerPartition *partition = blue_manager_->partitions_[part_id];
        return partition->replicator_node_list_.size();
    }

    EventManager evm_;
    ServerThread thread_;
    BgpServerTestPtr server_;
    EvpnTable *blue_;
    EvpnTable *master_;
    EvpnManager *blue_manager_;
    boost::scoped_ptr<RibOut> blue_ribout_;
    vector<PeerMock *> bgp_peers_;
    vector<PeerMock *> xmpp_peers_;
    vector<PeerMock *> leaf_peers_;
    vector<PeerMock *> replicator_peers_;
    uint32_t tag_;
};

// Add Broadcast MAC routes from all XMPP peers.
// Verify generated Inclusive Multicast routes in bgp.evpn.0.
// Add Inclusive Multicast route from all BGP peers.
// Verify UpdateInfo for Broadcast MAC routes from all XMPP peers.
TEST_P(BgpEvpnManagerTest, Basic1) {
    AddAllXmppPeersBroadcastMacRoute();
    TASK_UTIL_EXPECT_EQ(xmpp_peers_.size(), GetPartitionLocalSize(tag_));
    VerifyAllXmppPeersInclusiveMulticastRoute();
    VerifyAllXmppPeersNoUpdateInfo();
    AddAllBgpPeersInclusiveMulticastRoute();
    TASK_UTIL_EXPECT_EQ(bgp_peers_.size() + xmpp_peers_.size(),
        GetPartitionRemoteSize(tag_));
    VerifyAllXmppPeersAllUpdateInfo();

    DelAllBgpPeersInclusiveMulticastRoute();
    TASK_UTIL_EXPECT_EQ(xmpp_peers_.size(), GetPartitionRemoteSize(tag_));
    VerifyAllXmppPeersNoUpdateInfo();
    DelAllXmppPeersBroadcastMacRoute();
    TASK_UTIL_EXPECT_EQ(0, GetPartitionLocalSize(tag_));
    TASK_UTIL_EXPECT_EQ(0, GetPartitionRemoteSize(tag_));
    VerifyAllXmppPeersNoInclusiveMulticastRoute();
}

// Add Inclusive Multicast route from all BGP peers.
// Add Broadcast MAC routes from all XMPP peers.
// Verify generated Inclusive Multicast routes in bgp.evpn.0.
// Verify UpdateInfo for Broadcast MAC routes from all XMPP peers.
TEST_P(BgpEvpnManagerTest, Basic2) {
    AddAllBgpPeersInclusiveMulticastRoute();
    TASK_UTIL_EXPECT_EQ(bgp_peers_.size(), GetPartitionRemoteSize(tag_));
    VerifyAllXmppPeersNoInclusiveMulticastRoute();
    VerifyAllXmppPeersNoUpdateInfo();
    AddAllXmppPeersBroadcastMacRoute();
    TASK_UTIL_EXPECT_EQ(xmpp_peers_.size(), GetPartitionLocalSize(tag_));
    TASK_UTIL_EXPECT_EQ(bgp_peers_.size() + xmpp_peers_.size(),
        GetPartitionRemoteSize(tag_));
    VerifyAllXmppPeersInclusiveMulticastRoute();
    VerifyAllXmppPeersAllUpdateInfo();

    DelAllXmppPeersBroadcastMacRoute();
    TASK_UTIL_EXPECT_EQ(0, GetPartitionLocalSize(tag_));
    TASK_UTIL_EXPECT_EQ(bgp_peers_.size(), GetPartitionRemoteSize(tag_));
    VerifyAllXmppPeersNoInclusiveMulticastRoute();
    VerifyAllXmppPeersNoUpdateInfo();
    DelAllBgpPeersInclusiveMulticastRoute();
    TASK_UTIL_EXPECT_EQ(0, GetPartitionRemoteSize(tag_));
    VerifyAllXmppPeersNoInclusiveMulticastRoute();
    VerifyAllXmppPeersNoUpdateInfo();
}

// Add Broadcast MAC routes from all XMPP peers.
// Verify generated Inclusive Multicast routes in bgp.evpn.0.
// Add Broadcast MAC routes from all BGP peers.
// Verify UpdateInfo for Broadcast MAC routes from all XMPP peers.
// Verify UpdateInfo for Broadcast MAC routes from all BGP peers.
TEST_P(BgpEvpnManagerTest, Basic3) {
    AddAllXmppPeersBroadcastMacRoute();
    TASK_UTIL_EXPECT_EQ(xmpp_peers_.size(), GetPartitionLocalSize(tag_));
    TASK_UTIL_EXPECT_EQ(xmpp_peers_.size(), GetPartitionRemoteSize(tag_));
    VerifyAllXmppPeersInclusiveMulticastRoute();
    VerifyAllXmppPeersNoUpdateInfo();
    VerifyAllBgpPeersNoUpdateInfo();
    AddAllBgpPeersBroadcastMacRoute();
    TASK_UTIL_EXPECT_EQ(bgp_peers_.size() + xmpp_peers_.size(),
        GetPartitionLocalSize(tag_));
    TASK_UTIL_EXPECT_EQ(bgp_peers_.size() + xmpp_peers_.size(),
        GetPartitionRemoteSize(tag_));
    VerifyAllXmppPeersAllUpdateInfo();
    VerifyAllBgpPeersAllUpdateInfo();

    DelAllBgpPeersBroadcastMacRoute();
    TASK_UTIL_EXPECT_EQ(xmpp_peers_.size(), GetPartitionLocalSize(tag_));
    TASK_UTIL_EXPECT_EQ(xmpp_peers_.size(), GetPartitionRemoteSize(tag_));
    VerifyAllXmppPeersNoUpdateInfo();
    VerifyAllBgpPeersNoUpdateInfo();
    DelAllXmppPeersBroadcastMacRoute();
    TASK_UTIL_EXPECT_EQ(0, GetPartitionLocalSize(tag_));
    TASK_UTIL_EXPECT_EQ(0, GetPartitionRemoteSize(tag_));
    VerifyAllXmppPeersNoInclusiveMulticastRoute();
}

// Add Broadcast MAC routes from all BGP peers.
// Verify UpdateInfo for Broadcast MAC routes from all BGP peers.
// Add Broadcast MAC routes from all XMPP peers.
// Verify generated Inclusive Multicast routes in bgp.evpn.0.
// Verify UpdateInfo for Broadcast MAC routes from all XMPP peers.
TEST_P(BgpEvpnManagerTest, Basic4) {
    VerifyAllBgpPeersNoUpdateInfo();
    AddAllBgpPeersBroadcastMacRoute();
    VerifyAllBgpPeersBgpUpdateInfo();
    TASK_UTIL_EXPECT_EQ(bgp_peers_.size(), GetPartitionLocalSize(tag_));
    TASK_UTIL_EXPECT_EQ(bgp_peers_.size(), GetPartitionRemoteSize(tag_));
    VerifyAllXmppPeersNoUpdateInfo();
    AddAllXmppPeersBroadcastMacRoute();
    TASK_UTIL_EXPECT_EQ(xmpp_peers_.size() + bgp_peers_.size(),
        GetPartitionLocalSize(tag_));
    TASK_UTIL_EXPECT_EQ(bgp_peers_.size() + xmpp_peers_.size(),
        GetPartitionRemoteSize(tag_));
    VerifyAllXmppPeersInclusiveMulticastRoute();
    VerifyAllXmppPeersAllUpdateInfo();

    DelAllBgpPeersBroadcastMacRoute();
    TASK_UTIL_EXPECT_EQ(xmpp_peers_.size(), GetPartitionLocalSize(tag_));
    TASK_UTIL_EXPECT_EQ(xmpp_peers_.size(), GetPartitionRemoteSize(tag_));
    VerifyAllXmppPeersNoUpdateInfo();
    VerifyAllBgpPeersNoUpdateInfo();
    DelAllXmppPeersBroadcastMacRoute();
    TASK_UTIL_EXPECT_EQ(0, GetPartitionLocalSize(tag_));
    TASK_UTIL_EXPECT_EQ(0, GetPartitionRemoteSize(tag_));
    VerifyAllXmppPeersNoInclusiveMulticastRoute();
}

// Add Broadcast MAC routes from all XMPP peers.
// Verify generated Inclusive Multicast routes in bgp.evpn.0.
// Add Inclusive Multicast route from odd BGP peers.
// Verify UpdateInfo for Broadcast MAC routes from all XMPP peers.
// Add Inclusive Multicast route from even BGP peers.
// Verify UpdateInfo for Broadcast MAC routes from all XMPP peers.
TEST_P(BgpEvpnManagerTest, AddBgpPeers1) {
    AddAllXmppPeersBroadcastMacRoute();
    TASK_UTIL_EXPECT_EQ(xmpp_peers_.size(), GetPartitionLocalSize(tag_));
    TASK_UTIL_EXPECT_EQ(xmpp_peers_.size(), GetPartitionRemoteSize(tag_));
    VerifyAllXmppPeersInclusiveMulticastRoute();
    VerifyAllXmppPeersNoUpdateInfo();
    AddOddBgpPeersInclusiveMulticastRoute();
    TASK_UTIL_EXPECT_EQ(bgp_peers_.size() / 2 + xmpp_peers_.size(),
        GetPartitionRemoteSize(tag_));
    VerifyAllXmppPeersOddUpdateInfo();

    AddEvenBgpPeersInclusiveMulticastRoute();
    TASK_UTIL_EXPECT_EQ(bgp_peers_.size() + xmpp_peers_.size(),
        GetPartitionRemoteSize(tag_));
    VerifyAllXmppPeersAllUpdateInfo();

    DelAllBgpPeersInclusiveMulticastRoute();
    TASK_UTIL_EXPECT_EQ(xmpp_peers_.size(), GetPartitionRemoteSize(tag_));
    VerifyAllXmppPeersNoUpdateInfo();
    DelAllXmppPeersBroadcastMacRoute();
    TASK_UTIL_EXPECT_EQ(0, GetPartitionLocalSize(tag_));
    TASK_UTIL_EXPECT_EQ(0, GetPartitionRemoteSize(tag_));
    VerifyAllXmppPeersNoInclusiveMulticastRoute();
}

// Add Broadcast MAC routes from all XMPP peers.
// Verify generated Inclusive Multicast routes in bgp.evpn.0.
// Add Broadcast MAC route from odd BGP peers.
// Verify UpdateInfo for Broadcast MAC routes from all XMPP peers.
// Add Broadcast MAC route from even BGP peers.
// Verify UpdateInfo for Broadcast MAC routes from all XMPP peers.
TEST_P(BgpEvpnManagerTest, AddBgpPeers2) {
    AddAllXmppPeersBroadcastMacRoute();
    TASK_UTIL_EXPECT_EQ(xmpp_peers_.size(), GetPartitionLocalSize(tag_));
    TASK_UTIL_EXPECT_EQ(xmpp_peers_.size(), GetPartitionRemoteSize(tag_));
    VerifyAllXmppPeersInclusiveMulticastRoute();
    VerifyAllXmppPeersNoUpdateInfo();
    AddOddBgpPeersBroadcastMacRoute();
    TASK_UTIL_EXPECT_EQ(bgp_peers_.size() / 2 + xmpp_peers_.size(),
        GetPartitionRemoteSize(tag_));
    VerifyAllXmppPeersOddUpdateInfo();

    AddEvenBgpPeersBroadcastMacRoute();
    TASK_UTIL_EXPECT_EQ(bgp_peers_.size() + xmpp_peers_.size(),
        GetPartitionRemoteSize(tag_));
    VerifyAllXmppPeersAllUpdateInfo();

    DelAllBgpPeersBroadcastMacRoute();
    TASK_UTIL_EXPECT_EQ(xmpp_peers_.size(), GetPartitionRemoteSize(tag_));
    VerifyAllXmppPeersNoUpdateInfo();
    DelAllXmppPeersBroadcastMacRoute();
    TASK_UTIL_EXPECT_EQ(0, GetPartitionLocalSize(tag_));
    TASK_UTIL_EXPECT_EQ(0, GetPartitionRemoteSize(tag_));
    VerifyAllXmppPeersNoInclusiveMulticastRoute();
}

// Add Broadcast MAC routes from all XMPP peers.
// Verify generated Inclusive Multicast routes in bgp.evpn.0.
// Add Inclusive Multicast route from all BGP peers.
// Verify UpdateInfo for Broadcast MAC routes from all XMPP peers.
// Delete Inclusive Multicast route from odd BGP peers.
// Verify UpdateInfo for Broadcast MAC routes from all XMPP peers.
TEST_P(BgpEvpnManagerTest, DelBgpPeers1) {
    AddAllXmppPeersBroadcastMacRoute();
    TASK_UTIL_EXPECT_EQ(xmpp_peers_.size(), GetPartitionLocalSize(tag_));
    TASK_UTIL_EXPECT_EQ(xmpp_peers_.size(), GetPartitionRemoteSize(tag_));
    VerifyAllXmppPeersInclusiveMulticastRoute();
    VerifyAllXmppPeersNoUpdateInfo();
    AddAllBgpPeersInclusiveMulticastRoute();
    TASK_UTIL_EXPECT_EQ(bgp_peers_.size() + xmpp_peers_.size(),
        GetPartitionRemoteSize(tag_));
    VerifyAllXmppPeersAllUpdateInfo();

    DelOddBgpPeersInclusiveMulticastRoute();
    TASK_UTIL_EXPECT_EQ(bgp_peers_.size() / 2 + xmpp_peers_.size(),
        GetPartitionRemoteSize(tag_));
    VerifyAllXmppPeersEvenUpdateInfo();

    DelEvenBgpPeersInclusiveMulticastRoute();
    TASK_UTIL_EXPECT_EQ(xmpp_peers_.size(), GetPartitionRemoteSize(tag_));
    VerifyAllXmppPeersNoUpdateInfo();
    DelAllXmppPeersBroadcastMacRoute();
    TASK_UTIL_EXPECT_EQ(0, GetPartitionLocalSize(tag_));
    TASK_UTIL_EXPECT_EQ(0, GetPartitionRemoteSize(tag_));
    VerifyAllXmppPeersNoInclusiveMulticastRoute();
}

// Add Broadcast MAC routes from all XMPP peers.
// Verify generated Inclusive Multicast routes in bgp.evpn.0.
// Add Broadcast MAC route from all BGP peers.
// Verify UpdateInfo for Broadcast MAC routes from all XMPP peers.
// Delete Broadcast MAC route from odd BGP peers.
// Verify UpdateInfo for Broadcast MAC routes from all XMPP peers.
TEST_P(BgpEvpnManagerTest, DelBgpPeers2) {
    AddAllXmppPeersBroadcastMacRoute();
    TASK_UTIL_EXPECT_EQ(xmpp_peers_.size(), GetPartitionLocalSize(tag_));
    TASK_UTIL_EXPECT_EQ(xmpp_peers_.size(), GetPartitionRemoteSize(tag_));
    VerifyAllXmppPeersInclusiveMulticastRoute();
    VerifyAllXmppPeersNoUpdateInfo();
    AddAllBgpPeersBroadcastMacRoute();
    TASK_UTIL_EXPECT_EQ(bgp_peers_.size() + xmpp_peers_.size(),
        GetPartitionRemoteSize(tag_));
    VerifyAllXmppPeersAllUpdateInfo();

    DelOddBgpPeersBroadcastMacRoute();
    TASK_UTIL_EXPECT_EQ(bgp_peers_.size() / 2 + xmpp_peers_.size(),
        GetPartitionRemoteSize(tag_));
    VerifyAllXmppPeersEvenUpdateInfo();

    DelEvenBgpPeersBroadcastMacRoute();
    TASK_UTIL_EXPECT_EQ(xmpp_peers_.size(), GetPartitionRemoteSize(tag_));
    VerifyAllXmppPeersNoUpdateInfo();
    DelAllXmppPeersBroadcastMacRoute();
    TASK_UTIL_EXPECT_EQ(0, GetPartitionLocalSize(tag_));
    TASK_UTIL_EXPECT_EQ(0, GetPartitionRemoteSize(tag_));
    VerifyAllXmppPeersNoInclusiveMulticastRoute();
}

// Add Broadcast MAC routes from all XMPP peers.
// Verify generated Inclusive Multicast routes in bgp.evpn.0.
// Add Inclusive Multicast route from all BGP peers.
// Verify UpdateInfo for Broadcast MAC routes from all XMPP peers.
// Change encap in Inclusive Multicast route from all BGP peers.
// Verify UpdateInfo for Broadcast MAC routes from all XMPP peers.
// Change encap in Inclusive Multicast route from all BGP peers.
// Verify UpdateInfo for Broadcast MAC routes from all XMPP peers.
TEST_P(BgpEvpnManagerTest, ChangeBgpPeersEncap1) {
    AddAllXmppPeersBroadcastMacRoute();
    TASK_UTIL_EXPECT_EQ(xmpp_peers_.size(), GetPartitionLocalSize(tag_));
    TASK_UTIL_EXPECT_EQ(xmpp_peers_.size(), GetPartitionRemoteSize(tag_));
    VerifyAllXmppPeersInclusiveMulticastRoute();
    VerifyAllXmppPeersNoUpdateInfo();
    AddAllBgpPeersInclusiveMulticastRoute();
    TASK_UTIL_EXPECT_EQ(bgp_peers_.size() + xmpp_peers_.size(),
        GetPartitionRemoteSize(tag_));
    VerifyAllXmppPeersAllUpdateInfo();

    vector<string> encap;
    encap.push_back("gre");
    encap.push_back("udp");
    ChangeAllBgpPeersEncap(encap);
    AddAllBgpPeersInclusiveMulticastRoute();
    VerifyAllXmppPeersAllUpdateInfo();
    TASK_UTIL_EXPECT_EQ(bgp_peers_.size() + xmpp_peers_.size(),
        GetPartitionRemoteSize(tag_));

    encap.clear();
    encap.push_back("udp");
    ChangeAllBgpPeersEncap(encap);
    AddAllBgpPeersInclusiveMulticastRoute();
    VerifyAllXmppPeersAllUpdateInfo();
    TASK_UTIL_EXPECT_EQ(bgp_peers_.size() + xmpp_peers_.size(),
        GetPartitionRemoteSize(tag_));

    DelAllBgpPeersInclusiveMulticastRoute();
    TASK_UTIL_EXPECT_EQ(xmpp_peers_.size(), GetPartitionRemoteSize(tag_));
    VerifyAllXmppPeersNoUpdateInfo();
    DelAllXmppPeersBroadcastMacRoute();
    TASK_UTIL_EXPECT_EQ(0, GetPartitionLocalSize(tag_));
    TASK_UTIL_EXPECT_EQ(0, GetPartitionRemoteSize(tag_));
    VerifyAllXmppPeersNoInclusiveMulticastRoute();
}

// Add Broadcast MAC routes from all XMPP peers.
// Verify generated Inclusive Multicast routes in bgp.evpn.0.
// Add Inclusive Multicast route from all BGP peers.
// Verify UpdateInfo for Broadcast MAC routes from all XMPP peers.
// Change encap in Inclusive Multicast route from odd BGP peers.
// Verify UpdateInfo for Broadcast MAC routes from all XMPP peers.
// Change encap in Inclusive Multicast route from even BGP peers.
// Verify UpdateInfo for Broadcast MAC routes from all XMPP peers.
TEST_P(BgpEvpnManagerTest, ChangeBgpPeersEncap2) {
    AddAllXmppPeersBroadcastMacRoute();
    TASK_UTIL_EXPECT_EQ(xmpp_peers_.size(), GetPartitionLocalSize(tag_));
    TASK_UTIL_EXPECT_EQ(xmpp_peers_.size(), GetPartitionRemoteSize(tag_));
    VerifyAllXmppPeersInclusiveMulticastRoute();
    VerifyAllXmppPeersNoUpdateInfo();
    AddAllBgpPeersInclusiveMulticastRoute();
    TASK_UTIL_EXPECT_EQ(bgp_peers_.size() + xmpp_peers_.size(),
        GetPartitionRemoteSize(tag_));
    VerifyAllXmppPeersAllUpdateInfo();

    vector<string> encap;
    encap.push_back("gre");
    encap.push_back("udp");
    ChangeOddBgpPeersEncap(encap);
    AddAllBgpPeersInclusiveMulticastRoute();
    VerifyAllXmppPeersAllUpdateInfo();
    TASK_UTIL_EXPECT_EQ(bgp_peers_.size() + xmpp_peers_.size(),
        GetPartitionRemoteSize(tag_));

    encap.clear();
    encap.push_back("udp");
    ChangeEvenBgpPeersEncap(encap);
    AddAllBgpPeersInclusiveMulticastRoute();
    VerifyAllXmppPeersAllUpdateInfo();
    TASK_UTIL_EXPECT_EQ(bgp_peers_.size() + xmpp_peers_.size(),
        GetPartitionRemoteSize(tag_));

    DelAllBgpPeersInclusiveMulticastRoute();
    TASK_UTIL_EXPECT_EQ(xmpp_peers_.size(), GetPartitionRemoteSize(tag_));
    VerifyAllXmppPeersNoUpdateInfo();
    DelAllXmppPeersBroadcastMacRoute();
    TASK_UTIL_EXPECT_EQ(0, GetPartitionLocalSize(tag_));
    TASK_UTIL_EXPECT_EQ(0, GetPartitionRemoteSize(tag_));
    VerifyAllXmppPeersNoInclusiveMulticastRoute();
}

// Add Broadcast MAC routes from all XMPP peers.
// Verify generated Inclusive Multicast routes in bgp.evpn.0.
// Add Broadcast MAC route from all BGP peers.
// Verify UpdateInfo for Broadcast MAC routes from all XMPP peers.
// Change encap in Broadcast MAC route from all BGP peers.
// Verify UpdateInfo for Broadcast MAC routes from all XMPP peers.
// Change encap in Broadcast MAC route from all BGP peers.
// Verify UpdateInfo for Broadcast MAC routes from all XMPP peers.
TEST_P(BgpEvpnManagerTest, ChangeBgpPeersEncap3) {
    AddAllXmppPeersBroadcastMacRoute();
    TASK_UTIL_EXPECT_EQ(xmpp_peers_.size(), GetPartitionLocalSize(tag_));
    TASK_UTIL_EXPECT_EQ(xmpp_peers_.size(), GetPartitionRemoteSize(tag_));
    VerifyAllXmppPeersInclusiveMulticastRoute();
    VerifyAllXmppPeersNoUpdateInfo();
    AddAllBgpPeersBroadcastMacRoute();
    TASK_UTIL_EXPECT_EQ(xmpp_peers_.size() + bgp_peers_.size(),
        GetPartitionLocalSize(tag_));
    TASK_UTIL_EXPECT_EQ(bgp_peers_.size() + xmpp_peers_.size(),
        GetPartitionRemoteSize(tag_));
    VerifyAllXmppPeersAllUpdateInfo();

    vector<string> encap;
    encap.push_back("gre");
    encap.push_back("udp");
    ChangeAllBgpPeersEncap(encap);
    AddAllBgpPeersBroadcastMacRoute();
    VerifyAllXmppPeersAllUpdateInfo();
    TASK_UTIL_EXPECT_EQ(xmpp_peers_.size() + bgp_peers_.size(),
        GetPartitionLocalSize(tag_));
    TASK_UTIL_EXPECT_EQ(bgp_peers_.size() + xmpp_peers_.size(),
        GetPartitionRemoteSize(tag_));

    encap.clear();
    encap.push_back("udp");
    ChangeAllBgpPeersEncap(encap);
    AddAllBgpPeersBroadcastMacRoute();
    VerifyAllXmppPeersAllUpdateInfo();
    TASK_UTIL_EXPECT_EQ(xmpp_peers_.size() + bgp_peers_.size(),
        GetPartitionLocalSize(tag_));
    TASK_UTIL_EXPECT_EQ(bgp_peers_.size() + xmpp_peers_.size(),
        GetPartitionRemoteSize(tag_));

    DelAllBgpPeersBroadcastMacRoute();
    TASK_UTIL_EXPECT_EQ(xmpp_peers_.size(), GetPartitionLocalSize(tag_));
    TASK_UTIL_EXPECT_EQ(xmpp_peers_.size(), GetPartitionRemoteSize(tag_));
    VerifyAllXmppPeersNoUpdateInfo();
    DelAllXmppPeersBroadcastMacRoute();
    TASK_UTIL_EXPECT_EQ(0, GetPartitionLocalSize(tag_));
    TASK_UTIL_EXPECT_EQ(0, GetPartitionRemoteSize(tag_));
    VerifyAllXmppPeersNoInclusiveMulticastRoute();
}

// Add Broadcast MAC routes from all XMPP peers.
// Verify generated Inclusive Multicast routes in bgp.evpn.0.
// Add Broadcast MAC route from all BGP peers.
// Verify UpdateInfo for Broadcast MAC routes from all XMPP peers.
// Change encap in Broadcast MAC route from odd BGP peers.
// Verify UpdateInfo for Broadcast MAC routes from all XMPP peers.
// Change encap in Broadcast MAC route from even BGP peers.
// Verify UpdateInfo for Broadcast MAC routes from all XMPP peers.
TEST_P(BgpEvpnManagerTest, ChangeBgpPeersEncap4) {
    AddAllXmppPeersBroadcastMacRoute();
    TASK_UTIL_EXPECT_EQ(xmpp_peers_.size(), GetPartitionLocalSize(tag_));
    TASK_UTIL_EXPECT_EQ(xmpp_peers_.size(), GetPartitionRemoteSize(tag_));
    VerifyAllXmppPeersInclusiveMulticastRoute();
    VerifyAllXmppPeersNoUpdateInfo();
    AddAllBgpPeersBroadcastMacRoute();
    TASK_UTIL_EXPECT_EQ(xmpp_peers_.size() + bgp_peers_.size(),
        GetPartitionLocalSize(tag_));
    TASK_UTIL_EXPECT_EQ(bgp_peers_.size() + xmpp_peers_.size(),
        GetPartitionRemoteSize(tag_));
    VerifyAllXmppPeersAllUpdateInfo();

    vector<string> encap;
    encap.push_back("gre");
    encap.push_back("udp");
    ChangeOddBgpPeersEncap(encap);
    AddAllBgpPeersBroadcastMacRoute();
    VerifyAllXmppPeersAllUpdateInfo();
    TASK_UTIL_EXPECT_EQ(xmpp_peers_.size() + bgp_peers_.size(),
        GetPartitionLocalSize(tag_));
    TASK_UTIL_EXPECT_EQ(bgp_peers_.size() + xmpp_peers_.size(),
        GetPartitionRemoteSize(tag_));

    encap.clear();
    encap.push_back("udp");
    ChangeEvenBgpPeersEncap(encap);
    AddAllBgpPeersBroadcastMacRoute();
    VerifyAllXmppPeersAllUpdateInfo();
    TASK_UTIL_EXPECT_EQ(xmpp_peers_.size() + bgp_peers_.size(),
        GetPartitionLocalSize(tag_));
    TASK_UTIL_EXPECT_EQ(bgp_peers_.size() + xmpp_peers_.size(),
        GetPartitionRemoteSize(tag_));

    DelAllBgpPeersBroadcastMacRoute();
    TASK_UTIL_EXPECT_EQ(xmpp_peers_.size(), GetPartitionLocalSize(tag_));
    TASK_UTIL_EXPECT_EQ(xmpp_peers_.size(), GetPartitionRemoteSize(tag_));
    VerifyAllXmppPeersNoUpdateInfo();
    DelAllXmppPeersBroadcastMacRoute();
    TASK_UTIL_EXPECT_EQ(0, GetPartitionLocalSize(tag_));
    TASK_UTIL_EXPECT_EQ(0, GetPartitionRemoteSize(tag_));
    VerifyAllXmppPeersNoInclusiveMulticastRoute();
}

// Add Broadcast MAC routes from all XMPP peers.
// Verify generated Inclusive Multicast routes in bgp.evpn.0.
// Add Inclusive Multicast route from all BGP peers.
// Verify UpdateInfo for Broadcast MAC routes from all XMPP peers.
// Change label in Inclusive Multicast route from all BGP peers.
// Verify UpdateInfo for Broadcast MAC routes from all XMPP peers.
// Change label in Inclusive Multicast route from all BGP peers.
// Verify UpdateInfo for Broadcast MAC routes from all XMPP peers.
TEST_P(BgpEvpnManagerTest, ChangeBgpPeersLabel1) {
    AddAllXmppPeersBroadcastMacRoute();
    TASK_UTIL_EXPECT_EQ(xmpp_peers_.size(), GetPartitionLocalSize(tag_));
    TASK_UTIL_EXPECT_EQ(xmpp_peers_.size(), GetPartitionRemoteSize(tag_));
    VerifyAllXmppPeersInclusiveMulticastRoute();
    VerifyAllXmppPeersNoUpdateInfo();
    AddAllBgpPeersInclusiveMulticastRoute();
    TASK_UTIL_EXPECT_EQ(bgp_peers_.size() + xmpp_peers_.size(),
        GetPartitionRemoteSize(tag_));
    VerifyAllXmppPeersAllUpdateInfo();

    ChangeAllBgpPeersLabel();
    AddAllBgpPeersInclusiveMulticastRoute();
    VerifyAllXmppPeersAllUpdateInfo();
    TASK_UTIL_EXPECT_EQ(bgp_peers_.size() + xmpp_peers_.size(),
        GetPartitionRemoteSize(tag_));

    ChangeAllBgpPeersLabel();
    AddAllBgpPeersInclusiveMulticastRoute();
    VerifyAllXmppPeersAllUpdateInfo();
    TASK_UTIL_EXPECT_EQ(bgp_peers_.size() + xmpp_peers_.size(),
        GetPartitionRemoteSize(tag_));

    DelAllBgpPeersInclusiveMulticastRoute();
    TASK_UTIL_EXPECT_EQ(xmpp_peers_.size(), GetPartitionRemoteSize(tag_));
    VerifyAllXmppPeersNoUpdateInfo();
    DelAllXmppPeersBroadcastMacRoute();
    TASK_UTIL_EXPECT_EQ(0, GetPartitionLocalSize(tag_));
    TASK_UTIL_EXPECT_EQ(0, GetPartitionRemoteSize(tag_));
    VerifyAllXmppPeersNoInclusiveMulticastRoute();
}

// Add Broadcast MAC routes from all XMPP peers.
// Verify generated Inclusive Multicast routes in bgp.evpn.0.
// Add Inclusive Multicast route from all BGP peers.
// Verify UpdateInfo for Broadcast MAC routes from all XMPP peers.
// Change label in Inclusive Multicast route from even BGP peers.
// Verify UpdateInfo for Broadcast MAC routes from all XMPP peers.
// Change label in Inclusive Multicast route from odd BGP peers.
// Verify UpdateInfo for Broadcast MAC routes from all XMPP peers.
TEST_P(BgpEvpnManagerTest, ChangeBgpPeersLabel2) {
    AddAllXmppPeersBroadcastMacRoute();
    TASK_UTIL_EXPECT_EQ(xmpp_peers_.size(), GetPartitionLocalSize(tag_));
    TASK_UTIL_EXPECT_EQ(xmpp_peers_.size(), GetPartitionRemoteSize(tag_));
    VerifyAllXmppPeersInclusiveMulticastRoute();
    VerifyAllXmppPeersNoUpdateInfo();
    AddAllBgpPeersInclusiveMulticastRoute();
    TASK_UTIL_EXPECT_EQ(bgp_peers_.size() + xmpp_peers_.size(),
        GetPartitionRemoteSize(tag_));
    VerifyAllXmppPeersAllUpdateInfo();

    ChangeEvenBgpPeersLabel();
    AddAllBgpPeersInclusiveMulticastRoute();
    VerifyAllXmppPeersAllUpdateInfo();
    TASK_UTIL_EXPECT_EQ(bgp_peers_.size() + xmpp_peers_.size(),
        GetPartitionRemoteSize(tag_));

    ChangeOddBgpPeersLabel();
    AddAllBgpPeersInclusiveMulticastRoute();
    VerifyAllXmppPeersAllUpdateInfo();
    TASK_UTIL_EXPECT_EQ(bgp_peers_.size() + xmpp_peers_.size(),
        GetPartitionRemoteSize(tag_));

    DelAllBgpPeersInclusiveMulticastRoute();
    TASK_UTIL_EXPECT_EQ(xmpp_peers_.size(), GetPartitionRemoteSize(tag_));
    VerifyAllXmppPeersNoUpdateInfo();
    DelAllXmppPeersBroadcastMacRoute();
    TASK_UTIL_EXPECT_EQ(0, GetPartitionLocalSize(tag_));
    TASK_UTIL_EXPECT_EQ(0, GetPartitionRemoteSize(tag_));
    VerifyAllXmppPeersNoInclusiveMulticastRoute();
}

// Add Broadcast MAC routes from all XMPP peers.
// Verify generated Inclusive Multicast routes in bgp.evpn.0.
// Add Broadcast MAC routes from all BGP peers.
// Verify UpdateInfo for Broadcast MAC routes from all XMPP peers.
// Change label in Broadcast MAC route from all BGP peers.
// Verify UpdateInfo for Broadcast MAC routes from all XMPP peers.
// Change label in Broadcast MAC route from all BGP peers.
// Verify UpdateInfo for Broadcast MAC routes from all XMPP peers.
TEST_P(BgpEvpnManagerTest, ChangeBgpPeersLabel3) {
    AddAllXmppPeersBroadcastMacRoute();
    TASK_UTIL_EXPECT_EQ(xmpp_peers_.size(), GetPartitionLocalSize(tag_));
    TASK_UTIL_EXPECT_EQ(xmpp_peers_.size(), GetPartitionRemoteSize(tag_));
    VerifyAllXmppPeersInclusiveMulticastRoute();
    VerifyAllXmppPeersNoUpdateInfo();
    AddAllBgpPeersBroadcastMacRoute();
    TASK_UTIL_EXPECT_EQ(xmpp_peers_.size() + bgp_peers_.size(),
        GetPartitionLocalSize(tag_));
    TASK_UTIL_EXPECT_EQ(bgp_peers_.size() + xmpp_peers_.size(),
        GetPartitionRemoteSize(tag_));
    VerifyAllXmppPeersAllUpdateInfo();

    ChangeAllBgpPeersLabel();
    AddAllBgpPeersBroadcastMacRoute();
    VerifyAllXmppPeersAllUpdateInfo();
    TASK_UTIL_EXPECT_EQ(xmpp_peers_.size() + bgp_peers_.size(),
        GetPartitionLocalSize(tag_));
    TASK_UTIL_EXPECT_EQ(bgp_peers_.size() + xmpp_peers_.size(),
        GetPartitionRemoteSize(tag_));

    ChangeAllBgpPeersLabel();
    AddAllBgpPeersBroadcastMacRoute();
    VerifyAllXmppPeersAllUpdateInfo();
    TASK_UTIL_EXPECT_EQ(xmpp_peers_.size() + bgp_peers_.size(),
        GetPartitionLocalSize(tag_));
    TASK_UTIL_EXPECT_EQ(bgp_peers_.size() + xmpp_peers_.size(),
        GetPartitionRemoteSize(tag_));

    DelAllBgpPeersBroadcastMacRoute();
    TASK_UTIL_EXPECT_EQ(xmpp_peers_.size(), GetPartitionLocalSize(tag_));
    TASK_UTIL_EXPECT_EQ(xmpp_peers_.size(), GetPartitionRemoteSize(tag_));
    VerifyAllXmppPeersNoUpdateInfo();
    DelAllXmppPeersBroadcastMacRoute();
    TASK_UTIL_EXPECT_EQ(0, GetPartitionLocalSize(tag_));
    TASK_UTIL_EXPECT_EQ(0, GetPartitionRemoteSize(tag_));
    VerifyAllXmppPeersNoInclusiveMulticastRoute();
}

// Add Broadcast MAC routes from all XMPP peers.
// Verify generated Inclusive Multicast routes in bgp.evpn.0.
// Add Broadcast MAC route from all BGP peers.
// Verify UpdateInfo for Broadcast MAC routes from all XMPP peers.
// Change label in Broadcast MAC route from even BGP peers.
// Verify UpdateInfo for Broadcast MAC routes from all XMPP peers.
// Change label in Broadcast MAC route from odd BGP peers.
// Verify UpdateInfo for Broadcast MAC routes from all XMPP peers.
TEST_P(BgpEvpnManagerTest, ChangeBgpPeersLabel4) {
    AddAllXmppPeersBroadcastMacRoute();
    TASK_UTIL_EXPECT_EQ(xmpp_peers_.size(), GetPartitionLocalSize(tag_));
    TASK_UTIL_EXPECT_EQ(xmpp_peers_.size(), GetPartitionRemoteSize(tag_));
    VerifyAllXmppPeersInclusiveMulticastRoute();
    VerifyAllXmppPeersNoUpdateInfo();
    AddAllBgpPeersBroadcastMacRoute();
    TASK_UTIL_EXPECT_EQ(xmpp_peers_.size() + bgp_peers_.size(),
        GetPartitionLocalSize(tag_));
    TASK_UTIL_EXPECT_EQ(bgp_peers_.size() + xmpp_peers_.size(),
        GetPartitionRemoteSize(tag_));
    VerifyAllXmppPeersAllUpdateInfo();

    ChangeEvenBgpPeersLabel();
    AddAllBgpPeersBroadcastMacRoute();
    VerifyAllXmppPeersAllUpdateInfo();
    TASK_UTIL_EXPECT_EQ(xmpp_peers_.size() + bgp_peers_.size(),
        GetPartitionLocalSize(tag_));
    TASK_UTIL_EXPECT_EQ(bgp_peers_.size() + xmpp_peers_.size(),
        GetPartitionRemoteSize(tag_));

    ChangeOddBgpPeersLabel();
    AddAllBgpPeersBroadcastMacRoute();
    VerifyAllXmppPeersAllUpdateInfo();
    TASK_UTIL_EXPECT_EQ(xmpp_peers_.size() + bgp_peers_.size(),
        GetPartitionLocalSize(tag_));
    TASK_UTIL_EXPECT_EQ(bgp_peers_.size() + xmpp_peers_.size(),
        GetPartitionRemoteSize(tag_));

    DelAllBgpPeersBroadcastMacRoute();
    TASK_UTIL_EXPECT_EQ(xmpp_peers_.size(), GetPartitionLocalSize(tag_));
    TASK_UTIL_EXPECT_EQ(xmpp_peers_.size(), GetPartitionRemoteSize(tag_));
    VerifyAllXmppPeersNoUpdateInfo();
    DelAllXmppPeersBroadcastMacRoute();
    TASK_UTIL_EXPECT_EQ(0, GetPartitionLocalSize(tag_));
    TASK_UTIL_EXPECT_EQ(0, GetPartitionRemoteSize(tag_));
    VerifyAllXmppPeersNoInclusiveMulticastRoute();
}

// Add Broadcast MAC routes from all XMPP peers.
// Verify generated Inclusive Multicast routes in bgp.evpn.0.
// Add Inclusive Multicast route from all BGP peers.
// Verify UpdateInfo for Broadcast MAC routes from all XMPP peers.
// Change encap and label in Inclusive Multicast route from all BGP peers.
// Verify UpdateInfo for Broadcast MAC routes from all XMPP peers.
// Change encap and label in Inclusive Multicast route from all BGP peers.
// Verify UpdateInfo for Broadcast MAC routes from all XMPP peers.
TEST_P(BgpEvpnManagerTest, ChangeBgpPeersEncapAndLabel1) {
    AddAllXmppPeersBroadcastMacRoute();
    TASK_UTIL_EXPECT_EQ(xmpp_peers_.size(), GetPartitionLocalSize(tag_));
    TASK_UTIL_EXPECT_EQ(xmpp_peers_.size(), GetPartitionRemoteSize(tag_));
    VerifyAllXmppPeersInclusiveMulticastRoute();
    VerifyAllXmppPeersNoUpdateInfo();
    AddAllBgpPeersInclusiveMulticastRoute();
    TASK_UTIL_EXPECT_EQ(bgp_peers_.size() + xmpp_peers_.size(),
        GetPartitionRemoteSize(tag_));
    VerifyAllXmppPeersAllUpdateInfo();

    vector<string> encap;
    encap.push_back("udp");
    ChangeAllBgpPeersEncap(encap);
    ChangeAllBgpPeersLabel();
    AddAllBgpPeersInclusiveMulticastRoute();
    VerifyAllXmppPeersAllUpdateInfo();
    TASK_UTIL_EXPECT_EQ(bgp_peers_.size() + xmpp_peers_.size(),
        GetPartitionRemoteSize(tag_));

    encap.push_back("gre");
    ChangeAllBgpPeersEncap(encap);
    ChangeAllBgpPeersLabel();
    AddAllBgpPeersInclusiveMulticastRoute();
    VerifyAllXmppPeersAllUpdateInfo();
    TASK_UTIL_EXPECT_EQ(bgp_peers_.size() + xmpp_peers_.size(),
        GetPartitionRemoteSize(tag_));

    DelAllBgpPeersInclusiveMulticastRoute();
    TASK_UTIL_EXPECT_EQ(xmpp_peers_.size(), GetPartitionRemoteSize(tag_));
    VerifyAllXmppPeersNoUpdateInfo();
    DelAllXmppPeersBroadcastMacRoute();
    TASK_UTIL_EXPECT_EQ(0, GetPartitionLocalSize(tag_));
    TASK_UTIL_EXPECT_EQ(0, GetPartitionRemoteSize(tag_));
    VerifyAllXmppPeersNoInclusiveMulticastRoute();
}

// Add Broadcast MAC routes from all XMPP peers.
// Verify generated Inclusive Multicast routes in bgp.evpn.0.
// Add Inclusive Multicast route from all BGP peers.
// Verify UpdateInfo for Broadcast MAC routes from all XMPP peers.
// Change encap and label in Inclusive Multicast route from odd BGP peers.
// Verify UpdateInfo for Broadcast MAC routes from all XMPP peers.
// Change encap and label in Inclusive Multicast route from even BGP peers.
// Verify UpdateInfo for Broadcast MAC routes from all XMPP peers.
TEST_P(BgpEvpnManagerTest, ChangeBgpPeersEncapAndLabel2) {
    AddAllXmppPeersBroadcastMacRoute();
    TASK_UTIL_EXPECT_EQ(xmpp_peers_.size(), GetPartitionLocalSize(tag_));
    TASK_UTIL_EXPECT_EQ(xmpp_peers_.size(), GetPartitionRemoteSize(tag_));
    VerifyAllXmppPeersInclusiveMulticastRoute();
    VerifyAllXmppPeersNoUpdateInfo();
    AddAllBgpPeersInclusiveMulticastRoute();
    TASK_UTIL_EXPECT_EQ(bgp_peers_.size() + xmpp_peers_.size(),
        GetPartitionRemoteSize(tag_));
    VerifyAllXmppPeersAllUpdateInfo();

    vector<string> encap;
    encap.push_back("udp");
    ChangeOddBgpPeersEncap(encap);
    ChangeOddBgpPeersLabel();
    AddAllBgpPeersInclusiveMulticastRoute();
    VerifyAllXmppPeersAllUpdateInfo();
    TASK_UTIL_EXPECT_EQ(bgp_peers_.size() + xmpp_peers_.size(),
        GetPartitionRemoteSize(tag_));

    encap.push_back("gre");
    ChangeEvenBgpPeersEncap(encap);
    ChangeEvenBgpPeersLabel();
    AddAllBgpPeersInclusiveMulticastRoute();
    VerifyAllXmppPeersAllUpdateInfo();
    TASK_UTIL_EXPECT_EQ(bgp_peers_.size() + xmpp_peers_.size(),
        GetPartitionRemoteSize(tag_));

    DelAllBgpPeersInclusiveMulticastRoute();
    TASK_UTIL_EXPECT_EQ(xmpp_peers_.size(), GetPartitionRemoteSize(tag_));
    VerifyAllXmppPeersNoUpdateInfo();
    DelAllXmppPeersBroadcastMacRoute();
    TASK_UTIL_EXPECT_EQ(0, GetPartitionLocalSize(tag_));
    TASK_UTIL_EXPECT_EQ(0, GetPartitionRemoteSize(tag_));
    VerifyAllXmppPeersNoInclusiveMulticastRoute();
}

// Add Broadcast MAC routes from all XMPP peers.
// Verify generated Inclusive Multicast routes in bgp.evpn.0.
// Add Broadcast MAC route from all BGP peers.
// Verify UpdateInfo for Broadcast MAC routes from all XMPP peers.
// Change encap and label in Broadcast MAC route from all BGP peers.
// Verify UpdateInfo for Broadcast MAC routes from all XMPP peers.
// Change encap and label in Broadcast MAC route from all BGP peers.
// Verify UpdateInfo for Broadcast MAC routes from all XMPP peers.
TEST_P(BgpEvpnManagerTest, ChangeBgpPeersEncapAndLabel3) {
    AddAllXmppPeersBroadcastMacRoute();
    TASK_UTIL_EXPECT_EQ(xmpp_peers_.size(), GetPartitionLocalSize(tag_));
    TASK_UTIL_EXPECT_EQ(xmpp_peers_.size(), GetPartitionRemoteSize(tag_));
    VerifyAllXmppPeersInclusiveMulticastRoute();
    VerifyAllXmppPeersNoUpdateInfo();
    AddAllBgpPeersBroadcastMacRoute();
    TASK_UTIL_EXPECT_EQ(xmpp_peers_.size() + bgp_peers_.size(),
        GetPartitionLocalSize(tag_));
    TASK_UTIL_EXPECT_EQ(bgp_peers_.size() + xmpp_peers_.size(),
        GetPartitionRemoteSize(tag_));
    VerifyAllXmppPeersAllUpdateInfo();

    vector<string> encap;
    encap.push_back("udp");
    ChangeAllBgpPeersEncap(encap);
    ChangeAllBgpPeersLabel();
    AddAllBgpPeersBroadcastMacRoute();
    VerifyAllXmppPeersAllUpdateInfo();
    TASK_UTIL_EXPECT_EQ(xmpp_peers_.size() + bgp_peers_.size(),
        GetPartitionLocalSize(tag_));
    TASK_UTIL_EXPECT_EQ(bgp_peers_.size() + xmpp_peers_.size(),
        GetPartitionRemoteSize(tag_));

    encap.push_back("gre");
    ChangeAllBgpPeersEncap(encap);
    ChangeAllBgpPeersLabel();
    AddAllBgpPeersBroadcastMacRoute();
    VerifyAllXmppPeersAllUpdateInfo();
    TASK_UTIL_EXPECT_EQ(xmpp_peers_.size() + bgp_peers_.size(),
        GetPartitionLocalSize(tag_));
    TASK_UTIL_EXPECT_EQ(bgp_peers_.size() + xmpp_peers_.size(),
        GetPartitionRemoteSize(tag_));

    DelAllBgpPeersBroadcastMacRoute();
    TASK_UTIL_EXPECT_EQ(xmpp_peers_.size(), GetPartitionLocalSize(tag_));
    TASK_UTIL_EXPECT_EQ(xmpp_peers_.size(), GetPartitionRemoteSize(tag_));
    VerifyAllXmppPeersNoUpdateInfo();
    DelAllXmppPeersBroadcastMacRoute();
    TASK_UTIL_EXPECT_EQ(0, GetPartitionLocalSize(tag_));
    TASK_UTIL_EXPECT_EQ(0, GetPartitionRemoteSize(tag_));
    VerifyAllXmppPeersNoInclusiveMulticastRoute();
}

// Add Broadcast MAC routes from all XMPP peers.
// Verify generated Inclusive Multicast routes in bgp.evpn.0.
// Add Broadcast MAC route from all BGP peers.
// Verify UpdateInfo for Broadcast MAC routes from all XMPP peers.
// Change encap and label in Broadcast MAC route from odd BGP peers.
// Verify UpdateInfo for Broadcast MAC routes from all XMPP peers.
// Change encap and label in Broadcast MAC route from even BGP peers.
// Verify UpdateInfo for Broadcast MAC routes from all XMPP peers.
TEST_P(BgpEvpnManagerTest, ChangeBgpPeersEncapAndLabel4) {
    AddAllXmppPeersBroadcastMacRoute();
    TASK_UTIL_EXPECT_EQ(xmpp_peers_.size(), GetPartitionLocalSize(tag_));
    TASK_UTIL_EXPECT_EQ(xmpp_peers_.size(), GetPartitionRemoteSize(tag_));
    VerifyAllXmppPeersInclusiveMulticastRoute();
    VerifyAllXmppPeersNoUpdateInfo();
    AddAllBgpPeersBroadcastMacRoute();
    TASK_UTIL_EXPECT_EQ(xmpp_peers_.size() + bgp_peers_.size(),
        GetPartitionLocalSize(tag_));
    TASK_UTIL_EXPECT_EQ(bgp_peers_.size() + xmpp_peers_.size(),
        GetPartitionRemoteSize(tag_));
    VerifyAllXmppPeersAllUpdateInfo();

    vector<string> encap;
    encap.push_back("udp");
    ChangeOddBgpPeersEncap(encap);
    ChangeOddBgpPeersLabel();
    AddAllBgpPeersBroadcastMacRoute();
    VerifyAllXmppPeersAllUpdateInfo();
    TASK_UTIL_EXPECT_EQ(xmpp_peers_.size() + bgp_peers_.size(),
        GetPartitionLocalSize(tag_));
    TASK_UTIL_EXPECT_EQ(bgp_peers_.size() + xmpp_peers_.size(),
        GetPartitionRemoteSize(tag_));

    encap.push_back("gre");
    ChangeEvenBgpPeersEncap(encap);
    ChangeEvenBgpPeersLabel();
    AddAllBgpPeersBroadcastMacRoute();
    VerifyAllXmppPeersAllUpdateInfo();
    TASK_UTIL_EXPECT_EQ(xmpp_peers_.size() + bgp_peers_.size(),
        GetPartitionLocalSize(tag_));
    TASK_UTIL_EXPECT_EQ(bgp_peers_.size() + xmpp_peers_.size(),
        GetPartitionRemoteSize(tag_));

    DelAllBgpPeersBroadcastMacRoute();
    TASK_UTIL_EXPECT_EQ(xmpp_peers_.size(), GetPartitionLocalSize(tag_));
    TASK_UTIL_EXPECT_EQ(xmpp_peers_.size(), GetPartitionRemoteSize(tag_));
    VerifyAllXmppPeersNoUpdateInfo();
    DelAllXmppPeersBroadcastMacRoute();
    TASK_UTIL_EXPECT_EQ(0, GetPartitionLocalSize(tag_));
    TASK_UTIL_EXPECT_EQ(0, GetPartitionRemoteSize(tag_));
    VerifyAllXmppPeersNoInclusiveMulticastRoute();
}

// Add Broadcast MAC routes from all XMPP peers.
// Verify generated Inclusive Multicast routes in bgp.evpn.0.
// Add Inclusive Multicast route from all BGP peers.
// Verify UpdateInfo for Broadcast MAC routes from all XMPP peers.
// Toggle edge rep support in Inclusive Multicast route from all BGP peers.
// Verify no UpdateInfo for Broadcast MAC routes from all XMPP peers.
// Toggle edge rep support in Inclusive Multicast route from all BGP peers.
// Verify UpdateInfo for Broadcast MAC routes from all XMPP peers.
TEST_P(BgpEvpnManagerTest, ChangeBgpPeersEdgeReplicationSupported1) {
    AddAllXmppPeersBroadcastMacRoute();
    TASK_UTIL_EXPECT_EQ(xmpp_peers_.size(), GetPartitionLocalSize(tag_));
    TASK_UTIL_EXPECT_EQ(xmpp_peers_.size(), GetPartitionRemoteSize(tag_));
    VerifyAllXmppPeersInclusiveMulticastRoute();
    VerifyAllXmppPeersNoUpdateInfo();
    AddAllBgpPeersInclusiveMulticastRoute();
    TASK_UTIL_EXPECT_EQ(bgp_peers_.size() + xmpp_peers_.size(),
        GetPartitionRemoteSize(tag_));
    VerifyAllXmppPeersAllUpdateInfo();

    ChangeAllBgpPeersEdgeReplicationSupported();
    AddAllBgpPeersInclusiveMulticastRoute();
    VerifyAllXmppPeersNoUpdateInfo();
    TASK_UTIL_EXPECT_EQ(bgp_peers_.size() + xmpp_peers_.size(),
        GetPartitionRemoteSize(tag_));

    ChangeAllBgpPeersEdgeReplicationSupported();
    AddAllBgpPeersInclusiveMulticastRoute();
    VerifyAllXmppPeersAllUpdateInfo();
    TASK_UTIL_EXPECT_EQ(bgp_peers_.size() + xmpp_peers_.size(),
        GetPartitionRemoteSize(tag_));

    DelAllBgpPeersInclusiveMulticastRoute();
    TASK_UTIL_EXPECT_EQ(xmpp_peers_.size(), GetPartitionRemoteSize(tag_));
    VerifyAllXmppPeersNoUpdateInfo();
    DelAllXmppPeersBroadcastMacRoute();
    TASK_UTIL_EXPECT_EQ(0, GetPartitionLocalSize(tag_));
    TASK_UTIL_EXPECT_EQ(0, GetPartitionRemoteSize(tag_));
    VerifyAllXmppPeersNoInclusiveMulticastRoute();
}

// Add Broadcast MAC routes from all XMPP peers.
// Verify generated Inclusive Multicast routes in bgp.evpn.0.
// Add Inclusive Multicast route from all BGP peers.
// Verify UpdateInfo for Broadcast MAC routes from all XMPP peers.
// Toggle edge rep support in Inclusive Multicast route from odd BGP peers.
// Verify UpdateInfo for Broadcast MAC routes from all XMPP peers.
// Toggle edge rep support in Inclusive Multicast route from odd BGP peers.
// Verify UpdateInfo for Broadcast MAC routes from all XMPP peers.
// Toggle edge rep support in Inclusive Multicast route from even BGP peers.
// Verify UpdateInfo for Broadcast MAC routes from all XMPP peers.
TEST_P(BgpEvpnManagerTest, ChangeBgpPeersEdgeReplicationSupported2) {
    AddAllXmppPeersBroadcastMacRoute();
    TASK_UTIL_EXPECT_EQ(xmpp_peers_.size(), GetPartitionLocalSize(tag_));
    TASK_UTIL_EXPECT_EQ(xmpp_peers_.size(), GetPartitionRemoteSize(tag_));
    VerifyAllXmppPeersInclusiveMulticastRoute();
    VerifyAllXmppPeersNoUpdateInfo();
    AddAllBgpPeersInclusiveMulticastRoute();
    TASK_UTIL_EXPECT_EQ(bgp_peers_.size() + xmpp_peers_.size(),
        GetPartitionRemoteSize(tag_));
    VerifyAllXmppPeersAllUpdateInfo();

    ChangeOddBgpPeersEdgeReplicationSupported();
    AddAllBgpPeersInclusiveMulticastRoute();
    VerifyAllXmppPeersEvenUpdateInfo();
    TASK_UTIL_EXPECT_EQ(bgp_peers_.size() + xmpp_peers_.size(),
        GetPartitionRemoteSize(tag_));

    ChangeOddBgpPeersEdgeReplicationSupported();
    AddAllBgpPeersInclusiveMulticastRoute();
    VerifyAllXmppPeersAllUpdateInfo();
    TASK_UTIL_EXPECT_EQ(bgp_peers_.size() + xmpp_peers_.size(),
        GetPartitionRemoteSize(tag_));

    ChangeEvenBgpPeersEdgeReplicationSupported();
    AddAllBgpPeersInclusiveMulticastRoute();
    VerifyAllXmppPeersOddUpdateInfo();
    TASK_UTIL_EXPECT_EQ(bgp_peers_.size() + xmpp_peers_.size(),
        GetPartitionRemoteSize(tag_));

    DelAllBgpPeersInclusiveMulticastRoute();
    TASK_UTIL_EXPECT_EQ(xmpp_peers_.size(), GetPartitionRemoteSize(tag_));
    VerifyAllXmppPeersNoUpdateInfo();
    DelAllXmppPeersBroadcastMacRoute();
    TASK_UTIL_EXPECT_EQ(0, GetPartitionLocalSize(tag_));
    TASK_UTIL_EXPECT_EQ(0, GetPartitionRemoteSize(tag_));
    VerifyAllXmppPeersNoInclusiveMulticastRoute();
}

// Add Broadcast MAC routes from all XMPP peers.
// Verify generated Inclusive Multicast routes in bgp.evpn.0.
// Add Broadcast MAC route from all BGP peers.
// Verify UpdateInfo for Broadcast MAC routes from all XMPP peers.
// Toggle edge rep support in Broadcast MAC route from all BGP peers.
// Verify no UpdateInfo for Broadcast MAC routes from all XMPP peers.
// Toggle edge rep support in Broadcast MAC route from all BGP peers.
// Verify UpdateInfo for Broadcast MAC routes from all XMPP peers.
TEST_P(BgpEvpnManagerTest, ChangeBgpPeersEdgeReplicationSupported3) {
    AddAllXmppPeersBroadcastMacRoute();
    TASK_UTIL_EXPECT_EQ(xmpp_peers_.size(), GetPartitionLocalSize(tag_));
    TASK_UTIL_EXPECT_EQ(xmpp_peers_.size(), GetPartitionRemoteSize(tag_));
    VerifyAllXmppPeersInclusiveMulticastRoute();
    VerifyAllXmppPeersNoUpdateInfo();
    AddAllBgpPeersBroadcastMacRoute();
    TASK_UTIL_EXPECT_EQ(bgp_peers_.size() + xmpp_peers_.size(),
        GetPartitionRemoteSize(tag_));
    VerifyAllXmppPeersAllUpdateInfo();

    ChangeAllBgpPeersEdgeReplicationSupported();
    AddAllBgpPeersBroadcastMacRoute();
    VerifyAllXmppPeersNoUpdateInfo();
    TASK_UTIL_EXPECT_EQ(bgp_peers_.size() + xmpp_peers_.size(),
        GetPartitionRemoteSize(tag_));

    ChangeAllBgpPeersEdgeReplicationSupported();
    AddAllBgpPeersBroadcastMacRoute();
    VerifyAllXmppPeersAllUpdateInfo();
    TASK_UTIL_EXPECT_EQ(bgp_peers_.size() + xmpp_peers_.size(),
        GetPartitionRemoteSize(tag_));

    DelAllBgpPeersBroadcastMacRoute();
    TASK_UTIL_EXPECT_EQ(xmpp_peers_.size(), GetPartitionRemoteSize(tag_));
    VerifyAllXmppPeersNoUpdateInfo();
    DelAllXmppPeersBroadcastMacRoute();
    TASK_UTIL_EXPECT_EQ(0, GetPartitionLocalSize(tag_));
    TASK_UTIL_EXPECT_EQ(0, GetPartitionRemoteSize(tag_));
    VerifyAllXmppPeersNoInclusiveMulticastRoute();
}

// Add Broadcast MAC routes from all XMPP peers.
// Verify generated Inclusive Multicast routes in bgp.evpn.0.
// Add Broadcast MAC route from all BGP peers.
// Verify UpdateInfo for Broadcast MAC routes from all XMPP peers.
// Toggle edge rep support in Broadcast MAC route from odd BGP peers.
// Verify UpdateInfo for Broadcast MAC routes from all XMPP peers.
// Toggle edge rep support in Broadcast MAC route from odd BGP peers.
// Verify UpdateInfo for Broadcast MAC routes from all XMPP peers.
// Toggle edge rep support in Broadcast MAC route from even BGP peers.
// Verify UpdateInfo for Broadcast MAC routes from all XMPP peers.
TEST_P(BgpEvpnManagerTest, ChangeBgpPeersEdgeReplicationSupported4) {
    AddAllXmppPeersBroadcastMacRoute();
    TASK_UTIL_EXPECT_EQ(xmpp_peers_.size(), GetPartitionLocalSize(tag_));
    TASK_UTIL_EXPECT_EQ(xmpp_peers_.size(), GetPartitionRemoteSize(tag_));
    VerifyAllXmppPeersInclusiveMulticastRoute();
    VerifyAllXmppPeersNoUpdateInfo();
    AddAllBgpPeersBroadcastMacRoute();
    TASK_UTIL_EXPECT_EQ(bgp_peers_.size() + xmpp_peers_.size(),
        GetPartitionRemoteSize(tag_));
    VerifyAllXmppPeersAllUpdateInfo();

    ChangeOddBgpPeersEdgeReplicationSupported();
    AddAllBgpPeersBroadcastMacRoute();
    VerifyAllXmppPeersEvenUpdateInfo();
    TASK_UTIL_EXPECT_EQ(bgp_peers_.size() + xmpp_peers_.size(),
        GetPartitionRemoteSize(tag_));

    ChangeOddBgpPeersEdgeReplicationSupported();
    AddAllBgpPeersBroadcastMacRoute();
    VerifyAllXmppPeersAllUpdateInfo();
    TASK_UTIL_EXPECT_EQ(bgp_peers_.size() + xmpp_peers_.size(),
        GetPartitionRemoteSize(tag_));

    ChangeEvenBgpPeersEdgeReplicationSupported();
    AddAllBgpPeersBroadcastMacRoute();
    VerifyAllXmppPeersOddUpdateInfo();
    TASK_UTIL_EXPECT_EQ(bgp_peers_.size() + xmpp_peers_.size(),
        GetPartitionRemoteSize(tag_));

    DelAllBgpPeersBroadcastMacRoute();
    TASK_UTIL_EXPECT_EQ(xmpp_peers_.size(), GetPartitionRemoteSize(tag_));
    VerifyAllXmppPeersNoUpdateInfo();
    DelAllXmppPeersBroadcastMacRoute();
    TASK_UTIL_EXPECT_EQ(0, GetPartitionLocalSize(tag_));
    TASK_UTIL_EXPECT_EQ(0, GetPartitionRemoteSize(tag_));
    VerifyAllXmppPeersNoInclusiveMulticastRoute();
}

// Add Broadcast MAC routes from all XMPP peers.
// Verify generated Inclusive Multicast routes in bgp.evpn.0.
// Add Inclusive Multicast route from all BGP peers.
// Verify UpdateInfo for Broadcast MAC routes from all XMPP peers.
// Change address in Inclusive Multicast route from all BGP peers - del + add.
// Verify UpdateInfo for Broadcast MAC routes from all XMPP peers.
// Change address in Inclusive Multicast route from all BGP peers - del + add.
// Verify UpdateInfo for Broadcast MAC routes from all XMPP peers.
TEST_P(BgpEvpnManagerTest, ChangeBgpPeersAddress1) {
    AddAllXmppPeersBroadcastMacRoute();
    TASK_UTIL_EXPECT_EQ(xmpp_peers_.size(), GetPartitionLocalSize(tag_));
    TASK_UTIL_EXPECT_EQ(xmpp_peers_.size(), GetPartitionRemoteSize(tag_));
    VerifyAllXmppPeersInclusiveMulticastRoute();
    VerifyAllXmppPeersNoUpdateInfo();
    AddAllBgpPeersInclusiveMulticastRoute();
    TASK_UTIL_EXPECT_EQ(bgp_peers_.size() + xmpp_peers_.size(),
        GetPartitionRemoteSize(tag_));
    VerifyAllXmppPeersAllUpdateInfo();

    DelAllBgpPeersInclusiveMulticastRoute();
    ChangeAllBgpPeersAddress("30.1.1");
    AddAllBgpPeersInclusiveMulticastRoute();
    VerifyAllXmppPeersAllUpdateInfo();
    TASK_UTIL_EXPECT_EQ(bgp_peers_.size() + xmpp_peers_.size(),
        GetPartitionRemoteSize(tag_));

    DelAllBgpPeersInclusiveMulticastRoute();
    ChangeAllBgpPeersAddress("40.1.1");
    AddAllBgpPeersInclusiveMulticastRoute();
    VerifyAllXmppPeersAllUpdateInfo();
    TASK_UTIL_EXPECT_EQ(bgp_peers_.size() + xmpp_peers_.size(),
        GetPartitionRemoteSize(tag_));

    DelAllBgpPeersInclusiveMulticastRoute();
    TASK_UTIL_EXPECT_EQ(xmpp_peers_.size(), GetPartitionRemoteSize(tag_));
    VerifyAllXmppPeersNoUpdateInfo();
    DelAllXmppPeersBroadcastMacRoute();
    TASK_UTIL_EXPECT_EQ(0, GetPartitionLocalSize(tag_));
    TASK_UTIL_EXPECT_EQ(0, GetPartitionRemoteSize(tag_));
    VerifyAllXmppPeersNoInclusiveMulticastRoute();
}

// Add Broadcast MAC routes from all XMPP peers.
// Verify generated Inclusive Multicast routes in bgp.evpn.0.
// Add Inclusive Multicast route from all BGP peers.
// Verify UpdateInfo for Broadcast MAC routes from all XMPP peers.
// Change address in Inclusive Multicast route from odd BGP peers - del + add.
// Verify UpdateInfo for Broadcast MAC routes from all XMPP peers.
// Change address in Inclusive Multicast route from even BGP peers - del + add.
// Verify UpdateInfo for Broadcast MAC routes from all XMPP peers.
TEST_P(BgpEvpnManagerTest, ChangeBgpPeersAddress2) {
    AddAllXmppPeersBroadcastMacRoute();
    TASK_UTIL_EXPECT_EQ(xmpp_peers_.size(), GetPartitionLocalSize(tag_));
    TASK_UTIL_EXPECT_EQ(xmpp_peers_.size(), GetPartitionRemoteSize(tag_));
    VerifyAllXmppPeersInclusiveMulticastRoute();
    VerifyAllXmppPeersNoUpdateInfo();
    AddAllBgpPeersInclusiveMulticastRoute();
    TASK_UTIL_EXPECT_EQ(bgp_peers_.size() + xmpp_peers_.size(),
        GetPartitionRemoteSize(tag_));
    VerifyAllXmppPeersAllUpdateInfo();

    DelOddBgpPeersInclusiveMulticastRoute();
    ChangeOddBgpPeersAddress("30.1.1");
    AddOddBgpPeersInclusiveMulticastRoute();
    VerifyAllXmppPeersAllUpdateInfo();
    TASK_UTIL_EXPECT_EQ(bgp_peers_.size() + xmpp_peers_.size(),
        GetPartitionRemoteSize(tag_));

    DelEvenBgpPeersInclusiveMulticastRoute();
    ChangeEvenBgpPeersAddress("40.1.1");
    AddEvenBgpPeersInclusiveMulticastRoute();
    VerifyAllXmppPeersAllUpdateInfo();
    TASK_UTIL_EXPECT_EQ(bgp_peers_.size() + xmpp_peers_.size(),
        GetPartitionRemoteSize(tag_));

    DelAllBgpPeersInclusiveMulticastRoute();
    TASK_UTIL_EXPECT_EQ(xmpp_peers_.size(), GetPartitionRemoteSize(tag_));
    VerifyAllXmppPeersNoUpdateInfo();
    DelAllXmppPeersBroadcastMacRoute();
    TASK_UTIL_EXPECT_EQ(0, GetPartitionLocalSize(tag_));
    TASK_UTIL_EXPECT_EQ(0, GetPartitionRemoteSize(tag_));
    VerifyAllXmppPeersNoInclusiveMulticastRoute();
}

// Add Broadcast MAC routes from all XMPP peers.
// Verify generated Inclusive Multicast routes in bgp.evpn.0.
// Add Broadcast MAC route from all BGP peers.
// Verify UpdateInfo for Broadcast MAC routes from all XMPP peers.
// Change address in Broadcast MAC route from all BGP peers - del + add.
// Verify UpdateInfo for Broadcast MAC routes from all XMPP peers.
// Change address in Broadcast MAC route from all BGP peers - del + add.
// Verify UpdateInfo for Broadcast MAC routes from all XMPP peers.
TEST_P(BgpEvpnManagerTest, ChangeBgpPeersAddress3) {
    AddAllXmppPeersBroadcastMacRoute();
    TASK_UTIL_EXPECT_EQ(xmpp_peers_.size(), GetPartitionLocalSize(tag_));
    TASK_UTIL_EXPECT_EQ(xmpp_peers_.size(), GetPartitionRemoteSize(tag_));
    VerifyAllXmppPeersInclusiveMulticastRoute();
    VerifyAllXmppPeersNoUpdateInfo();
    AddAllBgpPeersBroadcastMacRoute();
    TASK_UTIL_EXPECT_EQ(bgp_peers_.size() + xmpp_peers_.size(),
        GetPartitionRemoteSize(tag_));
    VerifyAllXmppPeersAllUpdateInfo();

    DelAllBgpPeersBroadcastMacRoute();
    ChangeAllBgpPeersAddress("30.1.1");
    AddAllBgpPeersBroadcastMacRoute();
    VerifyAllXmppPeersAllUpdateInfo();
    TASK_UTIL_EXPECT_EQ(bgp_peers_.size() + xmpp_peers_.size(),
        GetPartitionRemoteSize(tag_));

    DelAllBgpPeersBroadcastMacRoute();
    ChangeAllBgpPeersAddress("40.1.1");
    AddAllBgpPeersBroadcastMacRoute();
    VerifyAllXmppPeersAllUpdateInfo();
    TASK_UTIL_EXPECT_EQ(bgp_peers_.size() + xmpp_peers_.size(),
        GetPartitionRemoteSize(tag_));

    DelAllBgpPeersBroadcastMacRoute();
    TASK_UTIL_EXPECT_EQ(xmpp_peers_.size(), GetPartitionRemoteSize(tag_));
    VerifyAllXmppPeersNoUpdateInfo();
    DelAllXmppPeersBroadcastMacRoute();
    TASK_UTIL_EXPECT_EQ(0, GetPartitionLocalSize(tag_));
    TASK_UTIL_EXPECT_EQ(0, GetPartitionRemoteSize(tag_));
    VerifyAllXmppPeersNoInclusiveMulticastRoute();
}

// Add Broadcast MAC routes from all XMPP peers.
// Verify generated Inclusive Multicast routes in bgp.evpn.0.
// Add Broadcast MAC route from all BGP peers.
// Verify UpdateInfo for Broadcast MAC routes from all XMPP peers.
// Change address in Broadcast MAC route from odd BGP peers - del + add.
// Verify UpdateInfo for Broadcast MAC routes from all XMPP peers.
// Change address in Broadcast MAC route from even BGP peers - del + add.
// Verify UpdateInfo for Broadcast MAC routes from all XMPP peers.
TEST_P(BgpEvpnManagerTest, ChangeBgpPeersAddress4) {
    AddAllXmppPeersBroadcastMacRoute();
    TASK_UTIL_EXPECT_EQ(xmpp_peers_.size(), GetPartitionLocalSize(tag_));
    TASK_UTIL_EXPECT_EQ(xmpp_peers_.size(), GetPartitionRemoteSize(tag_));
    VerifyAllXmppPeersInclusiveMulticastRoute();
    VerifyAllXmppPeersNoUpdateInfo();
    AddAllBgpPeersBroadcastMacRoute();
    TASK_UTIL_EXPECT_EQ(bgp_peers_.size() + xmpp_peers_.size(),
        GetPartitionRemoteSize(tag_));
    VerifyAllXmppPeersAllUpdateInfo();

    DelOddBgpPeersBroadcastMacRoute();
    ChangeOddBgpPeersAddress("30.1.1");
    AddOddBgpPeersBroadcastMacRoute();
    VerifyAllXmppPeersAllUpdateInfo();
    TASK_UTIL_EXPECT_EQ(bgp_peers_.size() + xmpp_peers_.size(),
        GetPartitionRemoteSize(tag_));

    DelEvenBgpPeersBroadcastMacRoute();
    ChangeEvenBgpPeersAddress("40.1.1");
    AddEvenBgpPeersBroadcastMacRoute();
    VerifyAllXmppPeersAllUpdateInfo();
    TASK_UTIL_EXPECT_EQ(bgp_peers_.size() + xmpp_peers_.size(),
        GetPartitionRemoteSize(tag_));

    DelAllBgpPeersBroadcastMacRoute();
    TASK_UTIL_EXPECT_EQ(xmpp_peers_.size(), GetPartitionRemoteSize(tag_));
    VerifyAllXmppPeersNoUpdateInfo();
    DelAllXmppPeersBroadcastMacRoute();
    TASK_UTIL_EXPECT_EQ(0, GetPartitionLocalSize(tag_));
    TASK_UTIL_EXPECT_EQ(0, GetPartitionRemoteSize(tag_));
    VerifyAllXmppPeersNoInclusiveMulticastRoute();
}

// Add Broadcast MAC routes from all XMPP peers.
// Verify generated Inclusive Multicast routes in bgp.evpn.0.
// Add Inclusive Multicast route from all BGP peers.
// Verify UpdateInfo for Broadcast MAC routes from all XMPP peers.
// Change encap in Broadcast MAC route from all XMPP peers.
// Verify generated Inclusive Multicast routes in bgp.evpn.0.
// Change encap in Broadcast MAC route from all XMPP peers.
// Verify generated Inclusive Multicast routes in bgp.evpn.0.
TEST_P(BgpEvpnManagerTest, ChangeXmppPeersEncap1) {
    AddAllXmppPeersBroadcastMacRoute();
    TASK_UTIL_EXPECT_EQ(xmpp_peers_.size(), GetPartitionLocalSize(tag_));
    VerifyAllXmppPeersInclusiveMulticastRoute();
    VerifyAllXmppPeersNoUpdateInfo();

    vector<string> encap;
    encap.push_back("gre");
    encap.push_back("udp");
    ChangeAllXmppPeersEncap(encap);
    AddAllXmppPeersBroadcastMacRoute();
    TASK_UTIL_EXPECT_EQ(xmpp_peers_.size(), GetPartitionLocalSize(tag_));
    VerifyAllXmppPeersInclusiveMulticastRoute();

    encap.clear();
    encap.push_back("udp");
    ChangeAllXmppPeersEncap(encap);
    AddAllXmppPeersBroadcastMacRoute();
    TASK_UTIL_EXPECT_EQ(xmpp_peers_.size(), GetPartitionLocalSize(tag_));
    VerifyAllXmppPeersInclusiveMulticastRoute();

    DelAllXmppPeersBroadcastMacRoute();
    TASK_UTIL_EXPECT_EQ(0, GetPartitionLocalSize(tag_));
    VerifyAllXmppPeersNoInclusiveMulticastRoute();
}

// Add Broadcast MAC routes from all XMPP peers.
// Verify generated Inclusive Multicast routes in bgp.evpn.0.
// Add Inclusive Multicast route from all BGP peers.
// Verify UpdateInfo for Broadcast MAC routes from all XMPP peers.
// Change encap in Broadcast MAC route from odd XMPP peers.
// Verify generated Inclusive Multicast routes in bgp.evpn.0.
// Change encap in Broadcast MAC route from even XMPP peers.
// Verify generated Inclusive Multicast routes in bgp.evpn.0.
TEST_P(BgpEvpnManagerTest, ChangeXmppPeersEncap2) {
    AddAllXmppPeersBroadcastMacRoute();
    TASK_UTIL_EXPECT_EQ(xmpp_peers_.size(), GetPartitionLocalSize(tag_));
    VerifyAllXmppPeersInclusiveMulticastRoute();
    VerifyAllXmppPeersNoUpdateInfo();

    vector<string> encap;
    encap.push_back("gre");
    encap.push_back("udp");

    ChangeOddXmppPeersEncap(encap);
    AddOddXmppPeersBroadcastMacRoute();
    TASK_UTIL_EXPECT_EQ(xmpp_peers_.size(), GetPartitionLocalSize(tag_));
    VerifyAllXmppPeersInclusiveMulticastRoute();

    ChangeEvenXmppPeersEncap(encap);
    AddEvenXmppPeersBroadcastMacRoute();
    TASK_UTIL_EXPECT_EQ(xmpp_peers_.size(), GetPartitionLocalSize(tag_));
    VerifyAllXmppPeersInclusiveMulticastRoute();

    DelAllXmppPeersBroadcastMacRoute();
    TASK_UTIL_EXPECT_EQ(0, GetPartitionLocalSize(tag_));
    VerifyAllXmppPeersNoInclusiveMulticastRoute();
}

// Add Broadcast MAC routes from all XMPP peers.
// Verify generated Inclusive Multicast routes in bgp.evpn.0.
// Add Inclusive Multicast route from all BGP peers.
// Verify UpdateInfo for Broadcast MAC routes from all XMPP peers.
// Change label in Broadcast MAC route from all XMPP peers.
// Verify generated Inclusive Multicast routes in bgp.evpn.0.
// Change label in Broadcast MAC route from all XMPP peers.
// Verify generated Inclusive Multicast routes in bgp.evpn.0.
TEST_P(BgpEvpnManagerTest, ChangeXmppPeersLabel1) {
    AddAllXmppPeersBroadcastMacRoute();
    TASK_UTIL_EXPECT_EQ(xmpp_peers_.size(), GetPartitionLocalSize(tag_));
    VerifyAllXmppPeersInclusiveMulticastRoute();
    VerifyAllXmppPeersNoUpdateInfo();

    ChangeAllXmppPeersLabel();
    AddAllXmppPeersBroadcastMacRoute();
    TASK_UTIL_EXPECT_EQ(xmpp_peers_.size(), GetPartitionLocalSize(tag_));
    VerifyAllXmppPeersInclusiveMulticastRoute();

    ChangeAllXmppPeersLabel();
    AddAllXmppPeersBroadcastMacRoute();
    TASK_UTIL_EXPECT_EQ(xmpp_peers_.size(), GetPartitionLocalSize(tag_));
    VerifyAllXmppPeersInclusiveMulticastRoute();

    DelAllXmppPeersBroadcastMacRoute();
    TASK_UTIL_EXPECT_EQ(0, GetPartitionLocalSize(tag_));
    VerifyAllXmppPeersNoInclusiveMulticastRoute();
}

// Add Broadcast MAC routes from all XMPP peers.
// Verify generated Inclusive Multicast routes in bgp.evpn.0.
// Add Inclusive Multicast route from all BGP peers.
// Verify UpdateInfo for Broadcast MAC routes from all XMPP peers.
// Change label in Broadcast MAC route from even XMPP peers.
// Verify generated Inclusive Multicast routes in bgp.evpn.0.

// Change label in Broadcast MAC route from odd XMPP peers.
// Verify generated Inclusive Multicast routes in bgp.evpn.0.
TEST_P(BgpEvpnManagerTest, ChangeXmppPeersLabel2) {
    AddAllXmppPeersBroadcastMacRoute();
    TASK_UTIL_EXPECT_EQ(xmpp_peers_.size(), GetPartitionLocalSize(tag_));
    VerifyAllXmppPeersInclusiveMulticastRoute();
    VerifyAllXmppPeersNoUpdateInfo();

    ChangeEvenXmppPeersLabel();
    AddEvenXmppPeersBroadcastMacRoute();
    TASK_UTIL_EXPECT_EQ(xmpp_peers_.size(), GetPartitionLocalSize(tag_));
    VerifyAllXmppPeersInclusiveMulticastRoute();

    ChangeOddXmppPeersLabel();
    AddOddXmppPeersBroadcastMacRoute();
    TASK_UTIL_EXPECT_EQ(xmpp_peers_.size(), GetPartitionLocalSize(tag_));
    VerifyAllXmppPeersInclusiveMulticastRoute();

    DelAllXmppPeersBroadcastMacRoute();
    TASK_UTIL_EXPECT_EQ(0, GetPartitionLocalSize(tag_));
    VerifyAllXmppPeersNoInclusiveMulticastRoute();
}

// Add Broadcast MAC routes from all XMPP peers.
// Verify generated Inclusive Multicast routes in bgp.evpn.0.
// Add Inclusive Multicast route from all BGP peers.
// Verify UpdateInfo for Broadcast MAC routes from all XMPP peers.
// Change encap and label in Broadcast MAC route from all XMPP peers.
// Verify generated Inclusive Multicast routes in bgp.evpn.0.
// Change encap and label in Broadcast MAC route from all XMPP peers.
// Verify generated Inclusive Multicast routes in bgp.evpn.0.
TEST_P(BgpEvpnManagerTest, ChangeXmppPeersEncapAndLabel1) {
    AddAllXmppPeersBroadcastMacRoute();
    TASK_UTIL_EXPECT_EQ(xmpp_peers_.size(), GetPartitionLocalSize(tag_));
    VerifyAllXmppPeersInclusiveMulticastRoute();
    VerifyAllXmppPeersNoUpdateInfo();

    vector<string> encap;
    encap.push_back("udp");
    ChangeAllXmppPeersEncap(encap);
    ChangeAllXmppPeersLabel();
    AddAllXmppPeersBroadcastMacRoute();
    TASK_UTIL_EXPECT_EQ(xmpp_peers_.size(), GetPartitionLocalSize(tag_));
    VerifyAllXmppPeersInclusiveMulticastRoute();

    encap.push_back("gre");
    ChangeAllXmppPeersEncap(encap);
    ChangeAllXmppPeersLabel();
    AddAllXmppPeersBroadcastMacRoute();
    TASK_UTIL_EXPECT_EQ(xmpp_peers_.size(), GetPartitionLocalSize(tag_));
    VerifyAllXmppPeersInclusiveMulticastRoute();

    DelAllXmppPeersBroadcastMacRoute();
    TASK_UTIL_EXPECT_EQ(0, GetPartitionLocalSize(tag_));
    VerifyAllXmppPeersNoInclusiveMulticastRoute();
}

// Add Broadcast MAC routes from all XMPP peers.
// Verify generated Inclusive Multicast routes in bgp.evpn.0.
// Add Inclusive Multicast route from all BGP peers.
// Verify UpdateInfo for Broadcast MAC routes from all XMPP peers.
// Change encap and label in Broadcast MAC route from all XMPP peers.
// Verify generated Inclusive Multicast routes in bgp.evpn.0.
// Change encap and label in Broadcast MAC route from all XMPP peers.
// Verify generated Inclusive Multicast routes in bgp.evpn.0.
TEST_P(BgpEvpnManagerTest, ChangeXmppPeersEncapAndLabel2) {
    AddAllXmppPeersBroadcastMacRoute();
    TASK_UTIL_EXPECT_EQ(xmpp_peers_.size(), GetPartitionLocalSize(tag_));
    VerifyAllXmppPeersInclusiveMulticastRoute();
    VerifyAllXmppPeersNoUpdateInfo();

    vector<string> encap;
    encap.push_back("udp");

    ChangeOddXmppPeersEncap(encap);
    ChangeOddXmppPeersLabel();
    AddOddXmppPeersBroadcastMacRoute();
    TASK_UTIL_EXPECT_EQ(xmpp_peers_.size(), GetPartitionLocalSize(tag_));
    VerifyAllXmppPeersInclusiveMulticastRoute();

    ChangeEvenXmppPeersEncap(encap);
    ChangeEvenXmppPeersLabel();
    AddEvenXmppPeersBroadcastMacRoute();
    TASK_UTIL_EXPECT_EQ(xmpp_peers_.size(), GetPartitionLocalSize(tag_));
    VerifyAllXmppPeersInclusiveMulticastRoute();

    DelAllXmppPeersBroadcastMacRoute();
    TASK_UTIL_EXPECT_EQ(0, GetPartitionLocalSize(tag_));
    VerifyAllXmppPeersNoInclusiveMulticastRoute();
}

// Add Inclusive Multicast routes from all Leaf peers.
// Add Broadcast MAC routes from all Replicator peers.
// Verify generated Inclusive Multicast routes in bgp.evpn.0.
// Verify UpdateInfo for Broadcast MAC routes from all Replicator peers.
TEST_P(BgpEvpnManagerTest, AssistedReplicationBasic1) {
    AddAllLeafPeersInclusiveMulticastRoute();
    VerifyAllLeafPeersInclusiveMulticastRoute();
    TASK_UTIL_EXPECT_EQ(0, GetPartitionLocalSize(tag_));
    TASK_UTIL_EXPECT_EQ(leaf_peers_.size(), GetPartitionRemoteSize(tag_));
    TASK_UTIL_EXPECT_EQ(leaf_peers_.size(), GetPartitionLeafSize(tag_));
    VerifyAllLeafPeersNoUpdateInfo();

    AddAllReplicatorPeersBroadcastMacRoute();
    VerifyAllReplicatorPeersInclusiveMulticastRoute();
    TASK_UTIL_EXPECT_EQ(replicator_peers_.size(), GetPartitionLocalSize(tag_));
    TASK_UTIL_EXPECT_EQ(leaf_peers_.size() + replicator_peers_.size(),
        GetPartitionRemoteSize(tag_));
    TASK_UTIL_EXPECT_EQ(leaf_peers_.size(), GetPartitionLeafSize(tag_));
    TASK_UTIL_EXPECT_EQ(replicator_peers_.size(),
        GetPartitionReplicatorSize(tag_));
    VerifyAllReplicatorPeersLeafUpdateInfo();

    DelAllLeafPeersInclusiveMulticastRoute();
    VerifyAllLeafPeersNoInclusiveMulticastRoute();
    VerifyAllReplicatorPeersNoUpdateInfo();
    DelAllReplicatorPeersBroadcastMacRoute();
    VerifyAllReplicatorPeersNoInclusiveMulticastRoute();
    TASK_UTIL_EXPECT_EQ(0, GetPartitionLocalSize(tag_));
    TASK_UTIL_EXPECT_EQ(0, GetPartitionRemoteSize(tag_));
}

// Add Broadcast MAC routes from all Replicator peers.
// Verify generated Inclusive Multicast routes in bgp.evpn.0.
// Add Inclusive Multicast routes from all Leaf peers.
// Verify UpdateInfo for Broadcast MAC routes from all Replicator peers.
TEST_P(BgpEvpnManagerTest, AssistedReplicationBasic2) {
    AddAllReplicatorPeersBroadcastMacRoute();
    VerifyAllReplicatorPeersInclusiveMulticastRoute();
    TASK_UTIL_EXPECT_EQ(replicator_peers_.size(), GetPartitionLocalSize(tag_));
    TASK_UTIL_EXPECT_EQ(replicator_peers_.size(), GetPartitionRemoteSize(tag_));
    TASK_UTIL_EXPECT_EQ(replicator_peers_.size(),
        GetPartitionReplicatorSize(tag_));
    VerifyAllReplicatorPeersNoUpdateInfo();

    AddAllLeafPeersInclusiveMulticastRoute();
    VerifyAllLeafPeersInclusiveMulticastRoute();
    TASK_UTIL_EXPECT_EQ(replicator_peers_.size(), GetPartitionLocalSize(tag_));
    TASK_UTIL_EXPECT_EQ(leaf_peers_.size() + replicator_peers_.size(),
        GetPartitionRemoteSize(tag_));
    TASK_UTIL_EXPECT_EQ(leaf_peers_.size(), GetPartitionLeafSize(tag_));
    TASK_UTIL_EXPECT_EQ(replicator_peers_.size(),
        GetPartitionReplicatorSize(tag_));
    VerifyAllReplicatorPeersLeafUpdateInfo();

    DelAllLeafPeersInclusiveMulticastRoute();
    VerifyAllLeafPeersNoInclusiveMulticastRoute();
    VerifyAllReplicatorPeersNoUpdateInfo();
    DelAllReplicatorPeersBroadcastMacRoute();
    VerifyAllReplicatorPeersNoInclusiveMulticastRoute();
    TASK_UTIL_EXPECT_EQ(0, GetPartitionLocalSize(tag_));
    TASK_UTIL_EXPECT_EQ(0, GetPartitionRemoteSize(tag_));
}

// Add Broadcast MAC routes from all Leaf peers.
// Verify generated Inclusive Multicast routes in bgp.evpn.0.
// Add Broadcast MAC routes from all Replicator peers.
// Verify generated Inclusive Multicast routes in bgp.evpn.0.
// Verify UpdateInfo for Broadcast MAC routes from all Replicator peers.
TEST_P(BgpEvpnManagerTest, AssistedReplicationBasic3) {
    AddAllLeafPeersBroadcastMacRoute();
    VerifyAllLeafPeersInclusiveMulticastRoute();
    TASK_UTIL_EXPECT_EQ(leaf_peers_.size(), GetPartitionLocalSize(tag_));
    TASK_UTIL_EXPECT_EQ(leaf_peers_.size(), GetPartitionRemoteSize(tag_));
    TASK_UTIL_EXPECT_EQ(leaf_peers_.size(), GetPartitionLeafSize(tag_));
    VerifyAllLeafPeersNoUpdateInfo();

    AddAllReplicatorPeersBroadcastMacRoute();
    VerifyAllReplicatorPeersInclusiveMulticastRoute();
    TASK_UTIL_EXPECT_EQ(leaf_peers_.size() + replicator_peers_.size(),
        GetPartitionLocalSize(tag_));
    TASK_UTIL_EXPECT_EQ(leaf_peers_.size() + replicator_peers_.size(),
        GetPartitionRemoteSize(tag_));
    TASK_UTIL_EXPECT_EQ(leaf_peers_.size(), GetPartitionLeafSize(tag_));
    TASK_UTIL_EXPECT_EQ(replicator_peers_.size(),
        GetPartitionReplicatorSize(tag_));
    VerifyAllReplicatorPeersLeafUpdateInfo();

    DelAllLeafPeersBroadcastMacRoute();
    VerifyAllLeafPeersNoInclusiveMulticastRoute();
    VerifyAllReplicatorPeersNoUpdateInfo();
    DelAllReplicatorPeersBroadcastMacRoute();
    VerifyAllReplicatorPeersNoInclusiveMulticastRoute();
    TASK_UTIL_EXPECT_EQ(0, GetPartitionLocalSize(tag_));
    TASK_UTIL_EXPECT_EQ(0, GetPartitionRemoteSize(tag_));
}

// Add Broadcast MAC routes from all Replicator peers.
// Verify generated Inclusive Multicast routes in bgp.evpn.0.
// Add Broadcast MAC routes from all Leaf peers.
// Verify generated Inclusive Multicast routes in bgp.evpn.0.
// Verify UpdateInfo for Broadcast MAC routes from all Replicator peers.
TEST_P(BgpEvpnManagerTest, AssistedReplicationBasic4) {
    AddAllReplicatorPeersBroadcastMacRoute();
    VerifyAllReplicatorPeersInclusiveMulticastRoute();
    TASK_UTIL_EXPECT_EQ(replicator_peers_.size(), GetPartitionLocalSize(tag_));
    TASK_UTIL_EXPECT_EQ(replicator_peers_.size(), GetPartitionRemoteSize(tag_));
    TASK_UTIL_EXPECT_EQ(replicator_peers_.size(),
        GetPartitionReplicatorSize(tag_));
    VerifyAllReplicatorPeersNoUpdateInfo();

    AddAllLeafPeersBroadcastMacRoute();
    VerifyAllLeafPeersInclusiveMulticastRoute();
    TASK_UTIL_EXPECT_EQ(leaf_peers_.size() + replicator_peers_.size(),
        GetPartitionLocalSize(tag_));
    TASK_UTIL_EXPECT_EQ(leaf_peers_.size() + replicator_peers_.size(),
        GetPartitionRemoteSize(tag_));
    TASK_UTIL_EXPECT_EQ(leaf_peers_.size(), GetPartitionLeafSize(tag_));
    TASK_UTIL_EXPECT_EQ(replicator_peers_.size(),
        GetPartitionReplicatorSize(tag_));
    VerifyAllReplicatorPeersLeafUpdateInfo();

    DelAllLeafPeersBroadcastMacRoute();
    VerifyAllLeafPeersNoInclusiveMulticastRoute();
    VerifyAllReplicatorPeersNoUpdateInfo();
    DelAllReplicatorPeersBroadcastMacRoute();
    VerifyAllReplicatorPeersNoInclusiveMulticastRoute();
    TASK_UTIL_EXPECT_EQ(0, GetPartitionLocalSize(tag_));
    TASK_UTIL_EXPECT_EQ(0, GetPartitionRemoteSize(tag_));
}

// Add Broadcast MAC routes from all Replicator peers.
// Verify generated Inclusive Multicast routes in bgp.evpn.0.
// Add Inclusive Multicast routes from odd Leaf peers.
// Verify UpdateInfo for Broadcast MAC routes from all Replicator peers.
// Add Inclusive Multicast routes from even Leaf peers.
// Verify UpdateInfo for Broadcast MAC routes from all Replicator peers.
TEST_P(BgpEvpnManagerTest, AssistedReplicationAddLeafPeers1) {
    AddAllReplicatorPeersBroadcastMacRoute();
    VerifyAllReplicatorPeersInclusiveMulticastRoute();
    VerifyAllReplicatorPeersNoUpdateInfo();

    AddOddLeafPeersInclusiveMulticastRoute();
    VerifyOddLeafPeersInclusiveMulticastRoute();
    VerifyOddReplicatorPeersLeafUpdateInfo();
    AddEvenLeafPeersInclusiveMulticastRoute();
    VerifyEvenLeafPeersInclusiveMulticastRoute();
    VerifyEvenReplicatorPeersLeafUpdateInfo();
    VerifyAllReplicatorPeersLeafUpdateInfo();

    DelAllLeafPeersInclusiveMulticastRoute();
    VerifyAllLeafPeersNoInclusiveMulticastRoute();
    VerifyAllReplicatorPeersNoUpdateInfo();
    DelAllReplicatorPeersBroadcastMacRoute();
    VerifyAllReplicatorPeersNoInclusiveMulticastRoute();
    TASK_UTIL_EXPECT_EQ(0, GetPartitionLocalSize(tag_));
    TASK_UTIL_EXPECT_EQ(0, GetPartitionRemoteSize(tag_));
}

// Add Broadcast MAC routes from all Replicator peers.
// Verify generated Inclusive Multicast routes in bgp.evpn.0.
// Add Broadcast MAC routes from odd Leaf peers.
// Verify UpdateInfo for Broadcast MAC routes from all Replicator peers.
// Add Broadcast MAC routes from even Leaf peers.
// Verify UpdateInfo for Broadcast MAC routes from all Replicator peers.
TEST_P(BgpEvpnManagerTest, AssistedReplicationAddLeafPeers2) {
    AddAllReplicatorPeersBroadcastMacRoute();
    VerifyAllReplicatorPeersInclusiveMulticastRoute();
    VerifyAllReplicatorPeersNoUpdateInfo();

    AddOddLeafPeersBroadcastMacRoute();
    VerifyOddLeafPeersInclusiveMulticastRoute();
    VerifyOddReplicatorPeersLeafUpdateInfo();
    AddEvenLeafPeersBroadcastMacRoute();
    VerifyEvenLeafPeersInclusiveMulticastRoute();
    VerifyEvenReplicatorPeersLeafUpdateInfo();
    VerifyAllReplicatorPeersLeafUpdateInfo();

    DelAllLeafPeersBroadcastMacRoute();
    VerifyAllLeafPeersNoInclusiveMulticastRoute();
    VerifyAllReplicatorPeersNoUpdateInfo();
    DelAllReplicatorPeersBroadcastMacRoute();
    VerifyAllReplicatorPeersNoInclusiveMulticastRoute();
    TASK_UTIL_EXPECT_EQ(0, GetPartitionLocalSize(tag_));
    TASK_UTIL_EXPECT_EQ(0, GetPartitionRemoteSize(tag_));
}

// Add Broadcast MAC routes from all Replicator peers.
// Verify generated Inclusive Multicast routes in bgp.evpn.0.
// Add Inclusive Multicast routes from all Leaf peers.
// Verify UpdateInfo for Broadcast MAC routes from all Replicator peers.
// Delete Inclusive Multicast routes from odd Leaf peers.
// Verify UpdateInfo for Broadcast MAC routes from all Replicator peers.
// Delete Inclusive Multicast routes from even Leaf peers.
// Verify UpdateInfo for Broadcast MAC routes from all Replicator peers.
TEST_P(BgpEvpnManagerTest, AssistedReplicationDelLeafPeers1) {
    AddAllReplicatorPeersBroadcastMacRoute();
    VerifyAllReplicatorPeersInclusiveMulticastRoute();
    VerifyAllReplicatorPeersNoUpdateInfo();
    AddAllLeafPeersInclusiveMulticastRoute();
    VerifyAllLeafPeersInclusiveMulticastRoute();
    VerifyAllReplicatorPeersLeafUpdateInfo();

    DelOddLeafPeersInclusiveMulticastRoute();
    VerifyOddReplicatorPeersNoUpdateInfo();
    VerifyEvenReplicatorPeersLeafUpdateInfo();

    DelEvenLeafPeersInclusiveMulticastRoute();
    VerifyAllLeafPeersNoInclusiveMulticastRoute();
    VerifyAllReplicatorPeersNoUpdateInfo();
    DelAllReplicatorPeersBroadcastMacRoute();
    VerifyAllReplicatorPeersNoInclusiveMulticastRoute();
    TASK_UTIL_EXPECT_EQ(0, GetPartitionLocalSize(tag_));
    TASK_UTIL_EXPECT_EQ(0, GetPartitionRemoteSize(tag_));
}

// Add Broadcast MAC routes from all Replicator peers.
// Verify generated Inclusive Multicast routes in bgp.evpn.0.
// Add Broadcast MAC routes from all Leaf peers.
// Verify UpdateInfo for Broadcast MAC routes from all Replicator peers.
// Delete Broadcast MAC routes from even Leaf peers.
// Verify UpdateInfo for Broadcast MAC routes from all Replicator peers.
// Delete Broadcast MAC routes from odd Leaf peers.
// Verify UpdateInfo for Broadcast MAC routes from all Replicator peers.
TEST_P(BgpEvpnManagerTest, AssistedReplicationDelLeafPeers2) {
    AddAllReplicatorPeersBroadcastMacRoute();
    VerifyAllReplicatorPeersInclusiveMulticastRoute();
    VerifyAllReplicatorPeersNoUpdateInfo();
    AddAllLeafPeersBroadcastMacRoute();
    VerifyAllLeafPeersInclusiveMulticastRoute();
    VerifyAllReplicatorPeersLeafUpdateInfo();

    DelEvenLeafPeersBroadcastMacRoute();
    VerifyEvenReplicatorPeersNoUpdateInfo();
    VerifyOddReplicatorPeersLeafUpdateInfo();

    DelOddLeafPeersBroadcastMacRoute();
    VerifyAllLeafPeersNoInclusiveMulticastRoute();
    VerifyAllReplicatorPeersNoUpdateInfo();
    DelAllReplicatorPeersBroadcastMacRoute();
    VerifyAllReplicatorPeersNoInclusiveMulticastRoute();
    TASK_UTIL_EXPECT_EQ(0, GetPartitionLocalSize(tag_));
    TASK_UTIL_EXPECT_EQ(0, GetPartitionRemoteSize(tag_));
}

// Add Broadcast MAC routes from all Replicator peers.
// Verify generated Inclusive Multicast routes in bgp.evpn.0.
// Add Inclusive Multicast route from all Leaf peers.
// Verify UpdateInfo for Broadcast MAC routes from all Replicator peers.
// Change encap in Inclusive Multicast route from all Leaf peers.
// Verify UpdateInfo for Broadcast MAC routes from all Replicator peers.
// Change encap in Inclusive Multicast route from all Leaf peers.
// Verify UpdateInfo for Broadcast MAC routes from all Replicator peers.
TEST_P(BgpEvpnManagerTest, AssistedReplicationChangeLeafPeersEncap1) {
    AddAllReplicatorPeersBroadcastMacRoute();
    VerifyAllReplicatorPeersInclusiveMulticastRoute();
    TASK_UTIL_EXPECT_EQ(replicator_peers_.size(), GetPartitionLocalSize(tag_));
    TASK_UTIL_EXPECT_EQ(replicator_peers_.size(), GetPartitionRemoteSize(tag_));
    VerifyAllReplicatorPeersNoUpdateInfo();
    AddAllLeafPeersInclusiveMulticastRoute();
    TASK_UTIL_EXPECT_EQ(leaf_peers_.size() + replicator_peers_.size(),
        GetPartitionRemoteSize(tag_));
    VerifyAllReplicatorPeersLeafUpdateInfo();

    vector<string> encap;
    encap.push_back("gre");
    encap.push_back("udp");
    ChangeAllLeafPeersEncap(encap);
    AddAllLeafPeersInclusiveMulticastRoute();
    TASK_UTIL_EXPECT_EQ(leaf_peers_.size() + replicator_peers_.size(),
        GetPartitionRemoteSize(tag_));
    VerifyAllReplicatorPeersLeafUpdateInfo();

    encap.clear();
    encap.push_back("udp");
    ChangeAllLeafPeersEncap(encap);
    AddAllLeafPeersInclusiveMulticastRoute();
    TASK_UTIL_EXPECT_EQ(leaf_peers_.size() + replicator_peers_.size(),
        GetPartitionRemoteSize(tag_));
    VerifyAllReplicatorPeersLeafUpdateInfo();

    DelAllLeafPeersInclusiveMulticastRoute();
    TASK_UTIL_EXPECT_EQ(replicator_peers_.size(), GetPartitionRemoteSize(tag_));
    VerifyAllReplicatorPeersNoUpdateInfo();
    DelAllReplicatorPeersBroadcastMacRoute();
    VerifyAllReplicatorPeersNoInclusiveMulticastRoute();
    TASK_UTIL_EXPECT_EQ(0, GetPartitionLocalSize(tag_));
    TASK_UTIL_EXPECT_EQ(0, GetPartitionRemoteSize(tag_));
}

// Add Broadcast MAC routes from all Replicator peers.
// Verify generated Inclusive Multicast routes in bgp.evpn.0.
// Add Inclusive Multicast route from all Leaf peers.
// Verify UpdateInfo for Broadcast MAC routes from all Replicator peers.
// Change encap in Inclusive Multicast route from odd Leaf peers.
// Verify UpdateInfo for Broadcast MAC routes from all Replicator peers.
// Change encap in Inclusive Multicast route from even Leaf peers.
// Verify UpdateInfo for Broadcast MAC routes from all Replicator peers.
TEST_P(BgpEvpnManagerTest, AssistedReplicationChangeLeafPeersEncap2) {
    AddAllReplicatorPeersBroadcastMacRoute();
    VerifyAllReplicatorPeersInclusiveMulticastRoute();
    TASK_UTIL_EXPECT_EQ(replicator_peers_.size(), GetPartitionLocalSize(tag_));
    TASK_UTIL_EXPECT_EQ(replicator_peers_.size(), GetPartitionRemoteSize(tag_));
    VerifyAllReplicatorPeersNoUpdateInfo();
    AddAllLeafPeersInclusiveMulticastRoute();
    TASK_UTIL_EXPECT_EQ(leaf_peers_.size() + replicator_peers_.size(),
        GetPartitionRemoteSize(tag_));
    VerifyAllReplicatorPeersLeafUpdateInfo();

    vector<string> encap;
    encap.push_back("gre");
    encap.push_back("udp");
    ChangeOddLeafPeersEncap(encap);
    AddOddLeafPeersInclusiveMulticastRoute();
    TASK_UTIL_EXPECT_EQ(leaf_peers_.size() + replicator_peers_.size(),
        GetPartitionRemoteSize(tag_));
    VerifyAllReplicatorPeersLeafUpdateInfo();

    encap.clear();
    encap.push_back("udp");
    ChangeEvenLeafPeersEncap(encap);
    AddEvenLeafPeersInclusiveMulticastRoute();
    TASK_UTIL_EXPECT_EQ(leaf_peers_.size() + replicator_peers_.size(),
        GetPartitionRemoteSize(tag_));
    VerifyAllReplicatorPeersLeafUpdateInfo();

    DelAllLeafPeersInclusiveMulticastRoute();
    TASK_UTIL_EXPECT_EQ(replicator_peers_.size(), GetPartitionRemoteSize(tag_));
    VerifyAllReplicatorPeersNoUpdateInfo();
    DelAllReplicatorPeersBroadcastMacRoute();
    VerifyAllReplicatorPeersNoInclusiveMulticastRoute();
    TASK_UTIL_EXPECT_EQ(0, GetPartitionLocalSize(tag_));
    TASK_UTIL_EXPECT_EQ(0, GetPartitionRemoteSize(tag_));
}

// Add Broadcast MAC routes from all Replicator peers.
// Verify generated Inclusive Multicast routes in bgp.evpn.0.
// Add Broadcast MAC routes from all Leaf peers.
// Verify UpdateInfo for Broadcast MAC routes from all Replicator peers.
// Change encap in Broadcast MAC route from all Leaf peers.
// Verify UpdateInfo for Broadcast MAC routes from all Replicator peers.
// Change encap in Broadcast MAC route from all Leaf peers.
// Verify UpdateInfo for Broadcast MAC routes from all Replicator peers.
TEST_P(BgpEvpnManagerTest, AssistedReplicationChangeLeafPeersEncap3) {
    AddAllReplicatorPeersBroadcastMacRoute();
    VerifyAllReplicatorPeersInclusiveMulticastRoute();
    TASK_UTIL_EXPECT_EQ(replicator_peers_.size(), GetPartitionLocalSize(tag_));
    TASK_UTIL_EXPECT_EQ(replicator_peers_.size(), GetPartitionRemoteSize(tag_));
    VerifyAllReplicatorPeersNoUpdateInfo();
    AddAllLeafPeersBroadcastMacRoute();
    TASK_UTIL_EXPECT_EQ(leaf_peers_.size() + replicator_peers_.size(),
        GetPartitionRemoteSize(tag_));
    VerifyAllReplicatorPeersLeafUpdateInfo();

    vector<string> encap;
    encap.push_back("gre");
    encap.push_back("udp");
    ChangeAllLeafPeersEncap(encap);
    AddAllLeafPeersBroadcastMacRoute();
    TASK_UTIL_EXPECT_EQ(leaf_peers_.size() + replicator_peers_.size(),
        GetPartitionRemoteSize(tag_));
    VerifyAllReplicatorPeersLeafUpdateInfo();

    encap.clear();
    encap.push_back("udp");
    ChangeAllLeafPeersEncap(encap);
    AddAllLeafPeersBroadcastMacRoute();
    TASK_UTIL_EXPECT_EQ(leaf_peers_.size() + replicator_peers_.size(),
        GetPartitionRemoteSize(tag_));
    VerifyAllReplicatorPeersLeafUpdateInfo();

    DelAllLeafPeersBroadcastMacRoute();
    TASK_UTIL_EXPECT_EQ(replicator_peers_.size(), GetPartitionRemoteSize(tag_));
    VerifyAllReplicatorPeersNoUpdateInfo();
    DelAllReplicatorPeersBroadcastMacRoute();
    VerifyAllReplicatorPeersNoInclusiveMulticastRoute();
    TASK_UTIL_EXPECT_EQ(0, GetPartitionLocalSize(tag_));
    TASK_UTIL_EXPECT_EQ(0, GetPartitionRemoteSize(tag_));
}

// Add Broadcast MAC routes from all Replicator peers.
// Verify generated Inclusive Multicast routes in bgp.evpn.0.
// Add Broadcast MAC routes from all Leaf peers.
// Verify UpdateInfo for Broadcast MAC routes from all Replicator peers.
// Change encap in Broadcast MAC route from odd Leaf peers.
// Verify UpdateInfo for Broadcast MAC routes from all Replicator peers.
// Change encap in Broadcast MAC route from even Leaf peers.
// Verify UpdateInfo for Broadcast MAC routes from all Replicator peers.
TEST_P(BgpEvpnManagerTest, AssistedReplicationChangeLeafPeersEncap4) {
    AddAllReplicatorPeersBroadcastMacRoute();
    VerifyAllReplicatorPeersInclusiveMulticastRoute();
    TASK_UTIL_EXPECT_EQ(replicator_peers_.size(), GetPartitionLocalSize(tag_));
    TASK_UTIL_EXPECT_EQ(replicator_peers_.size(), GetPartitionRemoteSize(tag_));
    VerifyAllReplicatorPeersNoUpdateInfo();
    AddAllLeafPeersBroadcastMacRoute();
    TASK_UTIL_EXPECT_EQ(leaf_peers_.size() + replicator_peers_.size(),
        GetPartitionRemoteSize(tag_));
    VerifyAllReplicatorPeersLeafUpdateInfo();

    vector<string> encap;
    encap.push_back("gre");
    encap.push_back("udp");
    ChangeOddLeafPeersEncap(encap);
    AddOddLeafPeersBroadcastMacRoute();
    TASK_UTIL_EXPECT_EQ(leaf_peers_.size() + replicator_peers_.size(),
        GetPartitionRemoteSize(tag_));
    VerifyAllReplicatorPeersLeafUpdateInfo();

    encap.clear();
    encap.push_back("udp");
    ChangeEvenLeafPeersEncap(encap);
    AddEvenLeafPeersBroadcastMacRoute();
    TASK_UTIL_EXPECT_EQ(leaf_peers_.size() + replicator_peers_.size(),
        GetPartitionRemoteSize(tag_));
    VerifyAllReplicatorPeersLeafUpdateInfo();

    DelAllLeafPeersBroadcastMacRoute();
    TASK_UTIL_EXPECT_EQ(replicator_peers_.size(), GetPartitionRemoteSize(tag_));
    VerifyAllReplicatorPeersNoUpdateInfo();
    DelAllReplicatorPeersBroadcastMacRoute();
    VerifyAllReplicatorPeersNoInclusiveMulticastRoute();
    TASK_UTIL_EXPECT_EQ(0, GetPartitionLocalSize(tag_));
    TASK_UTIL_EXPECT_EQ(0, GetPartitionRemoteSize(tag_));
}

// Add Broadcast MAC routes from all Replicator peers.
// Verify generated Inclusive Multicast routes in bgp.evpn.0.
// Add Inclusive Multicast route from all Leaf peers.
// Verify UpdateInfo for Broadcast MAC routes from all Replicator peers.
// Change encap in Inclusive Multicast route from all Leaf peers.
// Verify UpdateInfo for Broadcast MAC routes from all Replicator peers.
// Change encap in Inclusive Multicast route from all Leaf peers.
// Verify UpdateInfo for Broadcast MAC routes from all Replicator peers.
TEST_P(BgpEvpnManagerTest, AssistedReplicationChangeLeafPeersLabel1) {
    AddAllReplicatorPeersBroadcastMacRoute();
    VerifyAllReplicatorPeersInclusiveMulticastRoute();
    TASK_UTIL_EXPECT_EQ(replicator_peers_.size(), GetPartitionLocalSize(tag_));
    TASK_UTIL_EXPECT_EQ(replicator_peers_.size(), GetPartitionRemoteSize(tag_));
    VerifyAllReplicatorPeersNoUpdateInfo();
    AddAllLeafPeersInclusiveMulticastRoute();
    TASK_UTIL_EXPECT_EQ(leaf_peers_.size() + replicator_peers_.size(),
        GetPartitionRemoteSize(tag_));
    VerifyAllReplicatorPeersLeafUpdateInfo();

    ChangeAllLeafPeersLabel();
    AddAllLeafPeersInclusiveMulticastRoute();
    TASK_UTIL_EXPECT_EQ(leaf_peers_.size() + replicator_peers_.size(),
        GetPartitionRemoteSize(tag_));
    VerifyAllReplicatorPeersLeafUpdateInfo();

    ChangeAllLeafPeersLabel();
    AddAllLeafPeersInclusiveMulticastRoute();
    TASK_UTIL_EXPECT_EQ(leaf_peers_.size() + replicator_peers_.size(),
        GetPartitionRemoteSize(tag_));
    VerifyAllReplicatorPeersLeafUpdateInfo();

    DelAllLeafPeersInclusiveMulticastRoute();
    TASK_UTIL_EXPECT_EQ(replicator_peers_.size(), GetPartitionRemoteSize(tag_));
    VerifyAllReplicatorPeersNoUpdateInfo();
    DelAllReplicatorPeersBroadcastMacRoute();
    VerifyAllReplicatorPeersNoInclusiveMulticastRoute();
    TASK_UTIL_EXPECT_EQ(0, GetPartitionLocalSize(tag_));
    TASK_UTIL_EXPECT_EQ(0, GetPartitionRemoteSize(tag_));
}

// Add Broadcast MAC routes from all Replicator peers.
// Verify generated Inclusive Multicast routes in bgp.evpn.0.
// Add Inclusive Multicast route from all Leaf peers.
// Verify UpdateInfo for Broadcast MAC routes from all Replicator peers.
// Change encap in Inclusive Multicast route from odd Leaf peers.
// Verify UpdateInfo for Broadcast MAC routes from all Replicator peers.
// Change encap in Inclusive Multicast route from even Leaf peers.
// Verify UpdateInfo for Broadcast MAC routes from all Replicator peers.
TEST_P(BgpEvpnManagerTest, AssistedReplicationChangeLeafPeersLabel2) {
    AddAllReplicatorPeersBroadcastMacRoute();
    VerifyAllReplicatorPeersInclusiveMulticastRoute();
    TASK_UTIL_EXPECT_EQ(replicator_peers_.size(), GetPartitionLocalSize(tag_));
    TASK_UTIL_EXPECT_EQ(replicator_peers_.size(), GetPartitionRemoteSize(tag_));
    VerifyAllReplicatorPeersNoUpdateInfo();
    AddAllLeafPeersInclusiveMulticastRoute();
    TASK_UTIL_EXPECT_EQ(leaf_peers_.size() + replicator_peers_.size(),
        GetPartitionRemoteSize(tag_));
    VerifyAllReplicatorPeersLeafUpdateInfo();

    ChangeOddLeafPeersLabel();
    AddOddLeafPeersInclusiveMulticastRoute();
    TASK_UTIL_EXPECT_EQ(leaf_peers_.size() + replicator_peers_.size(),
        GetPartitionRemoteSize(tag_));
    VerifyAllReplicatorPeersLeafUpdateInfo();

    ChangeEvenLeafPeersLabel();
    AddEvenLeafPeersInclusiveMulticastRoute();
    TASK_UTIL_EXPECT_EQ(leaf_peers_.size() + replicator_peers_.size(),
        GetPartitionRemoteSize(tag_));
    VerifyAllReplicatorPeersLeafUpdateInfo();

    DelAllLeafPeersInclusiveMulticastRoute();
    TASK_UTIL_EXPECT_EQ(replicator_peers_.size(), GetPartitionRemoteSize(tag_));
    VerifyAllReplicatorPeersNoUpdateInfo();
    DelAllReplicatorPeersBroadcastMacRoute();
    VerifyAllReplicatorPeersNoInclusiveMulticastRoute();
    TASK_UTIL_EXPECT_EQ(0, GetPartitionLocalSize(tag_));
    TASK_UTIL_EXPECT_EQ(0, GetPartitionRemoteSize(tag_));
}

// Add Broadcast MAC routes from all Replicator peers.
// Verify generated Inclusive Multicast routes in bgp.evpn.0.
// Add Broadcast MAC routes from all Leaf peers.
// Verify UpdateInfo for Broadcast MAC routes from all Replicator peers.
// Change encap in Broadcast MAC route from all Leaf peers.
// Verify UpdateInfo for Broadcast MAC routes from all Replicator peers.
// Change encap in Broadcast MAC route from all Leaf peers.
// Verify UpdateInfo for Broadcast MAC routes from all Replicator peers.
TEST_P(BgpEvpnManagerTest, AssistedReplicationChangeLeafPeersLabel3) {
    AddAllReplicatorPeersBroadcastMacRoute();
    VerifyAllReplicatorPeersInclusiveMulticastRoute();
    TASK_UTIL_EXPECT_EQ(replicator_peers_.size(), GetPartitionLocalSize(tag_));
    TASK_UTIL_EXPECT_EQ(replicator_peers_.size(), GetPartitionRemoteSize(tag_));
    VerifyAllReplicatorPeersNoUpdateInfo();
    AddAllLeafPeersBroadcastMacRoute();
    TASK_UTIL_EXPECT_EQ(leaf_peers_.size() + replicator_peers_.size(),
        GetPartitionRemoteSize(tag_));
    VerifyAllReplicatorPeersLeafUpdateInfo();

    ChangeAllLeafPeersLabel();
    AddAllLeafPeersBroadcastMacRoute();
    TASK_UTIL_EXPECT_EQ(leaf_peers_.size() + replicator_peers_.size(),
        GetPartitionRemoteSize(tag_));
    VerifyAllReplicatorPeersLeafUpdateInfo();

    ChangeAllLeafPeersLabel();
    AddAllLeafPeersBroadcastMacRoute();
    TASK_UTIL_EXPECT_EQ(leaf_peers_.size() + replicator_peers_.size(),
        GetPartitionRemoteSize(tag_));
    VerifyAllReplicatorPeersLeafUpdateInfo();

    DelAllLeafPeersBroadcastMacRoute();
    TASK_UTIL_EXPECT_EQ(replicator_peers_.size(), GetPartitionRemoteSize(tag_));
    VerifyAllReplicatorPeersNoUpdateInfo();
    DelAllReplicatorPeersBroadcastMacRoute();
    VerifyAllReplicatorPeersNoInclusiveMulticastRoute();
    TASK_UTIL_EXPECT_EQ(0, GetPartitionLocalSize(tag_));
    TASK_UTIL_EXPECT_EQ(0, GetPartitionRemoteSize(tag_));
}

// Add Broadcast MAC routes from all Replicator peers.
// Verify generated Inclusive Multicast routes in bgp.evpn.0.
// Add Broadcast MAC routes from all Leaf peers.
// Verify UpdateInfo for Broadcast MAC routes from all Replicator peers.
// Change encap in Broadcast MAC route from odd Leaf peers.
// Verify UpdateInfo for Broadcast MAC routes from all Replicator peers.
// Change encap in Broadcast MAC route from even Leaf peers.
// Verify UpdateInfo for Broadcast MAC routes from all Replicator peers.
TEST_P(BgpEvpnManagerTest, AssistedReplicationChangeLeafPeersLabel4) {
    AddAllReplicatorPeersBroadcastMacRoute();
    VerifyAllReplicatorPeersInclusiveMulticastRoute();
    TASK_UTIL_EXPECT_EQ(replicator_peers_.size(), GetPartitionLocalSize(tag_));
    TASK_UTIL_EXPECT_EQ(replicator_peers_.size(), GetPartitionRemoteSize(tag_));
    VerifyAllReplicatorPeersNoUpdateInfo();
    AddAllLeafPeersBroadcastMacRoute();
    TASK_UTIL_EXPECT_EQ(leaf_peers_.size() + replicator_peers_.size(),
        GetPartitionRemoteSize(tag_));
    VerifyAllReplicatorPeersLeafUpdateInfo();

    ChangeOddLeafPeersLabel();
    AddOddLeafPeersBroadcastMacRoute();
    TASK_UTIL_EXPECT_EQ(leaf_peers_.size() + replicator_peers_.size(),
        GetPartitionRemoteSize(tag_));
    VerifyAllReplicatorPeersLeafUpdateInfo();

    ChangeEvenLeafPeersLabel();
    AddEvenLeafPeersBroadcastMacRoute();
    TASK_UTIL_EXPECT_EQ(leaf_peers_.size() + replicator_peers_.size(),
        GetPartitionRemoteSize(tag_));
    VerifyAllReplicatorPeersLeafUpdateInfo();

    DelAllLeafPeersBroadcastMacRoute();
    TASK_UTIL_EXPECT_EQ(replicator_peers_.size(), GetPartitionRemoteSize(tag_));
    VerifyAllReplicatorPeersNoUpdateInfo();
    DelAllReplicatorPeersBroadcastMacRoute();
    VerifyAllReplicatorPeersNoInclusiveMulticastRoute();
    TASK_UTIL_EXPECT_EQ(0, GetPartitionLocalSize(tag_));
    TASK_UTIL_EXPECT_EQ(0, GetPartitionRemoteSize(tag_));
}

// Add Broadcast MAC routes from all Replicator peers.
// Verify generated Inclusive Multicast routes in bgp.evpn.0.
// Add Inclusive Multicast route from all Leaf peers.
// Verify UpdateInfo for Broadcast MAC routes from all Replicator peers.
// Change encap in Inclusive Multicast route from all Leaf peers.
// Verify UpdateInfo for Broadcast MAC routes from all Replicator peers.
// Change encap in Inclusive Multicast route from all Leaf peers.
// Verify UpdateInfo for Broadcast MAC routes from all Replicator peers.
TEST_P(BgpEvpnManagerTest, AssistedReplicationChangeLeafPeersEncapAndLabel1) {
    AddAllReplicatorPeersBroadcastMacRoute();
    VerifyAllReplicatorPeersInclusiveMulticastRoute();
    TASK_UTIL_EXPECT_EQ(replicator_peers_.size(), GetPartitionLocalSize(tag_));
    TASK_UTIL_EXPECT_EQ(replicator_peers_.size(), GetPartitionRemoteSize(tag_));
    VerifyAllReplicatorPeersNoUpdateInfo();
    AddAllLeafPeersInclusiveMulticastRoute();
    TASK_UTIL_EXPECT_EQ(leaf_peers_.size() + replicator_peers_.size(),
        GetPartitionRemoteSize(tag_));
    VerifyAllReplicatorPeersLeafUpdateInfo();

    vector<string> encap;
    encap.push_back("gre");
    encap.push_back("udp");
    ChangeAllLeafPeersEncap(encap);
    ChangeAllLeafPeersLabel();
    AddAllLeafPeersInclusiveMulticastRoute();
    TASK_UTIL_EXPECT_EQ(leaf_peers_.size() + replicator_peers_.size(),
        GetPartitionRemoteSize(tag_));
    VerifyAllReplicatorPeersLeafUpdateInfo();

    encap.clear();
    encap.push_back("udp");
    ChangeAllLeafPeersEncap(encap);
    ChangeAllLeafPeersLabel();
    AddAllLeafPeersInclusiveMulticastRoute();
    TASK_UTIL_EXPECT_EQ(leaf_peers_.size() + replicator_peers_.size(),
        GetPartitionRemoteSize(tag_));
    VerifyAllReplicatorPeersLeafUpdateInfo();

    DelAllLeafPeersInclusiveMulticastRoute();
    TASK_UTIL_EXPECT_EQ(replicator_peers_.size(), GetPartitionRemoteSize(tag_));
    VerifyAllReplicatorPeersNoUpdateInfo();
    DelAllReplicatorPeersBroadcastMacRoute();
    VerifyAllReplicatorPeersNoInclusiveMulticastRoute();
    TASK_UTIL_EXPECT_EQ(0, GetPartitionLocalSize(tag_));
    TASK_UTIL_EXPECT_EQ(0, GetPartitionRemoteSize(tag_));
}

// Add Broadcast MAC routes from all Replicator peers.
// Verify generated Inclusive Multicast routes in bgp.evpn.0.
// Add Inclusive Multicast route from all Leaf peers.
// Verify UpdateInfo for Broadcast MAC routes from all Replicator peers.
// Change encap in Inclusive Multicast route from odd Leaf peers.
// Verify UpdateInfo for Broadcast MAC routes from all Replicator peers.
// Change encap in Inclusive Multicast route from even Leaf peers.
// Verify UpdateInfo for Broadcast MAC routes from all Replicator peers.
TEST_P(BgpEvpnManagerTest, AssistedReplicationChangeLeafPeersEncapAndLabel2) {
    AddAllReplicatorPeersBroadcastMacRoute();
    VerifyAllReplicatorPeersInclusiveMulticastRoute();
    TASK_UTIL_EXPECT_EQ(replicator_peers_.size(), GetPartitionLocalSize(tag_));
    TASK_UTIL_EXPECT_EQ(replicator_peers_.size(), GetPartitionRemoteSize(tag_));
    VerifyAllReplicatorPeersNoUpdateInfo();
    AddAllLeafPeersInclusiveMulticastRoute();
    TASK_UTIL_EXPECT_EQ(leaf_peers_.size() + replicator_peers_.size(),
        GetPartitionRemoteSize(tag_));
    VerifyAllReplicatorPeersLeafUpdateInfo();

    vector<string> encap;
    encap.push_back("gre");
    encap.push_back("udp");
    ChangeOddLeafPeersEncap(encap);
    ChangeOddLeafPeersLabel();
    AddOddLeafPeersInclusiveMulticastRoute();
    TASK_UTIL_EXPECT_EQ(leaf_peers_.size() + replicator_peers_.size(),
        GetPartitionRemoteSize(tag_));
    VerifyAllReplicatorPeersLeafUpdateInfo();

    encap.clear();
    encap.push_back("udp");
    ChangeEvenLeafPeersEncap(encap);
    ChangeEvenLeafPeersLabel();
    AddEvenLeafPeersInclusiveMulticastRoute();
    TASK_UTIL_EXPECT_EQ(leaf_peers_.size() + replicator_peers_.size(),
        GetPartitionRemoteSize(tag_));
    VerifyAllReplicatorPeersLeafUpdateInfo();

    DelAllLeafPeersInclusiveMulticastRoute();
    TASK_UTIL_EXPECT_EQ(replicator_peers_.size(), GetPartitionRemoteSize(tag_));
    VerifyAllReplicatorPeersNoUpdateInfo();
    DelAllReplicatorPeersBroadcastMacRoute();
    VerifyAllReplicatorPeersNoInclusiveMulticastRoute();
    TASK_UTIL_EXPECT_EQ(0, GetPartitionLocalSize(tag_));
    TASK_UTIL_EXPECT_EQ(0, GetPartitionRemoteSize(tag_));
}

// Add Broadcast MAC routes from all Replicator peers.
// Verify generated Inclusive Multicast routes in bgp.evpn.0.
// Add Broadcast MAC routes from all Leaf peers.
// Verify UpdateInfo for Broadcast MAC routes from all Replicator peers.
// Change encap in Broadcast MAC route from all Leaf peers.
// Verify UpdateInfo for Broadcast MAC routes from all Replicator peers.
// Change encap in Broadcast MAC route from all Leaf peers.
// Verify UpdateInfo for Broadcast MAC routes from all Replicator peers.
TEST_P(BgpEvpnManagerTest, AssistedReplicationChangeLeafPeersEncapAndLabel3) {
    AddAllReplicatorPeersBroadcastMacRoute();
    VerifyAllReplicatorPeersInclusiveMulticastRoute();
    TASK_UTIL_EXPECT_EQ(replicator_peers_.size(), GetPartitionLocalSize(tag_));
    TASK_UTIL_EXPECT_EQ(replicator_peers_.size(), GetPartitionRemoteSize(tag_));
    VerifyAllReplicatorPeersNoUpdateInfo();
    AddAllLeafPeersBroadcastMacRoute();
    TASK_UTIL_EXPECT_EQ(leaf_peers_.size() + replicator_peers_.size(),
        GetPartitionRemoteSize(tag_));
    VerifyAllReplicatorPeersLeafUpdateInfo();

    vector<string> encap;
    encap.push_back("gre");
    encap.push_back("udp");
    ChangeAllLeafPeersEncap(encap);
    ChangeAllLeafPeersLabel();
    AddAllLeafPeersBroadcastMacRoute();
    TASK_UTIL_EXPECT_EQ(leaf_peers_.size() + replicator_peers_.size(),
        GetPartitionRemoteSize(tag_));
    VerifyAllReplicatorPeersLeafUpdateInfo();

    encap.clear();
    encap.push_back("udp");
    ChangeAllLeafPeersEncap(encap);
    ChangeAllLeafPeersLabel();
    AddAllLeafPeersBroadcastMacRoute();
    TASK_UTIL_EXPECT_EQ(leaf_peers_.size() + replicator_peers_.size(),
        GetPartitionRemoteSize(tag_));
    VerifyAllReplicatorPeersLeafUpdateInfo();

    DelAllLeafPeersBroadcastMacRoute();
    TASK_UTIL_EXPECT_EQ(replicator_peers_.size(), GetPartitionRemoteSize(tag_));
    VerifyAllReplicatorPeersNoUpdateInfo();
    DelAllReplicatorPeersBroadcastMacRoute();
    VerifyAllReplicatorPeersNoInclusiveMulticastRoute();
    TASK_UTIL_EXPECT_EQ(0, GetPartitionLocalSize(tag_));
    TASK_UTIL_EXPECT_EQ(0, GetPartitionRemoteSize(tag_));
}

// Add Broadcast MAC routes from all Replicator peers.
// Verify generated Inclusive Multicast routes in bgp.evpn.0.
// Add Broadcast MAC routes from all Leaf peers.
// Verify UpdateInfo for Broadcast MAC routes from all Replicator peers.
// Change encap in Broadcast MAC route from odd Leaf peers.
// Verify UpdateInfo for Broadcast MAC routes from all Replicator peers.
// Change encap in Broadcast MAC route from even Leaf peers.
// Verify UpdateInfo for Broadcast MAC routes from all Replicator peers.
TEST_P(BgpEvpnManagerTest, AssistedReplicationChangeLeafPeersEncapAndLabel4) {
    AddAllReplicatorPeersBroadcastMacRoute();
    VerifyAllReplicatorPeersInclusiveMulticastRoute();
    TASK_UTIL_EXPECT_EQ(replicator_peers_.size(), GetPartitionLocalSize(tag_));
    TASK_UTIL_EXPECT_EQ(replicator_peers_.size(), GetPartitionRemoteSize(tag_));
    VerifyAllReplicatorPeersNoUpdateInfo();
    AddAllLeafPeersBroadcastMacRoute();
    TASK_UTIL_EXPECT_EQ(leaf_peers_.size() + replicator_peers_.size(),
        GetPartitionRemoteSize(tag_));
    VerifyAllReplicatorPeersLeafUpdateInfo();

    vector<string> encap;
    encap.push_back("gre");
    encap.push_back("udp");
    ChangeOddLeafPeersEncap(encap);
    ChangeOddLeafPeersLabel();
    AddOddLeafPeersBroadcastMacRoute();
    TASK_UTIL_EXPECT_EQ(leaf_peers_.size() + replicator_peers_.size(),
        GetPartitionRemoteSize(tag_));
    VerifyAllReplicatorPeersLeafUpdateInfo();

    encap.clear();
    encap.push_back("udp");
    ChangeEvenLeafPeersEncap(encap);
    ChangeEvenLeafPeersLabel();
    AddEvenLeafPeersBroadcastMacRoute();
    TASK_UTIL_EXPECT_EQ(leaf_peers_.size() + replicator_peers_.size(),
        GetPartitionRemoteSize(tag_));
    VerifyAllReplicatorPeersLeafUpdateInfo();

    DelAllLeafPeersBroadcastMacRoute();
    TASK_UTIL_EXPECT_EQ(replicator_peers_.size(), GetPartitionRemoteSize(tag_));
    VerifyAllReplicatorPeersNoUpdateInfo();
    DelAllReplicatorPeersBroadcastMacRoute();
    VerifyAllReplicatorPeersNoInclusiveMulticastRoute();
    TASK_UTIL_EXPECT_EQ(0, GetPartitionLocalSize(tag_));
    TASK_UTIL_EXPECT_EQ(0, GetPartitionRemoteSize(tag_));
}

// Add Inclusive Multicast routes from all Leaf peers.
// Add Inclusive Multicast route from all BGP peers.
// Add Broadcast MAC routes from all Replicator peers.
// Verify generated Inclusive Multicast routes in bgp.evpn.0.
// Verify UpdateInfo for Broadcast MAC routes from all Replicator peers.
TEST_P(BgpEvpnManagerTest, AssistedReplicationWithIngressReplication1) {
    AddAllLeafPeersInclusiveMulticastRoute();
    VerifyAllLeafPeersInclusiveMulticastRoute();
    AddAllBgpPeersInclusiveMulticastRoute();
    AddAllReplicatorPeersBroadcastMacRoute();
    VerifyAllReplicatorPeersInclusiveMulticastRoute();

    TASK_UTIL_EXPECT_EQ(replicator_peers_.size(), GetPartitionLocalSize(tag_));
    TASK_UTIL_EXPECT_EQ(leaf_peers_.size() + replicator_peers_.size() +
        bgp_peers_.size(), GetPartitionRemoteSize(tag_));
    VerifyAllReplicatorPeersAllUpdateInfo();

    DelAllLeafPeersInclusiveMulticastRoute();
    VerifyAllLeafPeersNoInclusiveMulticastRoute();
    DelAllBgpPeersInclusiveMulticastRoute();
    VerifyAllReplicatorPeersNoUpdateInfo();
    DelAllReplicatorPeersBroadcastMacRoute();
    VerifyAllReplicatorPeersNoInclusiveMulticastRoute();
    TASK_UTIL_EXPECT_EQ(0, GetPartitionLocalSize(tag_));
    TASK_UTIL_EXPECT_EQ(0, GetPartitionRemoteSize(tag_));
}

// Add Inclusive Multicast routes from all Leaf peers.
// Add Broadcast MAC routes from all Replicator peers.
// Verify generated Inclusive Multicast routes in bgp.evpn.0.
// Add Inclusive Multicast route from all BGP peers.
// Verify UpdateInfo for Broadcast MAC routes from all Replicator peers.
TEST_P(BgpEvpnManagerTest, AssistedReplicationWithIngressReplication2) {
    AddAllLeafPeersInclusiveMulticastRoute();
    VerifyAllLeafPeersInclusiveMulticastRoute();
    AddAllReplicatorPeersBroadcastMacRoute();
    VerifyAllReplicatorPeersInclusiveMulticastRoute();

    TASK_UTIL_EXPECT_EQ(replicator_peers_.size(), GetPartitionLocalSize(tag_));
    TASK_UTIL_EXPECT_EQ(leaf_peers_.size() + replicator_peers_.size(),
        GetPartitionRemoteSize(tag_));
    VerifyAllReplicatorPeersLeafUpdateInfo();

    AddAllBgpPeersInclusiveMulticastRoute();
    TASK_UTIL_EXPECT_EQ(replicator_peers_.size(), GetPartitionLocalSize(tag_));
    TASK_UTIL_EXPECT_EQ(leaf_peers_.size() + replicator_peers_.size() +
        bgp_peers_.size(), GetPartitionRemoteSize(tag_));
    VerifyAllReplicatorPeersAllUpdateInfo();

    DelAllBgpPeersInclusiveMulticastRoute();
    VerifyAllReplicatorPeersLeafUpdateInfo();
    DelAllLeafPeersInclusiveMulticastRoute();
    VerifyAllLeafPeersNoInclusiveMulticastRoute();
    VerifyAllReplicatorPeersNoUpdateInfo();
    DelAllReplicatorPeersBroadcastMacRoute();
    VerifyAllReplicatorPeersNoInclusiveMulticastRoute();
    TASK_UTIL_EXPECT_EQ(0, GetPartitionLocalSize(tag_));
    TASK_UTIL_EXPECT_EQ(0, GetPartitionRemoteSize(tag_));
}

// Add Broadcast MAC routes from all Replicator peers.
// Verify generated Inclusive Multicast routes in bgp.evpn.0.
// Add Inclusive Multicast route from all BGP peers.
// Add Inclusive Multicast routes from all Leaf peers.
// Verify UpdateInfo for Broadcast MAC routes from all Replicator peers.
TEST_P(BgpEvpnManagerTest, AssistedReplicationWithIngressReplication3) {
    AddAllReplicatorPeersBroadcastMacRoute();
    VerifyAllReplicatorPeersInclusiveMulticastRoute();
    AddAllBgpPeersInclusiveMulticastRoute();
    TASK_UTIL_EXPECT_EQ(replicator_peers_.size(), GetPartitionLocalSize(tag_));
    TASK_UTIL_EXPECT_EQ(bgp_peers_.size() + replicator_peers_.size(),
        GetPartitionRemoteSize(tag_));
    VerifyAllReplicatorPeersNonLeafUpdateInfo();

    AddAllLeafPeersInclusiveMulticastRoute();
    VerifyAllLeafPeersInclusiveMulticastRoute();
    TASK_UTIL_EXPECT_EQ(replicator_peers_.size(), GetPartitionLocalSize(tag_));
    TASK_UTIL_EXPECT_EQ(leaf_peers_.size() + replicator_peers_.size() +
        bgp_peers_.size(), GetPartitionRemoteSize(tag_));
    VerifyAllReplicatorPeersAllUpdateInfo();

    DelAllLeafPeersInclusiveMulticastRoute();
    VerifyAllLeafPeersNoInclusiveMulticastRoute();
    VerifyAllReplicatorPeersNonLeafUpdateInfo();
    DelAllBgpPeersInclusiveMulticastRoute();
    VerifyAllReplicatorPeersNoUpdateInfo();
    DelAllReplicatorPeersBroadcastMacRoute();
    VerifyAllReplicatorPeersNoInclusiveMulticastRoute();
    TASK_UTIL_EXPECT_EQ(0, GetPartitionLocalSize(tag_));
    TASK_UTIL_EXPECT_EQ(0, GetPartitionRemoteSize(tag_));
}

INSTANTIATE_TEST_CASE_P(Default, BgpEvpnManagerTest, ::testing::Values(0, 4094));

class TestEnvironment : public ::testing::Environment {
    virtual ~TestEnvironment() { }
    virtual void SetUp() {
    }
    virtual void TearDown() {
    }
};

static void SetUp() {
    ControlNode::SetDefaultSchedulingPolicy();
    BgpServerTest::GlobalSetUp();
    BgpObjectFactory::Register<BgpXmppMessageBuilder>(
        boost::factory<BgpXmppMessageBuilder *>());
}

static void TearDown() {
    TaskScheduler *scheduler = TaskScheduler::GetInstance();
    scheduler->Terminate();
}

int main(int argc, char **argv) {
    bgp_log_test::init();
    ::testing::InitGoogleTest(&argc, argv);
    ::testing::AddGlobalTestEnvironment(new TestEnvironment());
    SetUp();
    int result = RUN_ALL_TESTS();
    TearDown();

    return result;
}<|MERGE_RESOLUTION|>--- conflicted
+++ resolved
@@ -211,13 +211,8 @@
         if (olist == NULL)
             return false;
         bool found = false;
-<<<<<<< HEAD
-        BOOST_FOREACH(const BgpOListElem &elem, olist->elements) {
-            if (peer->address() == elem.address) {
-=======
         BOOST_FOREACH(const BgpOListElem *elem, olist->elements) {
             if (peer->address() == elem->address) {
->>>>>>> d572e8e7
                 EXPECT_FALSE(found);
                 found = true;
                 if (peer->label() != elem->label)
