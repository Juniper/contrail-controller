/*
 * Copyright (c) 2014 Juniper Networks, Inc. All rights reserved.
 */

#ifndef SRC_BGP_BGP_EVPN_H_
#define SRC_BGP_BGP_EVPN_H_

#include <boost/scoped_ptr.hpp>

#include <set>
#include <vector>

#include "base/lifetime.h"
#include "bgp/bgp_attr.h"
#include "db/db_entry.h"
#include "net/address.h"

class DBTablePartition;
class DBTablePartBase;
class EvpnRoute;
class EvpnTable;
class EvpnManagerPartition;
class EvpnManager;
struct UpdateInfo;

//
// This is the base class for a multicast node in an EVPN instance. The node
// could either represent a local vRouter that's connected to a control node
// via XMPP or a remote vRouter/PE that's discovered via BGP.
//
// In normal operation, the EvpnMcastNodes corresponding to vRouters (local
// or remote) support edge replication, while those corresponding to EVPN PEs
// do not.  However, for test purposes, it's possible to have vRouters that
// no not support edge replication.
//
class EvpnMcastNode : public DBState {
public:
    enum Type {
        LocalNode,
        RemoteNode
    };

    EvpnMcastNode(EvpnManagerPartition *partition, EvpnRoute *route,
        uint8_t type);
    ~EvpnMcastNode();

    bool UpdateAttributes(EvpnRoute *route);
    virtual void TriggerUpdate() = 0;

    EvpnRoute *route() { return route_; }
    uint8_t type() const { return type_; }
    const BgpAttr *attr() const { return attr_.get(); }
    uint32_t label() const { return label_; }
    Ip4Address address() const { return address_; }
    Ip4Address replicator_address() const { return replicator_address_; }
    bool edge_replication_not_supported() const {
        return edge_replication_not_supported_;
    }
    bool assisted_replication_supported() const {
        return assisted_replication_supported_;
    }
    bool assisted_replication_leaf() const {
        return assisted_replication_leaf_;
    }

protected:
    EvpnManagerPartition *partition_;
    EvpnRoute *route_;
    uint8_t type_;
    BgpAttrPtr attr_;
    uint32_t label_;
    Ip4Address address_;
    Ip4Address replicator_address_;
    bool edge_replication_not_supported_;
    bool assisted_replication_supported_;
    bool assisted_replication_leaf_;

private:
    DISALLOW_COPY_AND_ASSIGN(EvpnMcastNode);
};

//
// This class represents (in the context of an EVPN instance) a local vRouter
// that's connected to a control node via XMPP.  An EvpnLocalMcastNode gets
// created and associated as DBState with the broadcast MAC route advertised
// by the vRouter.
//
// The EvpnLocalMcastNode mainly exists to translate the broadcast MAC route
// advertised by the vRouter into an EVPN Inclusive Multicast route.  In the
// other direction, EvpnLocalMcastNode serves as the anchor point to build a
// vRouter specific ingress replication olist so that the vRouter can send
// multicast traffic to EVPN PEs (and possibly vRouters in test environment)
// that do not support edge replication.
//
// An Inclusive Multicast route is added for each EvpnLocalMcastNode. The
// attributes of the Inclusive Multicast route are based on the broadcast
// MAC route corresponding to the EvpnLocalMcastNode.  The label for the
// broadcast MAC route is advertised as the label for ingress replication
// in the PmsiTunnel attribute.
//
class EvpnLocalMcastNode : public EvpnMcastNode {
public:
    EvpnLocalMcastNode(EvpnManagerPartition *partition, EvpnRoute *route);
    virtual ~EvpnLocalMcastNode();

    virtual void TriggerUpdate();
    UpdateInfo *GetUpdateInfo();
    EvpnRoute *inclusive_mcast_route() { return inclusive_mcast_route_; }

private:
    void AddInclusiveMulticastRoute();
    void DeleteInclusiveMulticastRoute();

    EvpnRoute *inclusive_mcast_route_;

    DISALLOW_COPY_AND_ASSIGN(EvpnLocalMcastNode);
};

//
// This class represents (in the context of an EVPN instance) a remote vRouter
// or PE discovered via BGP.  An EvpnRemoteMcastNode is created and associated
// as DBState with the Inclusive Multicast route in question.
//
// An EvpnRemoteMcastNode also gets created for the Inclusive Multicast route
// that's added for each EvpnLocalMcastNode. This is required only to support
// test mode where vRouter acts like PE that doesn't support edge replication.
//
class EvpnRemoteMcastNode : public EvpnMcastNode {
public:
    EvpnRemoteMcastNode(EvpnManagerPartition *partition, EvpnRoute *route);
    virtual ~EvpnRemoteMcastNode();

    virtual void TriggerUpdate();

private:
    DISALLOW_COPY_AND_ASSIGN(EvpnRemoteMcastNode);
};

//
// This class represents a partition in the EvpnManager.  It is used to keep
// track of local and remote EvpnMcastNodes that belong to the partition. The
// partition is determined on the ethernet tag in the EvpnRoute.
//
class EvpnManagerPartition {
public:
    typedef std::set<EvpnMcastNode *> EvpnMcastNodeList;

    EvpnManagerPartition(EvpnManager *evpn_manager, size_t part_id);
    ~EvpnManagerPartition();

    DBTablePartition *GetTablePartition();
    void NotifyNodeRoute(EvpnMcastNode *node);
<<<<<<< HEAD
    void NotifyBroadcastMacRoutes();
    void NotifyReplicatorNodeRoutes();
=======
    void NotifyReplicatorNodeRoutes();
    void NotifyIrClientNodeRoutes(bool exclude_edge_replication_supported);
>>>>>>> d572e8e7
    void AddMcastNode(EvpnMcastNode *node);
    void DeleteMcastNode(EvpnMcastNode *node);
    void UpdateMcastNode(EvpnMcastNode *node);

    bool empty() const;
    const EvpnMcastNodeList &remote_mcast_node_list() const {
        return remote_mcast_node_list_;
    }
    const EvpnMcastNodeList &local_mcast_node_list() const {
        return local_mcast_node_list_;
    }
    const EvpnMcastNodeList &leaf_node_list() const {
        return leaf_node_list_;
    }
<<<<<<< HEAD
    const EvpnMcastNodeList &replicator_node_list() const {
        return replicator_node_list_;
    }
=======
>>>>>>> d572e8e7
    BgpServer *server();

private:
    friend class BgpEvpnManagerTest;

    EvpnManager *evpn_manager_;
    size_t part_id_;
    EvpnMcastNodeList local_mcast_node_list_;
    EvpnMcastNodeList remote_mcast_node_list_;
    EvpnMcastNodeList replicator_node_list_;
    EvpnMcastNodeList leaf_node_list_;
<<<<<<< HEAD
=======
    EvpnMcastNodeList regular_node_list_;
    EvpnMcastNodeList ir_client_node_list_;
>>>>>>> d572e8e7

    DISALLOW_COPY_AND_ASSIGN(EvpnManagerPartition);
};

//
// This class represents the EVPN manager for an EvpnTable in a VRF.
//
// It is responsible for listening to route notifications on the associated
// EvpnTable and implementing glue logic to massage routes so that vRouters
// can communicate properly with EVPN PEs.
//
// It currently implements glue logic for multicast connectivity between the
// vRouters and EVPN PEs.  This is achieved by keeping track of local/remote
// EvpnMcastNodes and constructing ingress replication OList for any given
// EvpnLocalMcastNode when requested.
//
// In future, it can be used to implement glue logic for EVPN multi-homing.
//
// It also provides the EvpnTable class with an API to get the UpdateInfo for
// a route in EvpnTable.  This is used by the table's Export method to build
// the RibOutAttr for the broadcast MAC routes.  This is how we send ingress
// replication OList information for an EVPN instance to the XMPP peers.
//
// An EvpnManager keeps a vector of pointers to EvpnManagerPartitions.  The
// number of partitions is the same as the DB partition count.  A partition
// contains a subset of EvpnMcastNodes that are created based on EvpnRoutes
// in the EvpnTable.
//
// The concurrency model is that each EvpnManagerPartition can be updated and
// can build the ingress replication OLists independently of other partitions.
//
class EvpnManager {
public:
    explicit EvpnManager(EvpnTable *table);
    virtual ~EvpnManager();

    virtual void Initialize();
    virtual void Terminate();

    virtual UpdateInfo *GetUpdateInfo(EvpnRoute *route);
    DBTablePartition *GetTablePartition(size_t part_id);
    BgpServer *server();

    void ManagedDelete();
    void Shutdown();
    bool MayDelete() const;
    void RetryDelete();

    LifetimeActor *deleter();

private:
    friend class BgpEvpnManagerTest;

    class DeleteActor;
    typedef std::vector<EvpnManagerPartition *> PartitionList;

    void AllocPartitions();
    void FreePartitions();
    void RouteListener(DBTablePartBase *tpart, DBEntryBase *db_entry);

    EvpnTable *table_;
    int listener_id_;
    PartitionList partitions_;

    boost::scoped_ptr<DeleteActor> deleter_;
    LifetimeRef<EvpnManager> table_delete_ref_;

    DISALLOW_COPY_AND_ASSIGN(EvpnManager);
};

#endif  // SRC_BGP_BGP_EVPN_H_<|MERGE_RESOLUTION|>--- conflicted
+++ resolved
@@ -150,13 +150,8 @@
 
     DBTablePartition *GetTablePartition();
     void NotifyNodeRoute(EvpnMcastNode *node);
-<<<<<<< HEAD
-    void NotifyBroadcastMacRoutes();
-    void NotifyReplicatorNodeRoutes();
-=======
     void NotifyReplicatorNodeRoutes();
     void NotifyIrClientNodeRoutes(bool exclude_edge_replication_supported);
->>>>>>> d572e8e7
     void AddMcastNode(EvpnMcastNode *node);
     void DeleteMcastNode(EvpnMcastNode *node);
     void UpdateMcastNode(EvpnMcastNode *node);
@@ -171,12 +166,6 @@
     const EvpnMcastNodeList &leaf_node_list() const {
         return leaf_node_list_;
     }
-<<<<<<< HEAD
-    const EvpnMcastNodeList &replicator_node_list() const {
-        return replicator_node_list_;
-    }
-=======
->>>>>>> d572e8e7
     BgpServer *server();
 
 private:
@@ -188,11 +177,8 @@
     EvpnMcastNodeList remote_mcast_node_list_;
     EvpnMcastNodeList replicator_node_list_;
     EvpnMcastNodeList leaf_node_list_;
-<<<<<<< HEAD
-=======
     EvpnMcastNodeList regular_node_list_;
     EvpnMcastNodeList ir_client_node_list_;
->>>>>>> d572e8e7
 
     DISALLOW_COPY_AND_ASSIGN(EvpnManagerPartition);
 };
